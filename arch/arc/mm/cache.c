--- conflicted
+++ resolved
@@ -23,11 +23,7 @@
 
 static int l2_line_sz;
 static int ioc_exists;
-<<<<<<< HEAD
-int slc_enable = 1, ioc_enable = 0;
-=======
 int slc_enable = 1, ioc_enable = 1;
->>>>>>> c470abd4
 unsigned long perip_base = ARC_UNCACHED_ADDR_SPACE; /* legacy value for boot */
 unsigned long perip_end = 0xFFFFFFFF; /* legacy value */
 
@@ -1081,32 +1077,8 @@
 	if (is_isa_arcv2() && l2_line_sz && !slc_enable)
 		arc_slc_disable();
 
-<<<<<<< HEAD
-		/* IM set : flush before invalidate */
-		write_aux_reg(ARC_REG_SLC_CTRL,
-			read_aux_reg(ARC_REG_SLC_CTRL) | SLC_CTRL_IM);
-
-		write_aux_reg(ARC_REG_SLC_INVALIDATE, 1);
-
-		/* Important to wait for flush to complete */
-		while (read_aux_reg(ARC_REG_SLC_CTRL) & SLC_CTRL_BUSY);
-		write_aux_reg(ARC_REG_SLC_CTRL,
-			read_aux_reg(ARC_REG_SLC_CTRL) | SLC_CTRL_DISABLE);
-	}
-
-	if (is_isa_arcv2() && ioc_enable) {
-		/* IO coherency base - 0x8z */
-		write_aux_reg(ARC_REG_IO_COH_AP0_BASE, 0x80000);
-		/* IO coherency aperture size - 512Mb: 0x8z-0xAz */
-		write_aux_reg(ARC_REG_IO_COH_AP0_SIZE, 0x11);
-		/* Enable partial writes */
-		write_aux_reg(ARC_REG_IO_COH_PARTIAL, 1);
-		/* Enable IO coherency */
-		write_aux_reg(ARC_REG_IO_COH_ENABLE, 1);
-=======
 	if (is_isa_arcv2() && ioc_enable)
 		arc_ioc_setup();
->>>>>>> c470abd4
 
 	if (is_isa_arcv2() && ioc_enable) {
 		__dma_cache_wback_inv = __dma_cache_wback_inv_ioc;
