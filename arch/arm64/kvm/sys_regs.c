// SPDX-License-Identifier: GPL-2.0-only
/*
 * Copyright (C) 2012,2013 - ARM Ltd
 * Author: Marc Zyngier <marc.zyngier@arm.com>
 *
 * Derived from arch/arm/kvm/coproc.c:
 * Copyright (C) 2012 - Virtual Open Systems and Columbia University
 * Authors: Rusty Russell <rusty@rustcorp.com.au>
 *          Christoffer Dall <c.dall@virtualopensystems.com>
 */

#include <linux/bsearch.h>
#include <linux/kvm_host.h>
#include <linux/mm.h>
#include <linux/printk.h>
#include <linux/uaccess.h>

#include <asm/cacheflush.h>
#include <asm/cputype.h>
#include <asm/debug-monitors.h>
#include <asm/esr.h>
#include <asm/kvm_arm.h>
#include <asm/kvm_coproc.h>
#include <asm/kvm_emulate.h>
#include <asm/kvm_hyp.h>
#include <asm/kvm_mmu.h>
#include <asm/perf_event.h>
#include <asm/sysreg.h>

#include <trace/events/kvm.h>

#include "sys_regs.h"

#include "trace.h"

/*
 * All of this file is extremely similar to the ARM coproc.c, but the
 * types are different. My gut feeling is that it should be pretty
 * easy to merge, but that would be an ABI breakage -- again. VFP
 * would also need to be abstracted.
 *
 * For AArch32, we only take care of what is being trapped. Anything
 * that has to do with init and userspace access has to go via the
 * 64bit interface.
 */

static bool read_from_write_only(struct kvm_vcpu *vcpu,
				 struct sys_reg_params *params,
				 const struct sys_reg_desc *r)
{
	WARN_ONCE(1, "Unexpected sys_reg read to write-only register\n");
	print_sys_reg_instr(params);
	kvm_inject_undefined(vcpu);
	return false;
}

static bool write_to_read_only(struct kvm_vcpu *vcpu,
			       struct sys_reg_params *params,
			       const struct sys_reg_desc *r)
{
	WARN_ONCE(1, "Unexpected sys_reg write to read-only register\n");
	print_sys_reg_instr(params);
	kvm_inject_undefined(vcpu);
	return false;
}

static bool __vcpu_read_sys_reg_from_cpu(int reg, u64 *val)
{
	/*
	 * System registers listed in the switch are not saved on every
	 * exit from the guest but are only saved on vcpu_put.
	 *
	 * Note that MPIDR_EL1 for the guest is set by KVM via VMPIDR_EL2 but
	 * should never be listed below, because the guest cannot modify its
	 * own MPIDR_EL1 and MPIDR_EL1 is accessed for VCPU A from VCPU B's
	 * thread when emulating cross-VCPU communication.
	 */
	switch (reg) {
	case CSSELR_EL1:	*val = read_sysreg_s(SYS_CSSELR_EL1);	break;
	case SCTLR_EL1:		*val = read_sysreg_s(SYS_SCTLR_EL12);	break;
	case CPACR_EL1:		*val = read_sysreg_s(SYS_CPACR_EL12);	break;
	case TTBR0_EL1:		*val = read_sysreg_s(SYS_TTBR0_EL12);	break;
	case TTBR1_EL1:		*val = read_sysreg_s(SYS_TTBR1_EL12);	break;
	case TCR_EL1:		*val = read_sysreg_s(SYS_TCR_EL12);	break;
	case ESR_EL1:		*val = read_sysreg_s(SYS_ESR_EL12);	break;
	case AFSR0_EL1:		*val = read_sysreg_s(SYS_AFSR0_EL12);	break;
	case AFSR1_EL1:		*val = read_sysreg_s(SYS_AFSR1_EL12);	break;
	case FAR_EL1:		*val = read_sysreg_s(SYS_FAR_EL12);	break;
	case MAIR_EL1:		*val = read_sysreg_s(SYS_MAIR_EL12);	break;
	case VBAR_EL1:		*val = read_sysreg_s(SYS_VBAR_EL12);	break;
	case CONTEXTIDR_EL1:	*val = read_sysreg_s(SYS_CONTEXTIDR_EL12);break;
	case TPIDR_EL0:		*val = read_sysreg_s(SYS_TPIDR_EL0);	break;
	case TPIDRRO_EL0:	*val = read_sysreg_s(SYS_TPIDRRO_EL0);	break;
	case TPIDR_EL1:		*val = read_sysreg_s(SYS_TPIDR_EL1);	break;
	case AMAIR_EL1:		*val = read_sysreg_s(SYS_AMAIR_EL12);	break;
	case CNTKCTL_EL1:	*val = read_sysreg_s(SYS_CNTKCTL_EL12);	break;
	case ELR_EL1:		*val = read_sysreg_s(SYS_ELR_EL12);	break;
	case PAR_EL1:		*val = read_sysreg_par();		break;
	case DACR32_EL2:	*val = read_sysreg_s(SYS_DACR32_EL2);	break;
	case IFSR32_EL2:	*val = read_sysreg_s(SYS_IFSR32_EL2);	break;
	case DBGVCR32_EL2:	*val = read_sysreg_s(SYS_DBGVCR32_EL2);	break;
	default:		return false;
	}

	return true;
}

static bool __vcpu_write_sys_reg_to_cpu(u64 val, int reg)
{
	/*
	 * System registers listed in the switch are not restored on every
	 * entry to the guest but are only restored on vcpu_load.
	 *
	 * Note that MPIDR_EL1 for the guest is set by KVM via VMPIDR_EL2 but
	 * should never be listed below, because the MPIDR should only be set
	 * once, before running the VCPU, and never changed later.
	 */
	switch (reg) {
	case CSSELR_EL1:	write_sysreg_s(val, SYS_CSSELR_EL1);	break;
	case SCTLR_EL1:		write_sysreg_s(val, SYS_SCTLR_EL12);	break;
	case CPACR_EL1:		write_sysreg_s(val, SYS_CPACR_EL12);	break;
	case TTBR0_EL1:		write_sysreg_s(val, SYS_TTBR0_EL12);	break;
	case TTBR1_EL1:		write_sysreg_s(val, SYS_TTBR1_EL12);	break;
	case TCR_EL1:		write_sysreg_s(val, SYS_TCR_EL12);	break;
	case ESR_EL1:		write_sysreg_s(val, SYS_ESR_EL12);	break;
	case AFSR0_EL1:		write_sysreg_s(val, SYS_AFSR0_EL12);	break;
	case AFSR1_EL1:		write_sysreg_s(val, SYS_AFSR1_EL12);	break;
	case FAR_EL1:		write_sysreg_s(val, SYS_FAR_EL12);	break;
	case MAIR_EL1:		write_sysreg_s(val, SYS_MAIR_EL12);	break;
	case VBAR_EL1:		write_sysreg_s(val, SYS_VBAR_EL12);	break;
	case CONTEXTIDR_EL1:	write_sysreg_s(val, SYS_CONTEXTIDR_EL12);break;
	case TPIDR_EL0:		write_sysreg_s(val, SYS_TPIDR_EL0);	break;
	case TPIDRRO_EL0:	write_sysreg_s(val, SYS_TPIDRRO_EL0);	break;
	case TPIDR_EL1:		write_sysreg_s(val, SYS_TPIDR_EL1);	break;
	case AMAIR_EL1:		write_sysreg_s(val, SYS_AMAIR_EL12);	break;
	case CNTKCTL_EL1:	write_sysreg_s(val, SYS_CNTKCTL_EL12);	break;
	case ELR_EL1:		write_sysreg_s(val, SYS_ELR_EL12);	break;
	case PAR_EL1:		write_sysreg_s(val, SYS_PAR_EL1);	break;
	case DACR32_EL2:	write_sysreg_s(val, SYS_DACR32_EL2);	break;
	case IFSR32_EL2:	write_sysreg_s(val, SYS_IFSR32_EL2);	break;
	case DBGVCR32_EL2:	write_sysreg_s(val, SYS_DBGVCR32_EL2);	break;
	default:		return false;
	}

	return true;
}

u64 vcpu_read_sys_reg(const struct kvm_vcpu *vcpu, int reg)
{
	u64 val = 0x8badf00d8badf00d;

	if (vcpu->arch.sysregs_loaded_on_cpu &&
	    __vcpu_read_sys_reg_from_cpu(reg, &val))
		return val;

	return __vcpu_sys_reg(vcpu, reg);
}

void vcpu_write_sys_reg(struct kvm_vcpu *vcpu, u64 val, int reg)
{
	if (vcpu->arch.sysregs_loaded_on_cpu &&
	    __vcpu_write_sys_reg_to_cpu(val, reg))
		return;

	 __vcpu_sys_reg(vcpu, reg) = val;
}

/* 3 bits per cache level, as per CLIDR, but non-existent caches always 0 */
static u32 cache_levels;

/* CSSELR values; used to index KVM_REG_ARM_DEMUX_ID_CCSIDR */
#define CSSELR_MAX 12

/* Which cache CCSIDR represents depends on CSSELR value. */
static u32 get_ccsidr(u32 csselr)
{
	u32 ccsidr;

	/* Make sure noone else changes CSSELR during this! */
	local_irq_disable();
	write_sysreg(csselr, csselr_el1);
	isb();
	ccsidr = read_sysreg(ccsidr_el1);
	local_irq_enable();

	return ccsidr;
}

/*
 * See note at ARMv7 ARM B1.14.4 (TL;DR: S/W ops are not easily virtualized).
 */
static bool access_dcsw(struct kvm_vcpu *vcpu,
			struct sys_reg_params *p,
			const struct sys_reg_desc *r)
{
	if (!p->is_write)
		return read_from_write_only(vcpu, p, r);

	/*
	 * Only track S/W ops if we don't have FWB. It still indicates
	 * that the guest is a bit broken (S/W operations should only
	 * be done by firmware, knowing that there is only a single
	 * CPU left in the system, and certainly not from non-secure
	 * software).
	 */
	if (!cpus_have_const_cap(ARM64_HAS_STAGE2_FWB))
		kvm_set_way_flush(vcpu);

	return true;
}

/*
 * Generic accessor for VM registers. Only called as long as HCR_TVM
 * is set. If the guest enables the MMU, we stop trapping the VM
 * sys_regs and leave it in complete control of the caches.
 */
static bool access_vm_reg(struct kvm_vcpu *vcpu,
			  struct sys_reg_params *p,
			  const struct sys_reg_desc *r)
{
	bool was_enabled = vcpu_has_cache_enabled(vcpu);
	u64 val;
	int reg = r->reg;

	BUG_ON(!p->is_write);

	/* See the 32bit mapping in kvm_host.h */
	if (p->is_aarch32)
		reg = r->reg / 2;

	if (!p->is_aarch32 || !p->is_32bit) {
		val = p->regval;
	} else {
		val = vcpu_read_sys_reg(vcpu, reg);
		if (r->reg % 2)
			val = (p->regval << 32) | (u64)lower_32_bits(val);
		else
			val = ((u64)upper_32_bits(val) << 32) |
				lower_32_bits(p->regval);
	}
	vcpu_write_sys_reg(vcpu, val, reg);

	kvm_toggle_cache(vcpu, was_enabled);
	return true;
}

static bool access_actlr(struct kvm_vcpu *vcpu,
			 struct sys_reg_params *p,
			 const struct sys_reg_desc *r)
{
	if (p->is_write)
		return ignore_write(vcpu, p);

	p->regval = vcpu_read_sys_reg(vcpu, ACTLR_EL1);

	if (p->is_aarch32) {
		if (r->Op2 & 2)
			p->regval = upper_32_bits(p->regval);
		else
			p->regval = lower_32_bits(p->regval);
	}

	return true;
}

/*
 * Trap handler for the GICv3 SGI generation system register.
 * Forward the request to the VGIC emulation.
 * The cp15_64 code makes sure this automatically works
 * for both AArch64 and AArch32 accesses.
 */
static bool access_gic_sgi(struct kvm_vcpu *vcpu,
			   struct sys_reg_params *p,
			   const struct sys_reg_desc *r)
{
	bool g1;

	if (!p->is_write)
		return read_from_write_only(vcpu, p, r);

	/*
	 * In a system where GICD_CTLR.DS=1, a ICC_SGI0R_EL1 access generates
	 * Group0 SGIs only, while ICC_SGI1R_EL1 can generate either group,
	 * depending on the SGI configuration. ICC_ASGI1R_EL1 is effectively
	 * equivalent to ICC_SGI0R_EL1, as there is no "alternative" secure
	 * group.
	 */
	if (p->is_aarch32) {
		switch (p->Op1) {
		default:		/* Keep GCC quiet */
		case 0:			/* ICC_SGI1R */
			g1 = true;
			break;
		case 1:			/* ICC_ASGI1R */
		case 2:			/* ICC_SGI0R */
			g1 = false;
			break;
		}
	} else {
		switch (p->Op2) {
		default:		/* Keep GCC quiet */
		case 5:			/* ICC_SGI1R_EL1 */
			g1 = true;
			break;
		case 6:			/* ICC_ASGI1R_EL1 */
		case 7:			/* ICC_SGI0R_EL1 */
			g1 = false;
			break;
		}
	}

	vgic_v3_dispatch_sgi(vcpu, p->regval, g1);

	return true;
}

static bool access_gic_sre(struct kvm_vcpu *vcpu,
			   struct sys_reg_params *p,
			   const struct sys_reg_desc *r)
{
	if (p->is_write)
		return ignore_write(vcpu, p);

	p->regval = vcpu->arch.vgic_cpu.vgic_v3.vgic_sre;
	return true;
}

static bool trap_raz_wi(struct kvm_vcpu *vcpu,
			struct sys_reg_params *p,
			const struct sys_reg_desc *r)
{
	if (p->is_write)
		return ignore_write(vcpu, p);
	else
		return read_zero(vcpu, p);
}

/*
 * ARMv8.1 mandates at least a trivial LORegion implementation, where all the
 * RW registers are RES0 (which we can implement as RAZ/WI). On an ARMv8.0
 * system, these registers should UNDEF. LORID_EL1 being a RO register, we
 * treat it separately.
 */
static bool trap_loregion(struct kvm_vcpu *vcpu,
			  struct sys_reg_params *p,
			  const struct sys_reg_desc *r)
{
	u64 val = read_sanitised_ftr_reg(SYS_ID_AA64MMFR1_EL1);
	u32 sr = sys_reg((u32)r->Op0, (u32)r->Op1,
			 (u32)r->CRn, (u32)r->CRm, (u32)r->Op2);

	if (!(val & (0xfUL << ID_AA64MMFR1_LOR_SHIFT))) {
		kvm_inject_undefined(vcpu);
		return false;
	}

	if (p->is_write && sr == SYS_LORID_EL1)
		return write_to_read_only(vcpu, p, r);

	return trap_raz_wi(vcpu, p, r);
}

static bool trap_oslsr_el1(struct kvm_vcpu *vcpu,
			   struct sys_reg_params *p,
			   const struct sys_reg_desc *r)
{
	if (p->is_write) {
		return ignore_write(vcpu, p);
	} else {
		p->regval = (1 << 3);
		return true;
	}
}

static bool trap_dbgauthstatus_el1(struct kvm_vcpu *vcpu,
				   struct sys_reg_params *p,
				   const struct sys_reg_desc *r)
{
	if (p->is_write) {
		return ignore_write(vcpu, p);
	} else {
		p->regval = read_sysreg(dbgauthstatus_el1);
		return true;
	}
}

/*
 * We want to avoid world-switching all the DBG registers all the
 * time:
 * 
 * - If we've touched any debug register, it is likely that we're
 *   going to touch more of them. It then makes sense to disable the
 *   traps and start doing the save/restore dance
 * - If debug is active (DBG_MDSCR_KDE or DBG_MDSCR_MDE set), it is
 *   then mandatory to save/restore the registers, as the guest
 *   depends on them.
 * 
 * For this, we use a DIRTY bit, indicating the guest has modified the
 * debug registers, used as follow:
 *
 * On guest entry:
 * - If the dirty bit is set (because we're coming back from trapping),
 *   disable the traps, save host registers, restore guest registers.
 * - If debug is actively in use (DBG_MDSCR_KDE or DBG_MDSCR_MDE set),
 *   set the dirty bit, disable the traps, save host registers,
 *   restore guest registers.
 * - Otherwise, enable the traps
 *
 * On guest exit:
 * - If the dirty bit is set, save guest registers, restore host
 *   registers and clear the dirty bit. This ensure that the host can
 *   now use the debug registers.
 */
static bool trap_debug_regs(struct kvm_vcpu *vcpu,
			    struct sys_reg_params *p,
			    const struct sys_reg_desc *r)
{
	if (p->is_write) {
		vcpu_write_sys_reg(vcpu, p->regval, r->reg);
		vcpu->arch.flags |= KVM_ARM64_DEBUG_DIRTY;
	} else {
		p->regval = vcpu_read_sys_reg(vcpu, r->reg);
	}

	trace_trap_reg(__func__, r->reg, p->is_write, p->regval);

	return true;
}

/*
 * reg_to_dbg/dbg_to_reg
 *
 * A 32 bit write to a debug register leave top bits alone
 * A 32 bit read from a debug register only returns the bottom bits
 *
 * All writes will set the KVM_ARM64_DEBUG_DIRTY flag to ensure the
 * hyp.S code switches between host and guest values in future.
 */
static void reg_to_dbg(struct kvm_vcpu *vcpu,
		       struct sys_reg_params *p,
		       u64 *dbg_reg)
{
	u64 val = p->regval;

	if (p->is_32bit) {
		val &= 0xffffffffUL;
		val |= ((*dbg_reg >> 32) << 32);
	}

	*dbg_reg = val;
	vcpu->arch.flags |= KVM_ARM64_DEBUG_DIRTY;
}

static void dbg_to_reg(struct kvm_vcpu *vcpu,
		       struct sys_reg_params *p,
		       u64 *dbg_reg)
{
	p->regval = *dbg_reg;
	if (p->is_32bit)
		p->regval &= 0xffffffffUL;
}

static bool trap_bvr(struct kvm_vcpu *vcpu,
		     struct sys_reg_params *p,
		     const struct sys_reg_desc *rd)
{
	u64 *dbg_reg = &vcpu->arch.vcpu_debug_state.dbg_bvr[rd->reg];

	if (p->is_write)
		reg_to_dbg(vcpu, p, dbg_reg);
	else
		dbg_to_reg(vcpu, p, dbg_reg);

	trace_trap_reg(__func__, rd->reg, p->is_write, *dbg_reg);

	return true;
}

static int set_bvr(struct kvm_vcpu *vcpu, const struct sys_reg_desc *rd,
		const struct kvm_one_reg *reg, void __user *uaddr)
{
	__u64 *r = &vcpu->arch.vcpu_debug_state.dbg_bvr[rd->reg];

	if (copy_from_user(r, uaddr, KVM_REG_SIZE(reg->id)) != 0)
		return -EFAULT;
	return 0;
}

static int get_bvr(struct kvm_vcpu *vcpu, const struct sys_reg_desc *rd,
	const struct kvm_one_reg *reg, void __user *uaddr)
{
	__u64 *r = &vcpu->arch.vcpu_debug_state.dbg_bvr[rd->reg];

	if (copy_to_user(uaddr, r, KVM_REG_SIZE(reg->id)) != 0)
		return -EFAULT;
	return 0;
}

static void reset_bvr(struct kvm_vcpu *vcpu,
		      const struct sys_reg_desc *rd)
{
	vcpu->arch.vcpu_debug_state.dbg_bvr[rd->reg] = rd->val;
}

static bool trap_bcr(struct kvm_vcpu *vcpu,
		     struct sys_reg_params *p,
		     const struct sys_reg_desc *rd)
{
	u64 *dbg_reg = &vcpu->arch.vcpu_debug_state.dbg_bcr[rd->reg];

	if (p->is_write)
		reg_to_dbg(vcpu, p, dbg_reg);
	else
		dbg_to_reg(vcpu, p, dbg_reg);

	trace_trap_reg(__func__, rd->reg, p->is_write, *dbg_reg);

	return true;
}

static int set_bcr(struct kvm_vcpu *vcpu, const struct sys_reg_desc *rd,
		const struct kvm_one_reg *reg, void __user *uaddr)
{
	__u64 *r = &vcpu->arch.vcpu_debug_state.dbg_bcr[rd->reg];

	if (copy_from_user(r, uaddr, KVM_REG_SIZE(reg->id)) != 0)
		return -EFAULT;

	return 0;
}

static int get_bcr(struct kvm_vcpu *vcpu, const struct sys_reg_desc *rd,
	const struct kvm_one_reg *reg, void __user *uaddr)
{
	__u64 *r = &vcpu->arch.vcpu_debug_state.dbg_bcr[rd->reg];

	if (copy_to_user(uaddr, r, KVM_REG_SIZE(reg->id)) != 0)
		return -EFAULT;
	return 0;
}

static void reset_bcr(struct kvm_vcpu *vcpu,
		      const struct sys_reg_desc *rd)
{
	vcpu->arch.vcpu_debug_state.dbg_bcr[rd->reg] = rd->val;
}

static bool trap_wvr(struct kvm_vcpu *vcpu,
		     struct sys_reg_params *p,
		     const struct sys_reg_desc *rd)
{
	u64 *dbg_reg = &vcpu->arch.vcpu_debug_state.dbg_wvr[rd->reg];

	if (p->is_write)
		reg_to_dbg(vcpu, p, dbg_reg);
	else
		dbg_to_reg(vcpu, p, dbg_reg);

	trace_trap_reg(__func__, rd->reg, p->is_write,
		vcpu->arch.vcpu_debug_state.dbg_wvr[rd->reg]);

	return true;
}

static int set_wvr(struct kvm_vcpu *vcpu, const struct sys_reg_desc *rd,
		const struct kvm_one_reg *reg, void __user *uaddr)
{
	__u64 *r = &vcpu->arch.vcpu_debug_state.dbg_wvr[rd->reg];

	if (copy_from_user(r, uaddr, KVM_REG_SIZE(reg->id)) != 0)
		return -EFAULT;
	return 0;
}

static int get_wvr(struct kvm_vcpu *vcpu, const struct sys_reg_desc *rd,
	const struct kvm_one_reg *reg, void __user *uaddr)
{
	__u64 *r = &vcpu->arch.vcpu_debug_state.dbg_wvr[rd->reg];

	if (copy_to_user(uaddr, r, KVM_REG_SIZE(reg->id)) != 0)
		return -EFAULT;
	return 0;
}

static void reset_wvr(struct kvm_vcpu *vcpu,
		      const struct sys_reg_desc *rd)
{
	vcpu->arch.vcpu_debug_state.dbg_wvr[rd->reg] = rd->val;
}

static bool trap_wcr(struct kvm_vcpu *vcpu,
		     struct sys_reg_params *p,
		     const struct sys_reg_desc *rd)
{
	u64 *dbg_reg = &vcpu->arch.vcpu_debug_state.dbg_wcr[rd->reg];

	if (p->is_write)
		reg_to_dbg(vcpu, p, dbg_reg);
	else
		dbg_to_reg(vcpu, p, dbg_reg);

	trace_trap_reg(__func__, rd->reg, p->is_write, *dbg_reg);

	return true;
}

static int set_wcr(struct kvm_vcpu *vcpu, const struct sys_reg_desc *rd,
		const struct kvm_one_reg *reg, void __user *uaddr)
{
	__u64 *r = &vcpu->arch.vcpu_debug_state.dbg_wcr[rd->reg];

	if (copy_from_user(r, uaddr, KVM_REG_SIZE(reg->id)) != 0)
		return -EFAULT;
	return 0;
}

static int get_wcr(struct kvm_vcpu *vcpu, const struct sys_reg_desc *rd,
	const struct kvm_one_reg *reg, void __user *uaddr)
{
	__u64 *r = &vcpu->arch.vcpu_debug_state.dbg_wcr[rd->reg];

	if (copy_to_user(uaddr, r, KVM_REG_SIZE(reg->id)) != 0)
		return -EFAULT;
	return 0;
}

static void reset_wcr(struct kvm_vcpu *vcpu,
		      const struct sys_reg_desc *rd)
{
	vcpu->arch.vcpu_debug_state.dbg_wcr[rd->reg] = rd->val;
}

static void reset_amair_el1(struct kvm_vcpu *vcpu, const struct sys_reg_desc *r)
{
	u64 amair = read_sysreg(amair_el1);
	vcpu_write_sys_reg(vcpu, amair, AMAIR_EL1);
}

static void reset_actlr(struct kvm_vcpu *vcpu, const struct sys_reg_desc *r)
{
	u64 actlr = read_sysreg(actlr_el1);
	vcpu_write_sys_reg(vcpu, actlr, ACTLR_EL1);
}

static void reset_mpidr(struct kvm_vcpu *vcpu, const struct sys_reg_desc *r)
{
	u64 mpidr;

	/*
	 * Map the vcpu_id into the first three affinity level fields of
	 * the MPIDR. We limit the number of VCPUs in level 0 due to a
	 * limitation to 16 CPUs in that level in the ICC_SGIxR registers
	 * of the GICv3 to be able to address each CPU directly when
	 * sending IPIs.
	 */
	mpidr = (vcpu->vcpu_id & 0x0f) << MPIDR_LEVEL_SHIFT(0);
	mpidr |= ((vcpu->vcpu_id >> 4) & 0xff) << MPIDR_LEVEL_SHIFT(1);
	mpidr |= ((vcpu->vcpu_id >> 12) & 0xff) << MPIDR_LEVEL_SHIFT(2);
	vcpu_write_sys_reg(vcpu, (1ULL << 31) | mpidr, MPIDR_EL1);
}

static void reset_pmcr(struct kvm_vcpu *vcpu, const struct sys_reg_desc *r)
{
	u64 pmcr, val;

	pmcr = read_sysreg(pmcr_el0);
	/*
	 * Writable bits of PMCR_EL0 (ARMV8_PMU_PMCR_MASK) are reset to UNKNOWN
	 * except PMCR.E resetting to zero.
	 */
	val = ((pmcr & ~ARMV8_PMU_PMCR_MASK)
	       | (ARMV8_PMU_PMCR_MASK & 0xdecafbad)) & (~ARMV8_PMU_PMCR_E);
	if (!system_supports_32bit_el0())
		val |= ARMV8_PMU_PMCR_LC;
	__vcpu_sys_reg(vcpu, r->reg) = val;
}

static bool check_pmu_access_disabled(struct kvm_vcpu *vcpu, u64 flags)
{
	u64 reg = __vcpu_sys_reg(vcpu, PMUSERENR_EL0);
	bool enabled = (reg & flags) || vcpu_mode_priv(vcpu);

	if (!enabled)
		kvm_inject_undefined(vcpu);

	return !enabled;
}

static bool pmu_access_el0_disabled(struct kvm_vcpu *vcpu)
{
	return check_pmu_access_disabled(vcpu, ARMV8_PMU_USERENR_EN);
}

static bool pmu_write_swinc_el0_disabled(struct kvm_vcpu *vcpu)
{
	return check_pmu_access_disabled(vcpu, ARMV8_PMU_USERENR_SW | ARMV8_PMU_USERENR_EN);
}

static bool pmu_access_cycle_counter_el0_disabled(struct kvm_vcpu *vcpu)
{
	return check_pmu_access_disabled(vcpu, ARMV8_PMU_USERENR_CR | ARMV8_PMU_USERENR_EN);
}

static bool pmu_access_event_counter_el0_disabled(struct kvm_vcpu *vcpu)
{
	return check_pmu_access_disabled(vcpu, ARMV8_PMU_USERENR_ER | ARMV8_PMU_USERENR_EN);
}

static bool access_pmcr(struct kvm_vcpu *vcpu, struct sys_reg_params *p,
			const struct sys_reg_desc *r)
{
	u64 val;

	if (!kvm_arm_pmu_v3_ready(vcpu))
		return trap_raz_wi(vcpu, p, r);

	if (pmu_access_el0_disabled(vcpu))
		return false;

	if (p->is_write) {
		/* Only update writeable bits of PMCR */
		val = __vcpu_sys_reg(vcpu, PMCR_EL0);
		val &= ~ARMV8_PMU_PMCR_MASK;
		val |= p->regval & ARMV8_PMU_PMCR_MASK;
		if (!system_supports_32bit_el0())
			val |= ARMV8_PMU_PMCR_LC;
		__vcpu_sys_reg(vcpu, PMCR_EL0) = val;
		kvm_pmu_handle_pmcr(vcpu, val);
		kvm_vcpu_pmu_restore_guest(vcpu);
	} else {
		/* PMCR.P & PMCR.C are RAZ */
		val = __vcpu_sys_reg(vcpu, PMCR_EL0)
		      & ~(ARMV8_PMU_PMCR_P | ARMV8_PMU_PMCR_C);
		p->regval = val;
	}

	return true;
}

static bool access_pmselr(struct kvm_vcpu *vcpu, struct sys_reg_params *p,
			  const struct sys_reg_desc *r)
{
	if (!kvm_arm_pmu_v3_ready(vcpu))
		return trap_raz_wi(vcpu, p, r);

	if (pmu_access_event_counter_el0_disabled(vcpu))
		return false;

	if (p->is_write)
		__vcpu_sys_reg(vcpu, PMSELR_EL0) = p->regval;
	else
		/* return PMSELR.SEL field */
		p->regval = __vcpu_sys_reg(vcpu, PMSELR_EL0)
			    & ARMV8_PMU_COUNTER_MASK;

	return true;
}

static bool access_pmceid(struct kvm_vcpu *vcpu, struct sys_reg_params *p,
			  const struct sys_reg_desc *r)
{
	u64 pmceid;

	if (!kvm_arm_pmu_v3_ready(vcpu))
		return trap_raz_wi(vcpu, p, r);

	BUG_ON(p->is_write);

	if (pmu_access_el0_disabled(vcpu))
		return false;

	pmceid = kvm_pmu_get_pmceid(vcpu, (p->Op2 & 1));

	p->regval = pmceid;

	return true;
}

static bool pmu_counter_idx_valid(struct kvm_vcpu *vcpu, u64 idx)
{
	u64 pmcr, val;

	pmcr = __vcpu_sys_reg(vcpu, PMCR_EL0);
	val = (pmcr >> ARMV8_PMU_PMCR_N_SHIFT) & ARMV8_PMU_PMCR_N_MASK;
	if (idx >= val && idx != ARMV8_PMU_CYCLE_IDX) {
		kvm_inject_undefined(vcpu);
		return false;
	}

	return true;
}

static bool access_pmu_evcntr(struct kvm_vcpu *vcpu,
			      struct sys_reg_params *p,
			      const struct sys_reg_desc *r)
{
	u64 idx;

	if (!kvm_arm_pmu_v3_ready(vcpu))
		return trap_raz_wi(vcpu, p, r);

	if (r->CRn == 9 && r->CRm == 13) {
		if (r->Op2 == 2) {
			/* PMXEVCNTR_EL0 */
			if (pmu_access_event_counter_el0_disabled(vcpu))
				return false;

			idx = __vcpu_sys_reg(vcpu, PMSELR_EL0)
			      & ARMV8_PMU_COUNTER_MASK;
		} else if (r->Op2 == 0) {
			/* PMCCNTR_EL0 */
			if (pmu_access_cycle_counter_el0_disabled(vcpu))
				return false;

			idx = ARMV8_PMU_CYCLE_IDX;
		} else {
			return false;
		}
	} else if (r->CRn == 0 && r->CRm == 9) {
		/* PMCCNTR */
		if (pmu_access_event_counter_el0_disabled(vcpu))
			return false;

		idx = ARMV8_PMU_CYCLE_IDX;
	} else if (r->CRn == 14 && (r->CRm & 12) == 8) {
		/* PMEVCNTRn_EL0 */
		if (pmu_access_event_counter_el0_disabled(vcpu))
			return false;

		idx = ((r->CRm & 3) << 3) | (r->Op2 & 7);
	} else {
		return false;
	}

	if (!pmu_counter_idx_valid(vcpu, idx))
		return false;

	if (p->is_write) {
		if (pmu_access_el0_disabled(vcpu))
			return false;

		kvm_pmu_set_counter_value(vcpu, idx, p->regval);
	} else {
		p->regval = kvm_pmu_get_counter_value(vcpu, idx);
	}

	return true;
}

static bool access_pmu_evtyper(struct kvm_vcpu *vcpu, struct sys_reg_params *p,
			       const struct sys_reg_desc *r)
{
	u64 idx, reg;

	if (!kvm_arm_pmu_v3_ready(vcpu))
		return trap_raz_wi(vcpu, p, r);

	if (pmu_access_el0_disabled(vcpu))
		return false;

	if (r->CRn == 9 && r->CRm == 13 && r->Op2 == 1) {
		/* PMXEVTYPER_EL0 */
		idx = __vcpu_sys_reg(vcpu, PMSELR_EL0) & ARMV8_PMU_COUNTER_MASK;
		reg = PMEVTYPER0_EL0 + idx;
	} else if (r->CRn == 14 && (r->CRm & 12) == 12) {
		idx = ((r->CRm & 3) << 3) | (r->Op2 & 7);
		if (idx == ARMV8_PMU_CYCLE_IDX)
			reg = PMCCFILTR_EL0;
		else
			/* PMEVTYPERn_EL0 */
			reg = PMEVTYPER0_EL0 + idx;
	} else {
		BUG();
	}

	if (!pmu_counter_idx_valid(vcpu, idx))
		return false;

	if (p->is_write) {
		kvm_pmu_set_counter_event_type(vcpu, p->regval, idx);
		__vcpu_sys_reg(vcpu, reg) = p->regval & ARMV8_PMU_EVTYPE_MASK;
		kvm_vcpu_pmu_restore_guest(vcpu);
	} else {
		p->regval = __vcpu_sys_reg(vcpu, reg) & ARMV8_PMU_EVTYPE_MASK;
	}

	return true;
}

static bool access_pmcnten(struct kvm_vcpu *vcpu, struct sys_reg_params *p,
			   const struct sys_reg_desc *r)
{
	u64 val, mask;

	if (!kvm_arm_pmu_v3_ready(vcpu))
		return trap_raz_wi(vcpu, p, r);

	if (pmu_access_el0_disabled(vcpu))
		return false;

	mask = kvm_pmu_valid_counter_mask(vcpu);
	if (p->is_write) {
		val = p->regval & mask;
		if (r->Op2 & 0x1) {
			/* accessing PMCNTENSET_EL0 */
			__vcpu_sys_reg(vcpu, PMCNTENSET_EL0) |= val;
			kvm_pmu_enable_counter_mask(vcpu, val);
			kvm_vcpu_pmu_restore_guest(vcpu);
		} else {
			/* accessing PMCNTENCLR_EL0 */
			__vcpu_sys_reg(vcpu, PMCNTENSET_EL0) &= ~val;
			kvm_pmu_disable_counter_mask(vcpu, val);
		}
	} else {
		p->regval = __vcpu_sys_reg(vcpu, PMCNTENSET_EL0) & mask;
	}

	return true;
}

static bool access_pminten(struct kvm_vcpu *vcpu, struct sys_reg_params *p,
			   const struct sys_reg_desc *r)
{
	u64 mask = kvm_pmu_valid_counter_mask(vcpu);

	if (!kvm_arm_pmu_v3_ready(vcpu))
		return trap_raz_wi(vcpu, p, r);

	if (!vcpu_mode_priv(vcpu)) {
		kvm_inject_undefined(vcpu);
		return false;
	}

	if (p->is_write) {
		u64 val = p->regval & mask;

		if (r->Op2 & 0x1)
			/* accessing PMINTENSET_EL1 */
			__vcpu_sys_reg(vcpu, PMINTENSET_EL1) |= val;
		else
			/* accessing PMINTENCLR_EL1 */
			__vcpu_sys_reg(vcpu, PMINTENSET_EL1) &= ~val;
	} else {
		p->regval = __vcpu_sys_reg(vcpu, PMINTENSET_EL1) & mask;
	}

	return true;
}

static bool access_pmovs(struct kvm_vcpu *vcpu, struct sys_reg_params *p,
			 const struct sys_reg_desc *r)
{
	u64 mask = kvm_pmu_valid_counter_mask(vcpu);

	if (!kvm_arm_pmu_v3_ready(vcpu))
		return trap_raz_wi(vcpu, p, r);

	if (pmu_access_el0_disabled(vcpu))
		return false;

	if (p->is_write) {
		if (r->CRm & 0x2)
			/* accessing PMOVSSET_EL0 */
			__vcpu_sys_reg(vcpu, PMOVSSET_EL0) |= (p->regval & mask);
		else
			/* accessing PMOVSCLR_EL0 */
			__vcpu_sys_reg(vcpu, PMOVSSET_EL0) &= ~(p->regval & mask);
	} else {
		p->regval = __vcpu_sys_reg(vcpu, PMOVSSET_EL0) & mask;
	}

	return true;
}

static bool access_pmswinc(struct kvm_vcpu *vcpu, struct sys_reg_params *p,
			   const struct sys_reg_desc *r)
{
	u64 mask;

	if (!kvm_arm_pmu_v3_ready(vcpu))
		return trap_raz_wi(vcpu, p, r);

	if (!p->is_write)
		return read_from_write_only(vcpu, p, r);

	if (pmu_write_swinc_el0_disabled(vcpu))
		return false;

	mask = kvm_pmu_valid_counter_mask(vcpu);
	kvm_pmu_software_increment(vcpu, p->regval & mask);
	return true;
}

static bool access_pmuserenr(struct kvm_vcpu *vcpu, struct sys_reg_params *p,
			     const struct sys_reg_desc *r)
{
	if (!kvm_arm_pmu_v3_ready(vcpu))
		return trap_raz_wi(vcpu, p, r);

	if (p->is_write) {
		if (!vcpu_mode_priv(vcpu)) {
			kvm_inject_undefined(vcpu);
			return false;
		}

		__vcpu_sys_reg(vcpu, PMUSERENR_EL0) =
			       p->regval & ARMV8_PMU_USERENR_MASK;
	} else {
		p->regval = __vcpu_sys_reg(vcpu, PMUSERENR_EL0)
			    & ARMV8_PMU_USERENR_MASK;
	}

	return true;
}

#define reg_to_encoding(x)						\
	sys_reg((u32)(x)->Op0, (u32)(x)->Op1,				\
		(u32)(x)->CRn, (u32)(x)->CRm, (u32)(x)->Op2);

/* Silly macro to expand the DBG{BCR,BVR,WVR,WCR}n_EL1 registers in one go */
#define DBG_BCR_BVR_WCR_WVR_EL1(n)					\
	{ SYS_DESC(SYS_DBGBVRn_EL1(n)),					\
	  trap_bvr, reset_bvr, 0, 0, get_bvr, set_bvr },		\
	{ SYS_DESC(SYS_DBGBCRn_EL1(n)),					\
	  trap_bcr, reset_bcr, 0, 0, get_bcr, set_bcr },		\
	{ SYS_DESC(SYS_DBGWVRn_EL1(n)),					\
	  trap_wvr, reset_wvr, 0, 0,  get_wvr, set_wvr },		\
	{ SYS_DESC(SYS_DBGWCRn_EL1(n)),					\
	  trap_wcr, reset_wcr, 0, 0,  get_wcr, set_wcr }

/* Macro to expand the PMEVCNTRn_EL0 register */
#define PMU_PMEVCNTR_EL0(n)						\
	{ SYS_DESC(SYS_PMEVCNTRn_EL0(n)),					\
	  access_pmu_evcntr, reset_unknown, (PMEVCNTR0_EL0 + n), }

/* Macro to expand the PMEVTYPERn_EL0 register */
#define PMU_PMEVTYPER_EL0(n)						\
	{ SYS_DESC(SYS_PMEVTYPERn_EL0(n)),					\
	  access_pmu_evtyper, reset_unknown, (PMEVTYPER0_EL0 + n), }

static bool undef_access(struct kvm_vcpu *vcpu, struct sys_reg_params *p,
			 const struct sys_reg_desc *r)
{
	kvm_inject_undefined(vcpu);

	return false;
}

/* Macro to expand the AMU counter and type registers*/
#define AMU_AMEVCNTR0_EL0(n) { SYS_DESC(SYS_AMEVCNTR0_EL0(n)), undef_access }
#define AMU_AMEVTYPER0_EL0(n) { SYS_DESC(SYS_AMEVTYPER0_EL0(n)), undef_access }
#define AMU_AMEVCNTR1_EL0(n) { SYS_DESC(SYS_AMEVCNTR1_EL0(n)), undef_access }
#define AMU_AMEVTYPER1_EL0(n) { SYS_DESC(SYS_AMEVTYPER1_EL0(n)), undef_access }

static unsigned int ptrauth_visibility(const struct kvm_vcpu *vcpu,
			const struct sys_reg_desc *rd)
{
	return vcpu_has_ptrauth(vcpu) ? 0 : REG_HIDDEN;
}

/*
 * If we land here on a PtrAuth access, that is because we didn't
 * fixup the access on exit by allowing the PtrAuth sysregs. The only
 * way this happens is when the guest does not have PtrAuth support
 * enabled.
 */
#define __PTRAUTH_KEY(k)						\
	{ SYS_DESC(SYS_## k), undef_access, reset_unknown, k,		\
	.visibility = ptrauth_visibility}

#define PTRAUTH_KEY(k)							\
	__PTRAUTH_KEY(k ## KEYLO_EL1),					\
	__PTRAUTH_KEY(k ## KEYHI_EL1)

static bool access_arch_timer(struct kvm_vcpu *vcpu,
			      struct sys_reg_params *p,
			      const struct sys_reg_desc *r)
{
	enum kvm_arch_timers tmr;
	enum kvm_arch_timer_regs treg;
	u64 reg = reg_to_encoding(r);

	switch (reg) {
	case SYS_CNTP_TVAL_EL0:
	case SYS_AARCH32_CNTP_TVAL:
		tmr = TIMER_PTIMER;
		treg = TIMER_REG_TVAL;
		break;
	case SYS_CNTP_CTL_EL0:
	case SYS_AARCH32_CNTP_CTL:
		tmr = TIMER_PTIMER;
		treg = TIMER_REG_CTL;
		break;
	case SYS_CNTP_CVAL_EL0:
	case SYS_AARCH32_CNTP_CVAL:
		tmr = TIMER_PTIMER;
		treg = TIMER_REG_CVAL;
		break;
	default:
		BUG();
	}

	if (p->is_write)
		kvm_arm_timer_write_sysreg(vcpu, tmr, treg, p->regval);
	else
		p->regval = kvm_arm_timer_read_sysreg(vcpu, tmr, treg);

	return true;
}

/* Read a sanitised cpufeature ID register by sys_reg_desc */
static u64 read_id_reg(const struct kvm_vcpu *vcpu,
		struct sys_reg_desc const *r, bool raz)
{
	u32 id = sys_reg((u32)r->Op0, (u32)r->Op1,
			 (u32)r->CRn, (u32)r->CRm, (u32)r->Op2);
	u64 val = raz ? 0 : read_sanitised_ftr_reg(id);

	if (id == SYS_ID_AA64PFR0_EL1) {
		if (!vcpu_has_sve(vcpu))
			val &= ~(0xfUL << ID_AA64PFR0_SVE_SHIFT);
		val &= ~(0xfUL << ID_AA64PFR0_AMU_SHIFT);
<<<<<<< HEAD
		if (!(val & (0xfUL << ID_AA64PFR0_CSV2_SHIFT)) &&
		    arm64_get_spectre_v2_state() == SPECTRE_UNAFFECTED)
			val |= (1UL << ID_AA64PFR0_CSV2_SHIFT);
=======
		val &= ~(0xfUL << ID_AA64PFR0_CSV2_SHIFT);
		val |= ((u64)vcpu->kvm->arch.pfr0_csv2 << ID_AA64PFR0_CSV2_SHIFT);
>>>>>>> ed4ffaf4
	} else if (id == SYS_ID_AA64PFR1_EL1) {
		val &= ~(0xfUL << ID_AA64PFR1_MTE_SHIFT);
	} else if (id == SYS_ID_AA64ISAR1_EL1 && !vcpu_has_ptrauth(vcpu)) {
		val &= ~((0xfUL << ID_AA64ISAR1_APA_SHIFT) |
			 (0xfUL << ID_AA64ISAR1_API_SHIFT) |
			 (0xfUL << ID_AA64ISAR1_GPA_SHIFT) |
			 (0xfUL << ID_AA64ISAR1_GPI_SHIFT));
	} else if (id == SYS_ID_AA64DFR0_EL1) {
		/* Limit guests to PMUv3 for ARMv8.1 */
		val = cpuid_feature_cap_perfmon_field(val,
						ID_AA64DFR0_PMUVER_SHIFT,
						ID_AA64DFR0_PMUVER_8_1);
	} else if (id == SYS_ID_DFR0_EL1) {
		/* Limit guests to PMUv3 for ARMv8.1 */
		val = cpuid_feature_cap_perfmon_field(val,
						ID_DFR0_PERFMON_SHIFT,
						ID_DFR0_PERFMON_8_1);
	}

	return val;
}

static unsigned int id_visibility(const struct kvm_vcpu *vcpu,
				  const struct sys_reg_desc *r)
{
	u32 id = sys_reg((u32)r->Op0, (u32)r->Op1,
			 (u32)r->CRn, (u32)r->CRm, (u32)r->Op2);

	switch (id) {
	case SYS_ID_AA64ZFR0_EL1:
		if (!vcpu_has_sve(vcpu))
			return REG_RAZ;
		break;
	}

	return 0;
}

/* cpufeature ID register access trap handlers */

static bool __access_id_reg(struct kvm_vcpu *vcpu,
			    struct sys_reg_params *p,
			    const struct sys_reg_desc *r,
			    bool raz)
{
	if (p->is_write)
		return write_to_read_only(vcpu, p, r);

	p->regval = read_id_reg(vcpu, r, raz);
	return true;
}

static bool access_id_reg(struct kvm_vcpu *vcpu,
			  struct sys_reg_params *p,
			  const struct sys_reg_desc *r)
{
	bool raz = sysreg_visible_as_raz(vcpu, r);

	return __access_id_reg(vcpu, p, r, raz);
}

static bool access_raz_id_reg(struct kvm_vcpu *vcpu,
			      struct sys_reg_params *p,
			      const struct sys_reg_desc *r)
{
	return __access_id_reg(vcpu, p, r, true);
}

static int reg_from_user(u64 *val, const void __user *uaddr, u64 id);
static int reg_to_user(void __user *uaddr, const u64 *val, u64 id);
static u64 sys_reg_to_index(const struct sys_reg_desc *reg);

/* Visibility overrides for SVE-specific control registers */
static unsigned int sve_visibility(const struct kvm_vcpu *vcpu,
				   const struct sys_reg_desc *rd)
{
	if (vcpu_has_sve(vcpu))
		return 0;

	return REG_HIDDEN;
}

static int set_id_aa64pfr0_el1(struct kvm_vcpu *vcpu,
			       const struct sys_reg_desc *rd,
			       const struct kvm_one_reg *reg, void __user *uaddr)
{
	const u64 id = sys_reg_to_index(rd);
	int err;
	u64 val;
	u8 csv2;

	err = reg_from_user(&val, uaddr, id);
	if (err)
		return err;

	/*
	 * Allow AA64PFR0_EL1.CSV2 to be set from userspace as long as
	 * it doesn't promise more than what is actually provided (the
	 * guest could otherwise be covered in ectoplasmic residue).
	 */
	csv2 = cpuid_feature_extract_unsigned_field(val, ID_AA64PFR0_CSV2_SHIFT);
	if (csv2 > 1 ||
	    (csv2 && arm64_get_spectre_v2_state() != SPECTRE_UNAFFECTED))
		return -EINVAL;

	/* We can only differ with CSV2, and anything else is an error */
	val ^= read_id_reg(vcpu, rd, false);
	val &= ~(0xFUL << ID_AA64PFR0_CSV2_SHIFT);
	if (val)
		return -EINVAL;

	vcpu->kvm->arch.pfr0_csv2 = csv2;

	return 0;
}

/*
 * cpufeature ID register user accessors
 *
 * For now, these registers are immutable for userspace, so no values
 * are stored, and for set_id_reg() we don't allow the effective value
 * to be changed.
 */
static int __get_id_reg(const struct kvm_vcpu *vcpu,
			const struct sys_reg_desc *rd, void __user *uaddr,
			bool raz)
{
	const u64 id = sys_reg_to_index(rd);
	const u64 val = read_id_reg(vcpu, rd, raz);

	return reg_to_user(uaddr, &val, id);
}

static int __set_id_reg(const struct kvm_vcpu *vcpu,
			const struct sys_reg_desc *rd, void __user *uaddr,
			bool raz)
{
	const u64 id = sys_reg_to_index(rd);
	int err;
	u64 val;

	err = reg_from_user(&val, uaddr, id);
	if (err)
		return err;

	/* This is what we mean by invariant: you can't change it. */
	if (val != read_id_reg(vcpu, rd, raz))
		return -EINVAL;

	return 0;
}

static int get_id_reg(struct kvm_vcpu *vcpu, const struct sys_reg_desc *rd,
		      const struct kvm_one_reg *reg, void __user *uaddr)
{
	bool raz = sysreg_visible_as_raz(vcpu, rd);

	return __get_id_reg(vcpu, rd, uaddr, raz);
}

static int set_id_reg(struct kvm_vcpu *vcpu, const struct sys_reg_desc *rd,
		      const struct kvm_one_reg *reg, void __user *uaddr)
{
	bool raz = sysreg_visible_as_raz(vcpu, rd);

	return __set_id_reg(vcpu, rd, uaddr, raz);
}

static int get_raz_id_reg(struct kvm_vcpu *vcpu, const struct sys_reg_desc *rd,
			  const struct kvm_one_reg *reg, void __user *uaddr)
{
	return __get_id_reg(vcpu, rd, uaddr, true);
}

static int set_raz_id_reg(struct kvm_vcpu *vcpu, const struct sys_reg_desc *rd,
			  const struct kvm_one_reg *reg, void __user *uaddr)
{
	return __set_id_reg(vcpu, rd, uaddr, true);
}

static bool access_ctr(struct kvm_vcpu *vcpu, struct sys_reg_params *p,
		       const struct sys_reg_desc *r)
{
	if (p->is_write)
		return write_to_read_only(vcpu, p, r);

	p->regval = read_sanitised_ftr_reg(SYS_CTR_EL0);
	return true;
}

static bool access_clidr(struct kvm_vcpu *vcpu, struct sys_reg_params *p,
			 const struct sys_reg_desc *r)
{
	if (p->is_write)
		return write_to_read_only(vcpu, p, r);

	p->regval = read_sysreg(clidr_el1);
	return true;
}

static bool access_csselr(struct kvm_vcpu *vcpu, struct sys_reg_params *p,
			  const struct sys_reg_desc *r)
{
	int reg = r->reg;

	/* See the 32bit mapping in kvm_host.h */
	if (p->is_aarch32)
		reg = r->reg / 2;

	if (p->is_write)
		vcpu_write_sys_reg(vcpu, p->regval, reg);
	else
		p->regval = vcpu_read_sys_reg(vcpu, reg);
	return true;
}

static bool access_ccsidr(struct kvm_vcpu *vcpu, struct sys_reg_params *p,
			  const struct sys_reg_desc *r)
{
	u32 csselr;

	if (p->is_write)
		return write_to_read_only(vcpu, p, r);

	csselr = vcpu_read_sys_reg(vcpu, CSSELR_EL1);
	p->regval = get_ccsidr(csselr);

	/*
	 * Guests should not be doing cache operations by set/way at all, and
	 * for this reason, we trap them and attempt to infer the intent, so
	 * that we can flush the entire guest's address space at the appropriate
	 * time.
	 * To prevent this trapping from causing performance problems, let's
	 * expose the geometry of all data and unified caches (which are
	 * guaranteed to be PIPT and thus non-aliasing) as 1 set and 1 way.
	 * [If guests should attempt to infer aliasing properties from the
	 * geometry (which is not permitted by the architecture), they would
	 * only do so for virtually indexed caches.]
	 */
	if (!(csselr & 1)) // data or unified cache
		p->regval &= ~GENMASK(27, 3);
	return true;
}

static bool access_mte_regs(struct kvm_vcpu *vcpu, struct sys_reg_params *p,
			    const struct sys_reg_desc *r)
{
	kvm_inject_undefined(vcpu);
	return false;
}

/* sys_reg_desc initialiser for known cpufeature ID registers */
#define ID_SANITISED(name) {			\
	SYS_DESC(SYS_##name),			\
	.access	= access_id_reg,		\
	.get_user = get_id_reg,			\
	.set_user = set_id_reg,			\
	.visibility = id_visibility,		\
}

/*
 * sys_reg_desc initialiser for architecturally unallocated cpufeature ID
 * register with encoding Op0=3, Op1=0, CRn=0, CRm=crm, Op2=op2
 * (1 <= crm < 8, 0 <= Op2 < 8).
 */
#define ID_UNALLOCATED(crm, op2) {			\
	Op0(3), Op1(0), CRn(0), CRm(crm), Op2(op2),	\
	.access = access_raz_id_reg,			\
	.get_user = get_raz_id_reg,			\
	.set_user = set_raz_id_reg,			\
}

/*
 * sys_reg_desc initialiser for known ID registers that we hide from guests.
 * For now, these are exposed just like unallocated ID regs: they appear
 * RAZ for the guest.
 */
#define ID_HIDDEN(name) {			\
	SYS_DESC(SYS_##name),			\
	.access = access_raz_id_reg,		\
	.get_user = get_raz_id_reg,		\
	.set_user = set_raz_id_reg,		\
}

/*
 * Architected system registers.
 * Important: Must be sorted ascending by Op0, Op1, CRn, CRm, Op2
 *
 * Debug handling: We do trap most, if not all debug related system
 * registers. The implementation is good enough to ensure that a guest
 * can use these with minimal performance degradation. The drawback is
 * that we don't implement any of the external debug, none of the
 * OSlock protocol. This should be revisited if we ever encounter a
 * more demanding guest...
 */
static const struct sys_reg_desc sys_reg_descs[] = {
	{ SYS_DESC(SYS_DC_ISW), access_dcsw },
	{ SYS_DESC(SYS_DC_CSW), access_dcsw },
	{ SYS_DESC(SYS_DC_CISW), access_dcsw },

	DBG_BCR_BVR_WCR_WVR_EL1(0),
	DBG_BCR_BVR_WCR_WVR_EL1(1),
	{ SYS_DESC(SYS_MDCCINT_EL1), trap_debug_regs, reset_val, MDCCINT_EL1, 0 },
	{ SYS_DESC(SYS_MDSCR_EL1), trap_debug_regs, reset_val, MDSCR_EL1, 0 },
	DBG_BCR_BVR_WCR_WVR_EL1(2),
	DBG_BCR_BVR_WCR_WVR_EL1(3),
	DBG_BCR_BVR_WCR_WVR_EL1(4),
	DBG_BCR_BVR_WCR_WVR_EL1(5),
	DBG_BCR_BVR_WCR_WVR_EL1(6),
	DBG_BCR_BVR_WCR_WVR_EL1(7),
	DBG_BCR_BVR_WCR_WVR_EL1(8),
	DBG_BCR_BVR_WCR_WVR_EL1(9),
	DBG_BCR_BVR_WCR_WVR_EL1(10),
	DBG_BCR_BVR_WCR_WVR_EL1(11),
	DBG_BCR_BVR_WCR_WVR_EL1(12),
	DBG_BCR_BVR_WCR_WVR_EL1(13),
	DBG_BCR_BVR_WCR_WVR_EL1(14),
	DBG_BCR_BVR_WCR_WVR_EL1(15),

	{ SYS_DESC(SYS_MDRAR_EL1), trap_raz_wi },
	{ SYS_DESC(SYS_OSLAR_EL1), trap_raz_wi },
	{ SYS_DESC(SYS_OSLSR_EL1), trap_oslsr_el1 },
	{ SYS_DESC(SYS_OSDLR_EL1), trap_raz_wi },
	{ SYS_DESC(SYS_DBGPRCR_EL1), trap_raz_wi },
	{ SYS_DESC(SYS_DBGCLAIMSET_EL1), trap_raz_wi },
	{ SYS_DESC(SYS_DBGCLAIMCLR_EL1), trap_raz_wi },
	{ SYS_DESC(SYS_DBGAUTHSTATUS_EL1), trap_dbgauthstatus_el1 },

	{ SYS_DESC(SYS_MDCCSR_EL0), trap_raz_wi },
	{ SYS_DESC(SYS_DBGDTR_EL0), trap_raz_wi },
	// DBGDTR[TR]X_EL0 share the same encoding
	{ SYS_DESC(SYS_DBGDTRTX_EL0), trap_raz_wi },

	{ SYS_DESC(SYS_DBGVCR32_EL2), NULL, reset_val, DBGVCR32_EL2, 0 },

	{ SYS_DESC(SYS_MPIDR_EL1), NULL, reset_mpidr, MPIDR_EL1 },

	/*
	 * ID regs: all ID_SANITISED() entries here must have corresponding
	 * entries in arm64_ftr_regs[].
	 */

	/* AArch64 mappings of the AArch32 ID registers */
	/* CRm=1 */
	ID_SANITISED(ID_PFR0_EL1),
	ID_SANITISED(ID_PFR1_EL1),
	ID_SANITISED(ID_DFR0_EL1),
	ID_HIDDEN(ID_AFR0_EL1),
	ID_SANITISED(ID_MMFR0_EL1),
	ID_SANITISED(ID_MMFR1_EL1),
	ID_SANITISED(ID_MMFR2_EL1),
	ID_SANITISED(ID_MMFR3_EL1),

	/* CRm=2 */
	ID_SANITISED(ID_ISAR0_EL1),
	ID_SANITISED(ID_ISAR1_EL1),
	ID_SANITISED(ID_ISAR2_EL1),
	ID_SANITISED(ID_ISAR3_EL1),
	ID_SANITISED(ID_ISAR4_EL1),
	ID_SANITISED(ID_ISAR5_EL1),
	ID_SANITISED(ID_MMFR4_EL1),
	ID_SANITISED(ID_ISAR6_EL1),

	/* CRm=3 */
	ID_SANITISED(MVFR0_EL1),
	ID_SANITISED(MVFR1_EL1),
	ID_SANITISED(MVFR2_EL1),
	ID_UNALLOCATED(3,3),
	ID_SANITISED(ID_PFR2_EL1),
	ID_HIDDEN(ID_DFR1_EL1),
	ID_SANITISED(ID_MMFR5_EL1),
	ID_UNALLOCATED(3,7),

	/* AArch64 ID registers */
	/* CRm=4 */
	{ SYS_DESC(SYS_ID_AA64PFR0_EL1), .access = access_id_reg,
	  .get_user = get_id_reg, .set_user = set_id_aa64pfr0_el1, },
	ID_SANITISED(ID_AA64PFR1_EL1),
	ID_UNALLOCATED(4,2),
	ID_UNALLOCATED(4,3),
	ID_SANITISED(ID_AA64ZFR0_EL1),
	ID_UNALLOCATED(4,5),
	ID_UNALLOCATED(4,6),
	ID_UNALLOCATED(4,7),

	/* CRm=5 */
	ID_SANITISED(ID_AA64DFR0_EL1),
	ID_SANITISED(ID_AA64DFR1_EL1),
	ID_UNALLOCATED(5,2),
	ID_UNALLOCATED(5,3),
	ID_HIDDEN(ID_AA64AFR0_EL1),
	ID_HIDDEN(ID_AA64AFR1_EL1),
	ID_UNALLOCATED(5,6),
	ID_UNALLOCATED(5,7),

	/* CRm=6 */
	ID_SANITISED(ID_AA64ISAR0_EL1),
	ID_SANITISED(ID_AA64ISAR1_EL1),
	ID_UNALLOCATED(6,2),
	ID_UNALLOCATED(6,3),
	ID_UNALLOCATED(6,4),
	ID_UNALLOCATED(6,5),
	ID_UNALLOCATED(6,6),
	ID_UNALLOCATED(6,7),

	/* CRm=7 */
	ID_SANITISED(ID_AA64MMFR0_EL1),
	ID_SANITISED(ID_AA64MMFR1_EL1),
	ID_SANITISED(ID_AA64MMFR2_EL1),
	ID_UNALLOCATED(7,3),
	ID_UNALLOCATED(7,4),
	ID_UNALLOCATED(7,5),
	ID_UNALLOCATED(7,6),
	ID_UNALLOCATED(7,7),

	{ SYS_DESC(SYS_SCTLR_EL1), access_vm_reg, reset_val, SCTLR_EL1, 0x00C50078 },
	{ SYS_DESC(SYS_ACTLR_EL1), access_actlr, reset_actlr, ACTLR_EL1 },
	{ SYS_DESC(SYS_CPACR_EL1), NULL, reset_val, CPACR_EL1, 0 },

<<<<<<< HEAD
	{ SYS_DESC(SYS_RGSR_EL1), access_mte_regs },
	{ SYS_DESC(SYS_GCR_EL1), access_mte_regs },
=======
	{ SYS_DESC(SYS_RGSR_EL1), undef_access },
	{ SYS_DESC(SYS_GCR_EL1), undef_access },
>>>>>>> ed4ffaf4

	{ SYS_DESC(SYS_ZCR_EL1), NULL, reset_val, ZCR_EL1, 0, .visibility = sve_visibility },
	{ SYS_DESC(SYS_TTBR0_EL1), access_vm_reg, reset_unknown, TTBR0_EL1 },
	{ SYS_DESC(SYS_TTBR1_EL1), access_vm_reg, reset_unknown, TTBR1_EL1 },
	{ SYS_DESC(SYS_TCR_EL1), access_vm_reg, reset_val, TCR_EL1, 0 },

	PTRAUTH_KEY(APIA),
	PTRAUTH_KEY(APIB),
	PTRAUTH_KEY(APDA),
	PTRAUTH_KEY(APDB),
	PTRAUTH_KEY(APGA),

	{ SYS_DESC(SYS_AFSR0_EL1), access_vm_reg, reset_unknown, AFSR0_EL1 },
	{ SYS_DESC(SYS_AFSR1_EL1), access_vm_reg, reset_unknown, AFSR1_EL1 },
	{ SYS_DESC(SYS_ESR_EL1), access_vm_reg, reset_unknown, ESR_EL1 },

	{ SYS_DESC(SYS_ERRIDR_EL1), trap_raz_wi },
	{ SYS_DESC(SYS_ERRSELR_EL1), trap_raz_wi },
	{ SYS_DESC(SYS_ERXFR_EL1), trap_raz_wi },
	{ SYS_DESC(SYS_ERXCTLR_EL1), trap_raz_wi },
	{ SYS_DESC(SYS_ERXSTATUS_EL1), trap_raz_wi },
	{ SYS_DESC(SYS_ERXADDR_EL1), trap_raz_wi },
	{ SYS_DESC(SYS_ERXMISC0_EL1), trap_raz_wi },
	{ SYS_DESC(SYS_ERXMISC1_EL1), trap_raz_wi },

<<<<<<< HEAD
	{ SYS_DESC(SYS_TFSR_EL1), access_mte_regs },
	{ SYS_DESC(SYS_TFSRE0_EL1), access_mte_regs },
=======
	{ SYS_DESC(SYS_TFSR_EL1), undef_access },
	{ SYS_DESC(SYS_TFSRE0_EL1), undef_access },
>>>>>>> ed4ffaf4

	{ SYS_DESC(SYS_FAR_EL1), access_vm_reg, reset_unknown, FAR_EL1 },
	{ SYS_DESC(SYS_PAR_EL1), NULL, reset_unknown, PAR_EL1 },

	{ SYS_DESC(SYS_PMINTENSET_EL1), access_pminten, reset_unknown, PMINTENSET_EL1 },
	{ SYS_DESC(SYS_PMINTENCLR_EL1), access_pminten, reset_unknown, PMINTENSET_EL1 },

	{ SYS_DESC(SYS_MAIR_EL1), access_vm_reg, reset_unknown, MAIR_EL1 },
	{ SYS_DESC(SYS_AMAIR_EL1), access_vm_reg, reset_amair_el1, AMAIR_EL1 },

	{ SYS_DESC(SYS_LORSA_EL1), trap_loregion },
	{ SYS_DESC(SYS_LOREA_EL1), trap_loregion },
	{ SYS_DESC(SYS_LORN_EL1), trap_loregion },
	{ SYS_DESC(SYS_LORC_EL1), trap_loregion },
	{ SYS_DESC(SYS_LORID_EL1), trap_loregion },

	{ SYS_DESC(SYS_VBAR_EL1), NULL, reset_val, VBAR_EL1, 0 },
	{ SYS_DESC(SYS_DISR_EL1), NULL, reset_val, DISR_EL1, 0 },

	{ SYS_DESC(SYS_ICC_IAR0_EL1), write_to_read_only },
	{ SYS_DESC(SYS_ICC_EOIR0_EL1), read_from_write_only },
	{ SYS_DESC(SYS_ICC_HPPIR0_EL1), write_to_read_only },
	{ SYS_DESC(SYS_ICC_DIR_EL1), read_from_write_only },
	{ SYS_DESC(SYS_ICC_RPR_EL1), write_to_read_only },
	{ SYS_DESC(SYS_ICC_SGI1R_EL1), access_gic_sgi },
	{ SYS_DESC(SYS_ICC_ASGI1R_EL1), access_gic_sgi },
	{ SYS_DESC(SYS_ICC_SGI0R_EL1), access_gic_sgi },
	{ SYS_DESC(SYS_ICC_IAR1_EL1), write_to_read_only },
	{ SYS_DESC(SYS_ICC_EOIR1_EL1), read_from_write_only },
	{ SYS_DESC(SYS_ICC_HPPIR1_EL1), write_to_read_only },
	{ SYS_DESC(SYS_ICC_SRE_EL1), access_gic_sre },

	{ SYS_DESC(SYS_CONTEXTIDR_EL1), access_vm_reg, reset_val, CONTEXTIDR_EL1, 0 },
	{ SYS_DESC(SYS_TPIDR_EL1), NULL, reset_unknown, TPIDR_EL1 },

	{ SYS_DESC(SYS_SCXTNUM_EL1), undef_access },

	{ SYS_DESC(SYS_CNTKCTL_EL1), NULL, reset_val, CNTKCTL_EL1, 0},

	{ SYS_DESC(SYS_CCSIDR_EL1), access_ccsidr },
	{ SYS_DESC(SYS_CLIDR_EL1), access_clidr },
	{ SYS_DESC(SYS_CSSELR_EL1), access_csselr, reset_unknown, CSSELR_EL1 },
	{ SYS_DESC(SYS_CTR_EL0), access_ctr },

	{ SYS_DESC(SYS_PMCR_EL0), access_pmcr, reset_pmcr, PMCR_EL0 },
	{ SYS_DESC(SYS_PMCNTENSET_EL0), access_pmcnten, reset_unknown, PMCNTENSET_EL0 },
	{ SYS_DESC(SYS_PMCNTENCLR_EL0), access_pmcnten, reset_unknown, PMCNTENSET_EL0 },
	{ SYS_DESC(SYS_PMOVSCLR_EL0), access_pmovs, reset_unknown, PMOVSSET_EL0 },
	{ SYS_DESC(SYS_PMSWINC_EL0), access_pmswinc, reset_unknown, PMSWINC_EL0 },
	{ SYS_DESC(SYS_PMSELR_EL0), access_pmselr, reset_unknown, PMSELR_EL0 },
	{ SYS_DESC(SYS_PMCEID0_EL0), access_pmceid },
	{ SYS_DESC(SYS_PMCEID1_EL0), access_pmceid },
	{ SYS_DESC(SYS_PMCCNTR_EL0), access_pmu_evcntr, reset_unknown, PMCCNTR_EL0 },
	{ SYS_DESC(SYS_PMXEVTYPER_EL0), access_pmu_evtyper },
	{ SYS_DESC(SYS_PMXEVCNTR_EL0), access_pmu_evcntr },
	/*
	 * PMUSERENR_EL0 resets as unknown in 64bit mode while it resets as zero
	 * in 32bit mode. Here we choose to reset it as zero for consistency.
	 */
	{ SYS_DESC(SYS_PMUSERENR_EL0), access_pmuserenr, reset_val, PMUSERENR_EL0, 0 },
	{ SYS_DESC(SYS_PMOVSSET_EL0), access_pmovs, reset_unknown, PMOVSSET_EL0 },

	{ SYS_DESC(SYS_TPIDR_EL0), NULL, reset_unknown, TPIDR_EL0 },
	{ SYS_DESC(SYS_TPIDRRO_EL0), NULL, reset_unknown, TPIDRRO_EL0 },

	{ SYS_DESC(SYS_SCXTNUM_EL0), undef_access },

	{ SYS_DESC(SYS_AMCR_EL0), undef_access },
	{ SYS_DESC(SYS_AMCFGR_EL0), undef_access },
	{ SYS_DESC(SYS_AMCGCR_EL0), undef_access },
	{ SYS_DESC(SYS_AMUSERENR_EL0), undef_access },
	{ SYS_DESC(SYS_AMCNTENCLR0_EL0), undef_access },
	{ SYS_DESC(SYS_AMCNTENSET0_EL0), undef_access },
	{ SYS_DESC(SYS_AMCNTENCLR1_EL0), undef_access },
	{ SYS_DESC(SYS_AMCNTENSET1_EL0), undef_access },
	AMU_AMEVCNTR0_EL0(0),
	AMU_AMEVCNTR0_EL0(1),
	AMU_AMEVCNTR0_EL0(2),
	AMU_AMEVCNTR0_EL0(3),
	AMU_AMEVCNTR0_EL0(4),
	AMU_AMEVCNTR0_EL0(5),
	AMU_AMEVCNTR0_EL0(6),
	AMU_AMEVCNTR0_EL0(7),
	AMU_AMEVCNTR0_EL0(8),
	AMU_AMEVCNTR0_EL0(9),
	AMU_AMEVCNTR0_EL0(10),
	AMU_AMEVCNTR0_EL0(11),
	AMU_AMEVCNTR0_EL0(12),
	AMU_AMEVCNTR0_EL0(13),
	AMU_AMEVCNTR0_EL0(14),
	AMU_AMEVCNTR0_EL0(15),
	AMU_AMEVTYPER0_EL0(0),
	AMU_AMEVTYPER0_EL0(1),
	AMU_AMEVTYPER0_EL0(2),
	AMU_AMEVTYPER0_EL0(3),
	AMU_AMEVTYPER0_EL0(4),
	AMU_AMEVTYPER0_EL0(5),
	AMU_AMEVTYPER0_EL0(6),
	AMU_AMEVTYPER0_EL0(7),
	AMU_AMEVTYPER0_EL0(8),
	AMU_AMEVTYPER0_EL0(9),
	AMU_AMEVTYPER0_EL0(10),
	AMU_AMEVTYPER0_EL0(11),
	AMU_AMEVTYPER0_EL0(12),
	AMU_AMEVTYPER0_EL0(13),
	AMU_AMEVTYPER0_EL0(14),
	AMU_AMEVTYPER0_EL0(15),
	AMU_AMEVCNTR1_EL0(0),
	AMU_AMEVCNTR1_EL0(1),
	AMU_AMEVCNTR1_EL0(2),
	AMU_AMEVCNTR1_EL0(3),
	AMU_AMEVCNTR1_EL0(4),
	AMU_AMEVCNTR1_EL0(5),
	AMU_AMEVCNTR1_EL0(6),
	AMU_AMEVCNTR1_EL0(7),
	AMU_AMEVCNTR1_EL0(8),
	AMU_AMEVCNTR1_EL0(9),
	AMU_AMEVCNTR1_EL0(10),
	AMU_AMEVCNTR1_EL0(11),
	AMU_AMEVCNTR1_EL0(12),
	AMU_AMEVCNTR1_EL0(13),
	AMU_AMEVCNTR1_EL0(14),
	AMU_AMEVCNTR1_EL0(15),
	AMU_AMEVTYPER1_EL0(0),
	AMU_AMEVTYPER1_EL0(1),
	AMU_AMEVTYPER1_EL0(2),
	AMU_AMEVTYPER1_EL0(3),
	AMU_AMEVTYPER1_EL0(4),
	AMU_AMEVTYPER1_EL0(5),
	AMU_AMEVTYPER1_EL0(6),
	AMU_AMEVTYPER1_EL0(7),
	AMU_AMEVTYPER1_EL0(8),
	AMU_AMEVTYPER1_EL0(9),
	AMU_AMEVTYPER1_EL0(10),
	AMU_AMEVTYPER1_EL0(11),
	AMU_AMEVTYPER1_EL0(12),
	AMU_AMEVTYPER1_EL0(13),
	AMU_AMEVTYPER1_EL0(14),
	AMU_AMEVTYPER1_EL0(15),

	{ SYS_DESC(SYS_CNTP_TVAL_EL0), access_arch_timer },
	{ SYS_DESC(SYS_CNTP_CTL_EL0), access_arch_timer },
	{ SYS_DESC(SYS_CNTP_CVAL_EL0), access_arch_timer },

	/* PMEVCNTRn_EL0 */
	PMU_PMEVCNTR_EL0(0),
	PMU_PMEVCNTR_EL0(1),
	PMU_PMEVCNTR_EL0(2),
	PMU_PMEVCNTR_EL0(3),
	PMU_PMEVCNTR_EL0(4),
	PMU_PMEVCNTR_EL0(5),
	PMU_PMEVCNTR_EL0(6),
	PMU_PMEVCNTR_EL0(7),
	PMU_PMEVCNTR_EL0(8),
	PMU_PMEVCNTR_EL0(9),
	PMU_PMEVCNTR_EL0(10),
	PMU_PMEVCNTR_EL0(11),
	PMU_PMEVCNTR_EL0(12),
	PMU_PMEVCNTR_EL0(13),
	PMU_PMEVCNTR_EL0(14),
	PMU_PMEVCNTR_EL0(15),
	PMU_PMEVCNTR_EL0(16),
	PMU_PMEVCNTR_EL0(17),
	PMU_PMEVCNTR_EL0(18),
	PMU_PMEVCNTR_EL0(19),
	PMU_PMEVCNTR_EL0(20),
	PMU_PMEVCNTR_EL0(21),
	PMU_PMEVCNTR_EL0(22),
	PMU_PMEVCNTR_EL0(23),
	PMU_PMEVCNTR_EL0(24),
	PMU_PMEVCNTR_EL0(25),
	PMU_PMEVCNTR_EL0(26),
	PMU_PMEVCNTR_EL0(27),
	PMU_PMEVCNTR_EL0(28),
	PMU_PMEVCNTR_EL0(29),
	PMU_PMEVCNTR_EL0(30),
	/* PMEVTYPERn_EL0 */
	PMU_PMEVTYPER_EL0(0),
	PMU_PMEVTYPER_EL0(1),
	PMU_PMEVTYPER_EL0(2),
	PMU_PMEVTYPER_EL0(3),
	PMU_PMEVTYPER_EL0(4),
	PMU_PMEVTYPER_EL0(5),
	PMU_PMEVTYPER_EL0(6),
	PMU_PMEVTYPER_EL0(7),
	PMU_PMEVTYPER_EL0(8),
	PMU_PMEVTYPER_EL0(9),
	PMU_PMEVTYPER_EL0(10),
	PMU_PMEVTYPER_EL0(11),
	PMU_PMEVTYPER_EL0(12),
	PMU_PMEVTYPER_EL0(13),
	PMU_PMEVTYPER_EL0(14),
	PMU_PMEVTYPER_EL0(15),
	PMU_PMEVTYPER_EL0(16),
	PMU_PMEVTYPER_EL0(17),
	PMU_PMEVTYPER_EL0(18),
	PMU_PMEVTYPER_EL0(19),
	PMU_PMEVTYPER_EL0(20),
	PMU_PMEVTYPER_EL0(21),
	PMU_PMEVTYPER_EL0(22),
	PMU_PMEVTYPER_EL0(23),
	PMU_PMEVTYPER_EL0(24),
	PMU_PMEVTYPER_EL0(25),
	PMU_PMEVTYPER_EL0(26),
	PMU_PMEVTYPER_EL0(27),
	PMU_PMEVTYPER_EL0(28),
	PMU_PMEVTYPER_EL0(29),
	PMU_PMEVTYPER_EL0(30),
	/*
	 * PMCCFILTR_EL0 resets as unknown in 64bit mode while it resets as zero
	 * in 32bit mode. Here we choose to reset it as zero for consistency.
	 */
	{ SYS_DESC(SYS_PMCCFILTR_EL0), access_pmu_evtyper, reset_val, PMCCFILTR_EL0, 0 },

	{ SYS_DESC(SYS_DACR32_EL2), NULL, reset_unknown, DACR32_EL2 },
	{ SYS_DESC(SYS_IFSR32_EL2), NULL, reset_unknown, IFSR32_EL2 },
	{ SYS_DESC(SYS_FPEXC32_EL2), NULL, reset_val, FPEXC32_EL2, 0x700 },
};

static bool trap_dbgidr(struct kvm_vcpu *vcpu,
			struct sys_reg_params *p,
			const struct sys_reg_desc *r)
{
	if (p->is_write) {
		return ignore_write(vcpu, p);
	} else {
		u64 dfr = read_sanitised_ftr_reg(SYS_ID_AA64DFR0_EL1);
		u64 pfr = read_sanitised_ftr_reg(SYS_ID_AA64PFR0_EL1);
		u32 el3 = !!cpuid_feature_extract_unsigned_field(pfr, ID_AA64PFR0_EL3_SHIFT);

		p->regval = ((((dfr >> ID_AA64DFR0_WRPS_SHIFT) & 0xf) << 28) |
			     (((dfr >> ID_AA64DFR0_BRPS_SHIFT) & 0xf) << 24) |
			     (((dfr >> ID_AA64DFR0_CTX_CMPS_SHIFT) & 0xf) << 20)
			     | (6 << 16) | (el3 << 14) | (el3 << 12));
		return true;
	}
}

static bool trap_debug32(struct kvm_vcpu *vcpu,
			 struct sys_reg_params *p,
			 const struct sys_reg_desc *r)
{
	if (p->is_write) {
		vcpu_cp14(vcpu, r->reg) = p->regval;
		vcpu->arch.flags |= KVM_ARM64_DEBUG_DIRTY;
	} else {
		p->regval = vcpu_cp14(vcpu, r->reg);
	}

	return true;
}

/* AArch32 debug register mappings
 *
 * AArch32 DBGBVRn is mapped to DBGBVRn_EL1[31:0]
 * AArch32 DBGBXVRn is mapped to DBGBVRn_EL1[63:32]
 *
 * All control registers and watchpoint value registers are mapped to
 * the lower 32 bits of their AArch64 equivalents. We share the trap
 * handlers with the above AArch64 code which checks what mode the
 * system is in.
 */

static bool trap_xvr(struct kvm_vcpu *vcpu,
		     struct sys_reg_params *p,
		     const struct sys_reg_desc *rd)
{
	u64 *dbg_reg = &vcpu->arch.vcpu_debug_state.dbg_bvr[rd->reg];

	if (p->is_write) {
		u64 val = *dbg_reg;

		val &= 0xffffffffUL;
		val |= p->regval << 32;
		*dbg_reg = val;

		vcpu->arch.flags |= KVM_ARM64_DEBUG_DIRTY;
	} else {
		p->regval = *dbg_reg >> 32;
	}

	trace_trap_reg(__func__, rd->reg, p->is_write, *dbg_reg);

	return true;
}

#define DBG_BCR_BVR_WCR_WVR(n)						\
	/* DBGBVRn */							\
	{ Op1( 0), CRn( 0), CRm((n)), Op2( 4), trap_bvr, NULL, n }, 	\
	/* DBGBCRn */							\
	{ Op1( 0), CRn( 0), CRm((n)), Op2( 5), trap_bcr, NULL, n },	\
	/* DBGWVRn */							\
	{ Op1( 0), CRn( 0), CRm((n)), Op2( 6), trap_wvr, NULL, n },	\
	/* DBGWCRn */							\
	{ Op1( 0), CRn( 0), CRm((n)), Op2( 7), trap_wcr, NULL, n }

#define DBGBXVR(n)							\
	{ Op1( 0), CRn( 1), CRm((n)), Op2( 1), trap_xvr, NULL, n }

/*
 * Trapped cp14 registers. We generally ignore most of the external
 * debug, on the principle that they don't really make sense to a
 * guest. Revisit this one day, would this principle change.
 */
static const struct sys_reg_desc cp14_regs[] = {
	/* DBGIDR */
	{ Op1( 0), CRn( 0), CRm( 0), Op2( 0), trap_dbgidr },
	/* DBGDTRRXext */
	{ Op1( 0), CRn( 0), CRm( 0), Op2( 2), trap_raz_wi },

	DBG_BCR_BVR_WCR_WVR(0),
	/* DBGDSCRint */
	{ Op1( 0), CRn( 0), CRm( 1), Op2( 0), trap_raz_wi },
	DBG_BCR_BVR_WCR_WVR(1),
	/* DBGDCCINT */
	{ Op1( 0), CRn( 0), CRm( 2), Op2( 0), trap_debug32, NULL, cp14_DBGDCCINT },
	/* DBGDSCRext */
	{ Op1( 0), CRn( 0), CRm( 2), Op2( 2), trap_debug32, NULL, cp14_DBGDSCRext },
	DBG_BCR_BVR_WCR_WVR(2),
	/* DBGDTR[RT]Xint */
	{ Op1( 0), CRn( 0), CRm( 3), Op2( 0), trap_raz_wi },
	/* DBGDTR[RT]Xext */
	{ Op1( 0), CRn( 0), CRm( 3), Op2( 2), trap_raz_wi },
	DBG_BCR_BVR_WCR_WVR(3),
	DBG_BCR_BVR_WCR_WVR(4),
	DBG_BCR_BVR_WCR_WVR(5),
	/* DBGWFAR */
	{ Op1( 0), CRn( 0), CRm( 6), Op2( 0), trap_raz_wi },
	/* DBGOSECCR */
	{ Op1( 0), CRn( 0), CRm( 6), Op2( 2), trap_raz_wi },
	DBG_BCR_BVR_WCR_WVR(6),
	/* DBGVCR */
	{ Op1( 0), CRn( 0), CRm( 7), Op2( 0), trap_debug32, NULL, cp14_DBGVCR },
	DBG_BCR_BVR_WCR_WVR(7),
	DBG_BCR_BVR_WCR_WVR(8),
	DBG_BCR_BVR_WCR_WVR(9),
	DBG_BCR_BVR_WCR_WVR(10),
	DBG_BCR_BVR_WCR_WVR(11),
	DBG_BCR_BVR_WCR_WVR(12),
	DBG_BCR_BVR_WCR_WVR(13),
	DBG_BCR_BVR_WCR_WVR(14),
	DBG_BCR_BVR_WCR_WVR(15),

	/* DBGDRAR (32bit) */
	{ Op1( 0), CRn( 1), CRm( 0), Op2( 0), trap_raz_wi },

	DBGBXVR(0),
	/* DBGOSLAR */
	{ Op1( 0), CRn( 1), CRm( 0), Op2( 4), trap_raz_wi },
	DBGBXVR(1),
	/* DBGOSLSR */
	{ Op1( 0), CRn( 1), CRm( 1), Op2( 4), trap_oslsr_el1 },
	DBGBXVR(2),
	DBGBXVR(3),
	/* DBGOSDLR */
	{ Op1( 0), CRn( 1), CRm( 3), Op2( 4), trap_raz_wi },
	DBGBXVR(4),
	/* DBGPRCR */
	{ Op1( 0), CRn( 1), CRm( 4), Op2( 4), trap_raz_wi },
	DBGBXVR(5),
	DBGBXVR(6),
	DBGBXVR(7),
	DBGBXVR(8),
	DBGBXVR(9),
	DBGBXVR(10),
	DBGBXVR(11),
	DBGBXVR(12),
	DBGBXVR(13),
	DBGBXVR(14),
	DBGBXVR(15),

	/* DBGDSAR (32bit) */
	{ Op1( 0), CRn( 2), CRm( 0), Op2( 0), trap_raz_wi },

	/* DBGDEVID2 */
	{ Op1( 0), CRn( 7), CRm( 0), Op2( 7), trap_raz_wi },
	/* DBGDEVID1 */
	{ Op1( 0), CRn( 7), CRm( 1), Op2( 7), trap_raz_wi },
	/* DBGDEVID */
	{ Op1( 0), CRn( 7), CRm( 2), Op2( 7), trap_raz_wi },
	/* DBGCLAIMSET */
	{ Op1( 0), CRn( 7), CRm( 8), Op2( 6), trap_raz_wi },
	/* DBGCLAIMCLR */
	{ Op1( 0), CRn( 7), CRm( 9), Op2( 6), trap_raz_wi },
	/* DBGAUTHSTATUS */
	{ Op1( 0), CRn( 7), CRm(14), Op2( 6), trap_dbgauthstatus_el1 },
};

/* Trapped cp14 64bit registers */
static const struct sys_reg_desc cp14_64_regs[] = {
	/* DBGDRAR (64bit) */
	{ Op1( 0), CRm( 1), .access = trap_raz_wi },

	/* DBGDSAR (64bit) */
	{ Op1( 0), CRm( 2), .access = trap_raz_wi },
};

/* Macro to expand the PMEVCNTRn register */
#define PMU_PMEVCNTR(n)							\
	/* PMEVCNTRn */							\
	{ Op1(0), CRn(0b1110),						\
	  CRm((0b1000 | (((n) >> 3) & 0x3))), Op2(((n) & 0x7)),		\
	  access_pmu_evcntr }

/* Macro to expand the PMEVTYPERn register */
#define PMU_PMEVTYPER(n)						\
	/* PMEVTYPERn */						\
	{ Op1(0), CRn(0b1110),						\
	  CRm((0b1100 | (((n) >> 3) & 0x3))), Op2(((n) & 0x7)),		\
	  access_pmu_evtyper }

/*
 * Trapped cp15 registers. TTBR0/TTBR1 get a double encoding,
 * depending on the way they are accessed (as a 32bit or a 64bit
 * register).
 */
static const struct sys_reg_desc cp15_regs[] = {
	{ Op1( 0), CRn( 0), CRm( 0), Op2( 1), access_ctr },
	{ Op1( 0), CRn( 1), CRm( 0), Op2( 0), access_vm_reg, NULL, c1_SCTLR },
	{ Op1( 0), CRn( 1), CRm( 0), Op2( 1), access_actlr },
	{ Op1( 0), CRn( 1), CRm( 0), Op2( 3), access_actlr },
	{ Op1( 0), CRn( 2), CRm( 0), Op2( 0), access_vm_reg, NULL, c2_TTBR0 },
	{ Op1( 0), CRn( 2), CRm( 0), Op2( 1), access_vm_reg, NULL, c2_TTBR1 },
	{ Op1( 0), CRn( 2), CRm( 0), Op2( 2), access_vm_reg, NULL, c2_TTBCR },
	{ Op1( 0), CRn( 3), CRm( 0), Op2( 0), access_vm_reg, NULL, c3_DACR },
	{ Op1( 0), CRn( 5), CRm( 0), Op2( 0), access_vm_reg, NULL, c5_DFSR },
	{ Op1( 0), CRn( 5), CRm( 0), Op2( 1), access_vm_reg, NULL, c5_IFSR },
	{ Op1( 0), CRn( 5), CRm( 1), Op2( 0), access_vm_reg, NULL, c5_ADFSR },
	{ Op1( 0), CRn( 5), CRm( 1), Op2( 1), access_vm_reg, NULL, c5_AIFSR },
	{ Op1( 0), CRn( 6), CRm( 0), Op2( 0), access_vm_reg, NULL, c6_DFAR },
	{ Op1( 0), CRn( 6), CRm( 0), Op2( 2), access_vm_reg, NULL, c6_IFAR },

	/*
	 * DC{C,I,CI}SW operations:
	 */
	{ Op1( 0), CRn( 7), CRm( 6), Op2( 2), access_dcsw },
	{ Op1( 0), CRn( 7), CRm(10), Op2( 2), access_dcsw },
	{ Op1( 0), CRn( 7), CRm(14), Op2( 2), access_dcsw },

	/* PMU */
	{ Op1( 0), CRn( 9), CRm(12), Op2( 0), access_pmcr },
	{ Op1( 0), CRn( 9), CRm(12), Op2( 1), access_pmcnten },
	{ Op1( 0), CRn( 9), CRm(12), Op2( 2), access_pmcnten },
	{ Op1( 0), CRn( 9), CRm(12), Op2( 3), access_pmovs },
	{ Op1( 0), CRn( 9), CRm(12), Op2( 4), access_pmswinc },
	{ Op1( 0), CRn( 9), CRm(12), Op2( 5), access_pmselr },
	{ Op1( 0), CRn( 9), CRm(12), Op2( 6), access_pmceid },
	{ Op1( 0), CRn( 9), CRm(12), Op2( 7), access_pmceid },
	{ Op1( 0), CRn( 9), CRm(13), Op2( 0), access_pmu_evcntr },
	{ Op1( 0), CRn( 9), CRm(13), Op2( 1), access_pmu_evtyper },
	{ Op1( 0), CRn( 9), CRm(13), Op2( 2), access_pmu_evcntr },
	{ Op1( 0), CRn( 9), CRm(14), Op2( 0), access_pmuserenr },
	{ Op1( 0), CRn( 9), CRm(14), Op2( 1), access_pminten },
	{ Op1( 0), CRn( 9), CRm(14), Op2( 2), access_pminten },
	{ Op1( 0), CRn( 9), CRm(14), Op2( 3), access_pmovs },

	{ Op1( 0), CRn(10), CRm( 2), Op2( 0), access_vm_reg, NULL, c10_PRRR },
	{ Op1( 0), CRn(10), CRm( 2), Op2( 1), access_vm_reg, NULL, c10_NMRR },
	{ Op1( 0), CRn(10), CRm( 3), Op2( 0), access_vm_reg, NULL, c10_AMAIR0 },
	{ Op1( 0), CRn(10), CRm( 3), Op2( 1), access_vm_reg, NULL, c10_AMAIR1 },

	/* ICC_SRE */
	{ Op1( 0), CRn(12), CRm(12), Op2( 5), access_gic_sre },

	{ Op1( 0), CRn(13), CRm( 0), Op2( 1), access_vm_reg, NULL, c13_CID },

	/* Arch Tmers */
	{ SYS_DESC(SYS_AARCH32_CNTP_TVAL), access_arch_timer },
	{ SYS_DESC(SYS_AARCH32_CNTP_CTL), access_arch_timer },

	/* PMEVCNTRn */
	PMU_PMEVCNTR(0),
	PMU_PMEVCNTR(1),
	PMU_PMEVCNTR(2),
	PMU_PMEVCNTR(3),
	PMU_PMEVCNTR(4),
	PMU_PMEVCNTR(5),
	PMU_PMEVCNTR(6),
	PMU_PMEVCNTR(7),
	PMU_PMEVCNTR(8),
	PMU_PMEVCNTR(9),
	PMU_PMEVCNTR(10),
	PMU_PMEVCNTR(11),
	PMU_PMEVCNTR(12),
	PMU_PMEVCNTR(13),
	PMU_PMEVCNTR(14),
	PMU_PMEVCNTR(15),
	PMU_PMEVCNTR(16),
	PMU_PMEVCNTR(17),
	PMU_PMEVCNTR(18),
	PMU_PMEVCNTR(19),
	PMU_PMEVCNTR(20),
	PMU_PMEVCNTR(21),
	PMU_PMEVCNTR(22),
	PMU_PMEVCNTR(23),
	PMU_PMEVCNTR(24),
	PMU_PMEVCNTR(25),
	PMU_PMEVCNTR(26),
	PMU_PMEVCNTR(27),
	PMU_PMEVCNTR(28),
	PMU_PMEVCNTR(29),
	PMU_PMEVCNTR(30),
	/* PMEVTYPERn */
	PMU_PMEVTYPER(0),
	PMU_PMEVTYPER(1),
	PMU_PMEVTYPER(2),
	PMU_PMEVTYPER(3),
	PMU_PMEVTYPER(4),
	PMU_PMEVTYPER(5),
	PMU_PMEVTYPER(6),
	PMU_PMEVTYPER(7),
	PMU_PMEVTYPER(8),
	PMU_PMEVTYPER(9),
	PMU_PMEVTYPER(10),
	PMU_PMEVTYPER(11),
	PMU_PMEVTYPER(12),
	PMU_PMEVTYPER(13),
	PMU_PMEVTYPER(14),
	PMU_PMEVTYPER(15),
	PMU_PMEVTYPER(16),
	PMU_PMEVTYPER(17),
	PMU_PMEVTYPER(18),
	PMU_PMEVTYPER(19),
	PMU_PMEVTYPER(20),
	PMU_PMEVTYPER(21),
	PMU_PMEVTYPER(22),
	PMU_PMEVTYPER(23),
	PMU_PMEVTYPER(24),
	PMU_PMEVTYPER(25),
	PMU_PMEVTYPER(26),
	PMU_PMEVTYPER(27),
	PMU_PMEVTYPER(28),
	PMU_PMEVTYPER(29),
	PMU_PMEVTYPER(30),
	/* PMCCFILTR */
	{ Op1(0), CRn(14), CRm(15), Op2(7), access_pmu_evtyper },

	{ Op1(1), CRn( 0), CRm( 0), Op2(0), access_ccsidr },
	{ Op1(1), CRn( 0), CRm( 0), Op2(1), access_clidr },
	{ Op1(2), CRn( 0), CRm( 0), Op2(0), access_csselr, NULL, c0_CSSELR },
};

static const struct sys_reg_desc cp15_64_regs[] = {
	{ Op1( 0), CRn( 0), CRm( 2), Op2( 0), access_vm_reg, NULL, c2_TTBR0 },
	{ Op1( 0), CRn( 0), CRm( 9), Op2( 0), access_pmu_evcntr },
	{ Op1( 0), CRn( 0), CRm(12), Op2( 0), access_gic_sgi }, /* ICC_SGI1R */
	{ Op1( 1), CRn( 0), CRm( 2), Op2( 0), access_vm_reg, NULL, c2_TTBR1 },
	{ Op1( 1), CRn( 0), CRm(12), Op2( 0), access_gic_sgi }, /* ICC_ASGI1R */
	{ Op1( 2), CRn( 0), CRm(12), Op2( 0), access_gic_sgi }, /* ICC_SGI0R */
	{ SYS_DESC(SYS_AARCH32_CNTP_CVAL),    access_arch_timer },
};

static int check_sysreg_table(const struct sys_reg_desc *table, unsigned int n,
			      bool is_32)
{
	unsigned int i;

	for (i = 0; i < n; i++) {
		if (!is_32 && table[i].reg && !table[i].reset) {
			kvm_err("sys_reg table %p entry %d has lacks reset\n",
				table, i);
			return 1;
		}

		if (i && cmp_sys_reg(&table[i-1], &table[i]) >= 0) {
			kvm_err("sys_reg table %p out of order (%d)\n", table, i - 1);
			return 1;
		}
	}

	return 0;
}

static int match_sys_reg(const void *key, const void *elt)
{
	const unsigned long pval = (unsigned long)key;
	const struct sys_reg_desc *r = elt;

	return pval - reg_to_encoding(r);
}

static const struct sys_reg_desc *find_reg(const struct sys_reg_params *params,
					 const struct sys_reg_desc table[],
					 unsigned int num)
{
	unsigned long pval = reg_to_encoding(params);

	return bsearch((void *)pval, table, num, sizeof(table[0]), match_sys_reg);
}

int kvm_handle_cp14_load_store(struct kvm_vcpu *vcpu)
{
	kvm_inject_undefined(vcpu);
	return 1;
}

static void perform_access(struct kvm_vcpu *vcpu,
			   struct sys_reg_params *params,
			   const struct sys_reg_desc *r)
{
	trace_kvm_sys_access(*vcpu_pc(vcpu), params, r);

	/* Check for regs disabled by runtime config */
	if (sysreg_hidden(vcpu, r)) {
		kvm_inject_undefined(vcpu);
		return;
	}

	/*
	 * Not having an accessor means that we have configured a trap
	 * that we don't know how to handle. This certainly qualifies
	 * as a gross bug that should be fixed right away.
	 */
	BUG_ON(!r->access);

	/* Skip instruction if instructed so */
	if (likely(r->access(vcpu, params, r)))
		kvm_skip_instr(vcpu, kvm_vcpu_trap_il_is32bit(vcpu));
}

/*
 * emulate_cp --  tries to match a sys_reg access in a handling table, and
 *                call the corresponding trap handler.
 *
 * @params: pointer to the descriptor of the access
 * @table: array of trap descriptors
 * @num: size of the trap descriptor array
 *
 * Return 0 if the access has been handled, and -1 if not.
 */
static int emulate_cp(struct kvm_vcpu *vcpu,
		      struct sys_reg_params *params,
		      const struct sys_reg_desc *table,
		      size_t num)
{
	const struct sys_reg_desc *r;

	if (!table)
		return -1;	/* Not handled */

	r = find_reg(params, table, num);

	if (r) {
		perform_access(vcpu, params, r);
		return 0;
	}

	/* Not handled */
	return -1;
}

static void unhandled_cp_access(struct kvm_vcpu *vcpu,
				struct sys_reg_params *params)
{
	u8 esr_ec = kvm_vcpu_trap_get_class(vcpu);
	int cp = -1;

	switch (esr_ec) {
	case ESR_ELx_EC_CP15_32:
	case ESR_ELx_EC_CP15_64:
		cp = 15;
		break;
	case ESR_ELx_EC_CP14_MR:
	case ESR_ELx_EC_CP14_64:
		cp = 14;
		break;
	default:
		WARN_ON(1);
	}

	print_sys_reg_msg(params,
			  "Unsupported guest CP%d access at: %08lx [%08lx]\n",
			  cp, *vcpu_pc(vcpu), *vcpu_cpsr(vcpu));
	kvm_inject_undefined(vcpu);
}

/**
 * kvm_handle_cp_64 -- handles a mrrc/mcrr trap on a guest CP14/CP15 access
 * @vcpu: The VCPU pointer
 * @run:  The kvm_run struct
 */
static int kvm_handle_cp_64(struct kvm_vcpu *vcpu,
			    const struct sys_reg_desc *global,
			    size_t nr_global)
{
	struct sys_reg_params params;
	u32 esr = kvm_vcpu_get_esr(vcpu);
	int Rt = kvm_vcpu_sys_get_rt(vcpu);
	int Rt2 = (esr >> 10) & 0x1f;

	params.is_aarch32 = true;
	params.is_32bit = false;
	params.CRm = (esr >> 1) & 0xf;
	params.is_write = ((esr & 1) == 0);

	params.Op0 = 0;
	params.Op1 = (esr >> 16) & 0xf;
	params.Op2 = 0;
	params.CRn = 0;

	/*
	 * Make a 64-bit value out of Rt and Rt2. As we use the same trap
	 * backends between AArch32 and AArch64, we get away with it.
	 */
	if (params.is_write) {
		params.regval = vcpu_get_reg(vcpu, Rt) & 0xffffffff;
		params.regval |= vcpu_get_reg(vcpu, Rt2) << 32;
	}

	/*
	 * If the table contains a handler, handle the
	 * potential register operation in the case of a read and return
	 * with success.
	 */
	if (!emulate_cp(vcpu, &params, global, nr_global)) {
		/* Split up the value between registers for the read side */
		if (!params.is_write) {
			vcpu_set_reg(vcpu, Rt, lower_32_bits(params.regval));
			vcpu_set_reg(vcpu, Rt2, upper_32_bits(params.regval));
		}

		return 1;
	}

	unhandled_cp_access(vcpu, &params);
	return 1;
}

/**
 * kvm_handle_cp_32 -- handles a mrc/mcr trap on a guest CP14/CP15 access
 * @vcpu: The VCPU pointer
 * @run:  The kvm_run struct
 */
static int kvm_handle_cp_32(struct kvm_vcpu *vcpu,
			    const struct sys_reg_desc *global,
			    size_t nr_global)
{
	struct sys_reg_params params;
	u32 esr = kvm_vcpu_get_esr(vcpu);
	int Rt  = kvm_vcpu_sys_get_rt(vcpu);

	params.is_aarch32 = true;
	params.is_32bit = true;
	params.CRm = (esr >> 1) & 0xf;
	params.regval = vcpu_get_reg(vcpu, Rt);
	params.is_write = ((esr & 1) == 0);
	params.CRn = (esr >> 10) & 0xf;
	params.Op0 = 0;
	params.Op1 = (esr >> 14) & 0x7;
	params.Op2 = (esr >> 17) & 0x7;

	if (!emulate_cp(vcpu, &params, global, nr_global)) {
		if (!params.is_write)
			vcpu_set_reg(vcpu, Rt, params.regval);
		return 1;
	}

	unhandled_cp_access(vcpu, &params);
	return 1;
}

int kvm_handle_cp15_64(struct kvm_vcpu *vcpu)
{
	return kvm_handle_cp_64(vcpu, cp15_64_regs, ARRAY_SIZE(cp15_64_regs));
}

int kvm_handle_cp15_32(struct kvm_vcpu *vcpu)
{
	return kvm_handle_cp_32(vcpu, cp15_regs, ARRAY_SIZE(cp15_regs));
}

int kvm_handle_cp14_64(struct kvm_vcpu *vcpu)
{
	return kvm_handle_cp_64(vcpu, cp14_64_regs, ARRAY_SIZE(cp14_64_regs));
}

int kvm_handle_cp14_32(struct kvm_vcpu *vcpu)
{
	return kvm_handle_cp_32(vcpu, cp14_regs, ARRAY_SIZE(cp14_regs));
}

static bool is_imp_def_sys_reg(struct sys_reg_params *params)
{
	// See ARM DDI 0487E.a, section D12.3.2
	return params->Op0 == 3 && (params->CRn & 0b1011) == 0b1011;
}

static int emulate_sys_reg(struct kvm_vcpu *vcpu,
			   struct sys_reg_params *params)
{
	const struct sys_reg_desc *r;

	r = find_reg(params, sys_reg_descs, ARRAY_SIZE(sys_reg_descs));

	if (likely(r)) {
		perform_access(vcpu, params, r);
	} else if (is_imp_def_sys_reg(params)) {
		kvm_inject_undefined(vcpu);
	} else {
		print_sys_reg_msg(params,
				  "Unsupported guest sys_reg access at: %lx [%08lx]\n",
				  *vcpu_pc(vcpu), *vcpu_cpsr(vcpu));
		kvm_inject_undefined(vcpu);
	}
	return 1;
}

/**
 * kvm_reset_sys_regs - sets system registers to reset value
 * @vcpu: The VCPU pointer
 *
 * This function finds the right table above and sets the registers on the
 * virtual CPU struct to their architecturally defined reset values.
 */
void kvm_reset_sys_regs(struct kvm_vcpu *vcpu)
{
	unsigned long i;

	for (i = 0; i < ARRAY_SIZE(sys_reg_descs); i++)
		if (sys_reg_descs[i].reset)
			sys_reg_descs[i].reset(vcpu, &sys_reg_descs[i]);
}

/**
 * kvm_handle_sys_reg -- handles a mrs/msr trap on a guest sys_reg access
 * @vcpu: The VCPU pointer
 */
int kvm_handle_sys_reg(struct kvm_vcpu *vcpu)
{
	struct sys_reg_params params;
	unsigned long esr = kvm_vcpu_get_esr(vcpu);
	int Rt = kvm_vcpu_sys_get_rt(vcpu);
	int ret;

	trace_kvm_handle_sys_reg(esr);

	params.is_aarch32 = false;
	params.is_32bit = false;
	params.Op0 = (esr >> 20) & 3;
	params.Op1 = (esr >> 14) & 0x7;
	params.CRn = (esr >> 10) & 0xf;
	params.CRm = (esr >> 1) & 0xf;
	params.Op2 = (esr >> 17) & 0x7;
	params.regval = vcpu_get_reg(vcpu, Rt);
	params.is_write = !(esr & 1);

	ret = emulate_sys_reg(vcpu, &params);

	if (!params.is_write)
		vcpu_set_reg(vcpu, Rt, params.regval);
	return ret;
}

/******************************************************************************
 * Userspace API
 *****************************************************************************/

static bool index_to_params(u64 id, struct sys_reg_params *params)
{
	switch (id & KVM_REG_SIZE_MASK) {
	case KVM_REG_SIZE_U64:
		/* Any unused index bits means it's not valid. */
		if (id & ~(KVM_REG_ARCH_MASK | KVM_REG_SIZE_MASK
			      | KVM_REG_ARM_COPROC_MASK
			      | KVM_REG_ARM64_SYSREG_OP0_MASK
			      | KVM_REG_ARM64_SYSREG_OP1_MASK
			      | KVM_REG_ARM64_SYSREG_CRN_MASK
			      | KVM_REG_ARM64_SYSREG_CRM_MASK
			      | KVM_REG_ARM64_SYSREG_OP2_MASK))
			return false;
		params->Op0 = ((id & KVM_REG_ARM64_SYSREG_OP0_MASK)
			       >> KVM_REG_ARM64_SYSREG_OP0_SHIFT);
		params->Op1 = ((id & KVM_REG_ARM64_SYSREG_OP1_MASK)
			       >> KVM_REG_ARM64_SYSREG_OP1_SHIFT);
		params->CRn = ((id & KVM_REG_ARM64_SYSREG_CRN_MASK)
			       >> KVM_REG_ARM64_SYSREG_CRN_SHIFT);
		params->CRm = ((id & KVM_REG_ARM64_SYSREG_CRM_MASK)
			       >> KVM_REG_ARM64_SYSREG_CRM_SHIFT);
		params->Op2 = ((id & KVM_REG_ARM64_SYSREG_OP2_MASK)
			       >> KVM_REG_ARM64_SYSREG_OP2_SHIFT);
		return true;
	default:
		return false;
	}
}

const struct sys_reg_desc *find_reg_by_id(u64 id,
					  struct sys_reg_params *params,
					  const struct sys_reg_desc table[],
					  unsigned int num)
{
	if (!index_to_params(id, params))
		return NULL;

	return find_reg(params, table, num);
}

/* Decode an index value, and find the sys_reg_desc entry. */
static const struct sys_reg_desc *index_to_sys_reg_desc(struct kvm_vcpu *vcpu,
						    u64 id)
{
	const struct sys_reg_desc *r;
	struct sys_reg_params params;

	/* We only do sys_reg for now. */
	if ((id & KVM_REG_ARM_COPROC_MASK) != KVM_REG_ARM64_SYSREG)
		return NULL;

	if (!index_to_params(id, &params))
		return NULL;

	r = find_reg(&params, sys_reg_descs, ARRAY_SIZE(sys_reg_descs));

	/* Not saved in the sys_reg array and not otherwise accessible? */
	if (r && !(r->reg || r->get_user))
		r = NULL;

	return r;
}

/*
 * These are the invariant sys_reg registers: we let the guest see the
 * host versions of these, so they're part of the guest state.
 *
 * A future CPU may provide a mechanism to present different values to
 * the guest, or a future kvm may trap them.
 */

#define FUNCTION_INVARIANT(reg)						\
	static void get_##reg(struct kvm_vcpu *v,			\
			      const struct sys_reg_desc *r)		\
	{								\
		((struct sys_reg_desc *)r)->val = read_sysreg(reg);	\
	}

FUNCTION_INVARIANT(midr_el1)
FUNCTION_INVARIANT(revidr_el1)
FUNCTION_INVARIANT(clidr_el1)
FUNCTION_INVARIANT(aidr_el1)

static void get_ctr_el0(struct kvm_vcpu *v, const struct sys_reg_desc *r)
{
	((struct sys_reg_desc *)r)->val = read_sanitised_ftr_reg(SYS_CTR_EL0);
}

/* ->val is filled in by kvm_sys_reg_table_init() */
static struct sys_reg_desc invariant_sys_regs[] = {
	{ SYS_DESC(SYS_MIDR_EL1), NULL, get_midr_el1 },
	{ SYS_DESC(SYS_REVIDR_EL1), NULL, get_revidr_el1 },
	{ SYS_DESC(SYS_CLIDR_EL1), NULL, get_clidr_el1 },
	{ SYS_DESC(SYS_AIDR_EL1), NULL, get_aidr_el1 },
	{ SYS_DESC(SYS_CTR_EL0), NULL, get_ctr_el0 },
};

static int reg_from_user(u64 *val, const void __user *uaddr, u64 id)
{
	if (copy_from_user(val, uaddr, KVM_REG_SIZE(id)) != 0)
		return -EFAULT;
	return 0;
}

static int reg_to_user(void __user *uaddr, const u64 *val, u64 id)
{
	if (copy_to_user(uaddr, val, KVM_REG_SIZE(id)) != 0)
		return -EFAULT;
	return 0;
}

static int get_invariant_sys_reg(u64 id, void __user *uaddr)
{
	struct sys_reg_params params;
	const struct sys_reg_desc *r;

	r = find_reg_by_id(id, &params, invariant_sys_regs,
			   ARRAY_SIZE(invariant_sys_regs));
	if (!r)
		return -ENOENT;

	return reg_to_user(uaddr, &r->val, id);
}

static int set_invariant_sys_reg(u64 id, void __user *uaddr)
{
	struct sys_reg_params params;
	const struct sys_reg_desc *r;
	int err;
	u64 val = 0; /* Make sure high bits are 0 for 32-bit regs */

	r = find_reg_by_id(id, &params, invariant_sys_regs,
			   ARRAY_SIZE(invariant_sys_regs));
	if (!r)
		return -ENOENT;

	err = reg_from_user(&val, uaddr, id);
	if (err)
		return err;

	/* This is what we mean by invariant: you can't change it. */
	if (r->val != val)
		return -EINVAL;

	return 0;
}

static bool is_valid_cache(u32 val)
{
	u32 level, ctype;

	if (val >= CSSELR_MAX)
		return false;

	/* Bottom bit is Instruction or Data bit.  Next 3 bits are level. */
	level = (val >> 1);
	ctype = (cache_levels >> (level * 3)) & 7;

	switch (ctype) {
	case 0: /* No cache */
		return false;
	case 1: /* Instruction cache only */
		return (val & 1);
	case 2: /* Data cache only */
	case 4: /* Unified cache */
		return !(val & 1);
	case 3: /* Separate instruction and data caches */
		return true;
	default: /* Reserved: we can't know instruction or data. */
		return false;
	}
}

static int demux_c15_get(u64 id, void __user *uaddr)
{
	u32 val;
	u32 __user *uval = uaddr;

	/* Fail if we have unknown bits set. */
	if (id & ~(KVM_REG_ARCH_MASK|KVM_REG_SIZE_MASK|KVM_REG_ARM_COPROC_MASK
		   | ((1 << KVM_REG_ARM_COPROC_SHIFT)-1)))
		return -ENOENT;

	switch (id & KVM_REG_ARM_DEMUX_ID_MASK) {
	case KVM_REG_ARM_DEMUX_ID_CCSIDR:
		if (KVM_REG_SIZE(id) != 4)
			return -ENOENT;
		val = (id & KVM_REG_ARM_DEMUX_VAL_MASK)
			>> KVM_REG_ARM_DEMUX_VAL_SHIFT;
		if (!is_valid_cache(val))
			return -ENOENT;

		return put_user(get_ccsidr(val), uval);
	default:
		return -ENOENT;
	}
}

static int demux_c15_set(u64 id, void __user *uaddr)
{
	u32 val, newval;
	u32 __user *uval = uaddr;

	/* Fail if we have unknown bits set. */
	if (id & ~(KVM_REG_ARCH_MASK|KVM_REG_SIZE_MASK|KVM_REG_ARM_COPROC_MASK
		   | ((1 << KVM_REG_ARM_COPROC_SHIFT)-1)))
		return -ENOENT;

	switch (id & KVM_REG_ARM_DEMUX_ID_MASK) {
	case KVM_REG_ARM_DEMUX_ID_CCSIDR:
		if (KVM_REG_SIZE(id) != 4)
			return -ENOENT;
		val = (id & KVM_REG_ARM_DEMUX_VAL_MASK)
			>> KVM_REG_ARM_DEMUX_VAL_SHIFT;
		if (!is_valid_cache(val))
			return -ENOENT;

		if (get_user(newval, uval))
			return -EFAULT;

		/* This is also invariant: you can't change it. */
		if (newval != get_ccsidr(val))
			return -EINVAL;
		return 0;
	default:
		return -ENOENT;
	}
}

int kvm_arm_sys_reg_get_reg(struct kvm_vcpu *vcpu, const struct kvm_one_reg *reg)
{
	const struct sys_reg_desc *r;
	void __user *uaddr = (void __user *)(unsigned long)reg->addr;

	if ((reg->id & KVM_REG_ARM_COPROC_MASK) == KVM_REG_ARM_DEMUX)
		return demux_c15_get(reg->id, uaddr);

	if (KVM_REG_SIZE(reg->id) != sizeof(__u64))
		return -ENOENT;

	r = index_to_sys_reg_desc(vcpu, reg->id);
	if (!r)
		return get_invariant_sys_reg(reg->id, uaddr);

	/* Check for regs disabled by runtime config */
	if (sysreg_hidden(vcpu, r))
		return -ENOENT;

	if (r->get_user)
		return (r->get_user)(vcpu, r, reg, uaddr);

	return reg_to_user(uaddr, &__vcpu_sys_reg(vcpu, r->reg), reg->id);
}

int kvm_arm_sys_reg_set_reg(struct kvm_vcpu *vcpu, const struct kvm_one_reg *reg)
{
	const struct sys_reg_desc *r;
	void __user *uaddr = (void __user *)(unsigned long)reg->addr;

	if ((reg->id & KVM_REG_ARM_COPROC_MASK) == KVM_REG_ARM_DEMUX)
		return demux_c15_set(reg->id, uaddr);

	if (KVM_REG_SIZE(reg->id) != sizeof(__u64))
		return -ENOENT;

	r = index_to_sys_reg_desc(vcpu, reg->id);
	if (!r)
		return set_invariant_sys_reg(reg->id, uaddr);

	/* Check for regs disabled by runtime config */
	if (sysreg_hidden(vcpu, r))
		return -ENOENT;

	if (r->set_user)
		return (r->set_user)(vcpu, r, reg, uaddr);

	return reg_from_user(&__vcpu_sys_reg(vcpu, r->reg), uaddr, reg->id);
}

static unsigned int num_demux_regs(void)
{
	unsigned int i, count = 0;

	for (i = 0; i < CSSELR_MAX; i++)
		if (is_valid_cache(i))
			count++;

	return count;
}

static int write_demux_regids(u64 __user *uindices)
{
	u64 val = KVM_REG_ARM64 | KVM_REG_SIZE_U32 | KVM_REG_ARM_DEMUX;
	unsigned int i;

	val |= KVM_REG_ARM_DEMUX_ID_CCSIDR;
	for (i = 0; i < CSSELR_MAX; i++) {
		if (!is_valid_cache(i))
			continue;
		if (put_user(val | i, uindices))
			return -EFAULT;
		uindices++;
	}
	return 0;
}

static u64 sys_reg_to_index(const struct sys_reg_desc *reg)
{
	return (KVM_REG_ARM64 | KVM_REG_SIZE_U64 |
		KVM_REG_ARM64_SYSREG |
		(reg->Op0 << KVM_REG_ARM64_SYSREG_OP0_SHIFT) |
		(reg->Op1 << KVM_REG_ARM64_SYSREG_OP1_SHIFT) |
		(reg->CRn << KVM_REG_ARM64_SYSREG_CRN_SHIFT) |
		(reg->CRm << KVM_REG_ARM64_SYSREG_CRM_SHIFT) |
		(reg->Op2 << KVM_REG_ARM64_SYSREG_OP2_SHIFT));
}

static bool copy_reg_to_user(const struct sys_reg_desc *reg, u64 __user **uind)
{
	if (!*uind)
		return true;

	if (put_user(sys_reg_to_index(reg), *uind))
		return false;

	(*uind)++;
	return true;
}

static int walk_one_sys_reg(const struct kvm_vcpu *vcpu,
			    const struct sys_reg_desc *rd,
			    u64 __user **uind,
			    unsigned int *total)
{
	/*
	 * Ignore registers we trap but don't save,
	 * and for which no custom user accessor is provided.
	 */
	if (!(rd->reg || rd->get_user))
		return 0;

	if (sysreg_hidden(vcpu, rd))
		return 0;

	if (!copy_reg_to_user(rd, uind))
		return -EFAULT;

	(*total)++;
	return 0;
}

/* Assumed ordered tables, see kvm_sys_reg_table_init. */
static int walk_sys_regs(struct kvm_vcpu *vcpu, u64 __user *uind)
{
	const struct sys_reg_desc *i2, *end2;
	unsigned int total = 0;
	int err;

	i2 = sys_reg_descs;
	end2 = sys_reg_descs + ARRAY_SIZE(sys_reg_descs);

	while (i2 != end2) {
		err = walk_one_sys_reg(vcpu, i2++, &uind, &total);
		if (err)
			return err;
	}
	return total;
}

unsigned long kvm_arm_num_sys_reg_descs(struct kvm_vcpu *vcpu)
{
	return ARRAY_SIZE(invariant_sys_regs)
		+ num_demux_regs()
		+ walk_sys_regs(vcpu, (u64 __user *)NULL);
}

int kvm_arm_copy_sys_reg_indices(struct kvm_vcpu *vcpu, u64 __user *uindices)
{
	unsigned int i;
	int err;

	/* Then give them all the invariant registers' indices. */
	for (i = 0; i < ARRAY_SIZE(invariant_sys_regs); i++) {
		if (put_user(sys_reg_to_index(&invariant_sys_regs[i]), uindices))
			return -EFAULT;
		uindices++;
	}

	err = walk_sys_regs(vcpu, uindices);
	if (err < 0)
		return err;
	uindices += err;

	return write_demux_regids(uindices);
}

void kvm_sys_reg_table_init(void)
{
	unsigned int i;
	struct sys_reg_desc clidr;

	/* Make sure tables are unique and in order. */
	BUG_ON(check_sysreg_table(sys_reg_descs, ARRAY_SIZE(sys_reg_descs), false));
	BUG_ON(check_sysreg_table(cp14_regs, ARRAY_SIZE(cp14_regs), true));
	BUG_ON(check_sysreg_table(cp14_64_regs, ARRAY_SIZE(cp14_64_regs), true));
	BUG_ON(check_sysreg_table(cp15_regs, ARRAY_SIZE(cp15_regs), true));
	BUG_ON(check_sysreg_table(cp15_64_regs, ARRAY_SIZE(cp15_64_regs), true));
	BUG_ON(check_sysreg_table(invariant_sys_regs, ARRAY_SIZE(invariant_sys_regs), false));

	/* We abuse the reset function to overwrite the table itself. */
	for (i = 0; i < ARRAY_SIZE(invariant_sys_regs); i++)
		invariant_sys_regs[i].reset(NULL, &invariant_sys_regs[i]);

	/*
	 * CLIDR format is awkward, so clean it up.  See ARM B4.1.20:
	 *
	 *   If software reads the Cache Type fields from Ctype1
	 *   upwards, once it has seen a value of 0b000, no caches
	 *   exist at further-out levels of the hierarchy. So, for
	 *   example, if Ctype3 is the first Cache Type field with a
	 *   value of 0b000, the values of Ctype4 to Ctype7 must be
	 *   ignored.
	 */
	get_clidr_el1(NULL, &clidr); /* Ugly... */
	cache_levels = clidr.val;
	for (i = 0; i < 7; i++)
		if (((cache_levels >> (i*3)) & 7) == 0)
			break;
	/* Clear all higher bits. */
	cache_levels &= (1 << (i*3))-1;
}<|MERGE_RESOLUTION|>--- conflicted
+++ resolved
@@ -1120,14 +1120,8 @@
 		if (!vcpu_has_sve(vcpu))
 			val &= ~(0xfUL << ID_AA64PFR0_SVE_SHIFT);
 		val &= ~(0xfUL << ID_AA64PFR0_AMU_SHIFT);
-<<<<<<< HEAD
-		if (!(val & (0xfUL << ID_AA64PFR0_CSV2_SHIFT)) &&
-		    arm64_get_spectre_v2_state() == SPECTRE_UNAFFECTED)
-			val |= (1UL << ID_AA64PFR0_CSV2_SHIFT);
-=======
 		val &= ~(0xfUL << ID_AA64PFR0_CSV2_SHIFT);
 		val |= ((u64)vcpu->kvm->arch.pfr0_csv2 << ID_AA64PFR0_CSV2_SHIFT);
->>>>>>> ed4ffaf4
 	} else if (id == SYS_ID_AA64PFR1_EL1) {
 		val &= ~(0xfUL << ID_AA64PFR1_MTE_SHIFT);
 	} else if (id == SYS_ID_AA64ISAR1_EL1 && !vcpu_has_ptrauth(vcpu)) {
@@ -1370,13 +1364,6 @@
 	if (!(csselr & 1)) // data or unified cache
 		p->regval &= ~GENMASK(27, 3);
 	return true;
-}
-
-static bool access_mte_regs(struct kvm_vcpu *vcpu, struct sys_reg_params *p,
-			    const struct sys_reg_desc *r)
-{
-	kvm_inject_undefined(vcpu);
-	return false;
 }
 
 /* sys_reg_desc initialiser for known cpufeature ID registers */
@@ -1547,13 +1534,8 @@
 	{ SYS_DESC(SYS_ACTLR_EL1), access_actlr, reset_actlr, ACTLR_EL1 },
 	{ SYS_DESC(SYS_CPACR_EL1), NULL, reset_val, CPACR_EL1, 0 },
 
-<<<<<<< HEAD
-	{ SYS_DESC(SYS_RGSR_EL1), access_mte_regs },
-	{ SYS_DESC(SYS_GCR_EL1), access_mte_regs },
-=======
 	{ SYS_DESC(SYS_RGSR_EL1), undef_access },
 	{ SYS_DESC(SYS_GCR_EL1), undef_access },
->>>>>>> ed4ffaf4
 
 	{ SYS_DESC(SYS_ZCR_EL1), NULL, reset_val, ZCR_EL1, 0, .visibility = sve_visibility },
 	{ SYS_DESC(SYS_TTBR0_EL1), access_vm_reg, reset_unknown, TTBR0_EL1 },
@@ -1579,13 +1561,8 @@
 	{ SYS_DESC(SYS_ERXMISC0_EL1), trap_raz_wi },
 	{ SYS_DESC(SYS_ERXMISC1_EL1), trap_raz_wi },
 
-<<<<<<< HEAD
-	{ SYS_DESC(SYS_TFSR_EL1), access_mte_regs },
-	{ SYS_DESC(SYS_TFSRE0_EL1), access_mte_regs },
-=======
 	{ SYS_DESC(SYS_TFSR_EL1), undef_access },
 	{ SYS_DESC(SYS_TFSRE0_EL1), undef_access },
->>>>>>> ed4ffaf4
 
 	{ SYS_DESC(SYS_FAR_EL1), access_vm_reg, reset_unknown, FAR_EL1 },
 	{ SYS_DESC(SYS_PAR_EL1), NULL, reset_unknown, PAR_EL1 },
