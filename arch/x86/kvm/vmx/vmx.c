--- conflicted
+++ resolved
@@ -4037,13 +4037,7 @@
 	 * guaranteed to see PID.ON=1 and sync the PIR to IRR if triggering a
 	 * posted interrupt "fails" because vcpu->mode != IN_GUEST_MODE.
 	 */
-<<<<<<< HEAD
-	if (!kvm_vcpu_trigger_posted_interrupt(vcpu, false))
-		kvm_vcpu_kick(vcpu);
-
-=======
 	kvm_vcpu_trigger_posted_interrupt(vcpu, POSTED_INTR_VECTOR);
->>>>>>> ed9f4f96
 	return 0;
 }
 
@@ -4115,12 +4109,6 @@
 	vmcs_write32(HOST_IA32_SYSENTER_CS, low32);
 
 	/*
-<<<<<<< HEAD
-	 * If 32-bit syscall is enabled, vmx_vcpu_load_vcms rewrites
-	 * HOST_IA32_SYSENTER_ESP.
-	 */
-	vmcs_writel(HOST_IA32_SYSENTER_ESP, 0);
-=======
 	 * SYSENTER is used for 32-bit system calls on either 32-bit or
 	 * 64-bit kernels.  It is always zero If neither is allowed, otherwise
 	 * vmx_vcpu_load_vmcs loads it with the per-CPU entry stack (and may
@@ -4129,7 +4117,6 @@
 	if (!IS_ENABLED(CONFIG_IA32_EMULATION) && !IS_ENABLED(CONFIG_X86_32))
 		vmcs_writel(HOST_IA32_SYSENTER_ESP, 0);
 
->>>>>>> ed9f4f96
 	rdmsrl(MSR_IA32_SYSENTER_EIP, tmpl);
 	vmcs_writel(HOST_IA32_SYSENTER_EIP, tmpl);   /* 22.2.3 */
 
