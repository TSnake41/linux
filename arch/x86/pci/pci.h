--- conflicted
+++ resolved
@@ -98,11 +98,7 @@
 extern int pci_direct_probe(void);
 extern void pci_direct_init(int type);
 extern void pci_pcbios_init(void);
-<<<<<<< HEAD
-extern void pci_mmcfg_init(int type);
 extern void pci_olpc_init(void);
-=======
->>>>>>> 5f0b2976
 
 /* pci-mmconfig.c */
 
