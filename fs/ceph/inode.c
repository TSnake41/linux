--- conflicted
+++ resolved
@@ -847,19 +847,11 @@
 		if (ci->i_version == 0 ||
 		    ceph_seq_cmp(time_warp_seq, ci->i_time_warp_seq) > 0) {
 			/* the MDS did a utimes() */
-<<<<<<< HEAD
-			dout("mtime %lld.%09ld -> %lld.%09ld "
-			     "tw %d -> %d\n",
+			doutc(cl, "mtime %lld.%09ld -> %lld.%09ld tw %d -> %d\n",
 			     inode_get_mtime_sec(inode),
 			     inode_get_mtime_nsec(inode),
 			     mtime->tv_sec, mtime->tv_nsec,
 			     ci->i_time_warp_seq, (int)time_warp_seq);
-=======
-			doutc(cl, "mtime %lld.%09ld -> %lld.%09ld tw %d -> %d\n",
-			      inode->i_mtime.tv_sec, inode->i_mtime.tv_nsec,
-			      mtime->tv_sec, mtime->tv_nsec,
-			      ci->i_time_warp_seq, (int)time_warp_seq);
->>>>>>> 56d2e2cf
 
 			inode_set_mtime_to_ts(inode, *mtime);
 			inode_set_atime_to_ts(inode, *atime);
@@ -868,35 +860,19 @@
 			struct timespec64	ts;
 
 			/* nobody did utimes(); take the max */
-<<<<<<< HEAD
 			ts = inode_get_mtime(inode);
 			if (timespec64_compare(mtime, &ts) > 0) {
-				dout("mtime %lld.%09ld -> %lld.%09ld inc\n",
+				doutc(cl, "mtime %lld.%09ld -> %lld.%09ld inc\n",
 				     ts.tv_sec, ts.tv_nsec,
 				     mtime->tv_sec, mtime->tv_nsec);
 				inode_set_mtime_to_ts(inode, *mtime);
 			}
 			ts = inode_get_atime(inode);
 			if (timespec64_compare(atime, &ts) > 0) {
-				dout("atime %lld.%09ld -> %lld.%09ld inc\n",
+				doutc(cl, "atime %lld.%09ld -> %lld.%09ld inc\n",
 				     ts.tv_sec, ts.tv_nsec,
 				     atime->tv_sec, atime->tv_nsec);
 				inode_set_atime_to_ts(inode, *atime);
-=======
-			if (timespec64_compare(mtime, &inode->i_mtime) > 0) {
-				doutc(cl, "mtime %lld.%09ld -> %lld.%09ld inc\n",
-				      inode->i_mtime.tv_sec,
-				      inode->i_mtime.tv_nsec,
-				      mtime->tv_sec, mtime->tv_nsec);
-				inode->i_mtime = *mtime;
-			}
-			if (timespec64_compare(atime, &inode->i_atime) > 0) {
-				doutc(cl, "atime %lld.%09ld -> %lld.%09ld inc\n",
-				      inode->i_atime.tv_sec,
-				      inode->i_atime.tv_nsec,
-				      atime->tv_sec, atime->tv_nsec);
-				inode->i_atime = *atime;
->>>>>>> 56d2e2cf
 			}
 		} else if (issued & CEPH_CAP_FILE_EXCL) {
 			/* we did a utimes(); ignore mds values */
@@ -2622,18 +2598,12 @@
 	}
 
 	if (ia_valid & ATTR_ATIME) {
-<<<<<<< HEAD
 		struct timespec64 atime = inode_get_atime(inode);
 
-		dout("setattr %p atime %lld.%ld -> %lld.%ld\n", inode,
-		     atime.tv_sec, atime.tv_nsec,
-		     attr->ia_atime.tv_sec, attr->ia_atime.tv_nsec);
-=======
-		doutc(cl, "%p %llx.%llx atime %lld.%ld -> %lld.%ld\n",
-		      inode, ceph_vinop(inode), inode->i_atime.tv_sec,
-		      inode->i_atime.tv_nsec, attr->ia_atime.tv_sec,
-		      attr->ia_atime.tv_nsec);
->>>>>>> 56d2e2cf
+		doutc(cl, "%p %llx.%llx atime %lld.%09ld -> %lld.%09ld\n",
+		      inode, ceph_vinop(inode),
+		      atime.tv_sec, atime.tv_nsec,
+		      attr->ia_atime.tv_sec, attr->ia_atime.tv_nsec);
 		if (issued & CEPH_CAP_FILE_EXCL) {
 			ci->i_time_warp_seq++;
 			inode_set_atime_to_ts(inode, attr->ia_atime);
@@ -2705,18 +2675,12 @@
 		}
 	}
 	if (ia_valid & ATTR_MTIME) {
-<<<<<<< HEAD
 		struct timespec64 mtime = inode_get_mtime(inode);
 
-		dout("setattr %p mtime %lld.%ld -> %lld.%ld\n", inode,
-		     mtime.tv_sec, mtime.tv_nsec,
-		     attr->ia_mtime.tv_sec, attr->ia_mtime.tv_nsec);
-=======
-		doutc(cl, "%p %llx.%llx mtime %lld.%ld -> %lld.%ld\n",
-		      inode, ceph_vinop(inode), inode->i_mtime.tv_sec,
-		      inode->i_mtime.tv_nsec, attr->ia_mtime.tv_sec,
-		      attr->ia_mtime.tv_nsec);
->>>>>>> 56d2e2cf
+		doutc(cl, "%p %llx.%llx mtime %lld.%09ld -> %lld.%09ld\n",
+		      inode, ceph_vinop(inode),
+		      mtime.tv_sec, mtime.tv_nsec,
+		      attr->ia_mtime.tv_sec, attr->ia_mtime.tv_nsec);
 		if (issued & CEPH_CAP_FILE_EXCL) {
 			ci->i_time_warp_seq++;
 			inode_set_mtime_to_ts(inode, attr->ia_mtime);
@@ -2739,20 +2703,12 @@
 	if (ia_valid & ATTR_CTIME) {
 		bool only = (ia_valid & (ATTR_SIZE|ATTR_MTIME|ATTR_ATIME|
 					 ATTR_MODE|ATTR_UID|ATTR_GID)) == 0;
-<<<<<<< HEAD
-		dout("setattr %p ctime %lld.%ld -> %lld.%ld (%s)\n", inode,
-		     inode_get_ctime_sec(inode),
-		     inode_get_ctime_nsec(inode),
-		     attr->ia_ctime.tv_sec, attr->ia_ctime.tv_nsec,
-		     only ? "ctime only" : "ignored");
-=======
-		doutc(cl, "%p %llx.%llx ctime %lld.%ld -> %lld.%ld (%s)\n",
-		      inode, ceph_vinop(inode), inode_get_ctime(inode).tv_sec,
-		      inode_get_ctime(inode).tv_nsec,
+		doutc(cl, "%p %llx.%llx ctime %lld.%09ld -> %lld.%09ld (%s)\n",
+		      inode, ceph_vinop(inode),
+		      inode_get_ctime_sec(inode),
+		      inode_get_ctime_nsec(inode),
 		      attr->ia_ctime.tv_sec, attr->ia_ctime.tv_nsec,
 		      only ? "ctime only" : "ignored");
-
->>>>>>> 56d2e2cf
 		if (only) {
 			/*
 			 * if kernel wants to dirty ctime but nothing else,
