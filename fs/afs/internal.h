/* SPDX-License-Identifier: GPL-2.0-or-later */
/* internal AFS stuff
 *
 * Copyright (C) 2002, 2007 Red Hat, Inc. All Rights Reserved.
 * Written by David Howells (dhowells@redhat.com)
 */

#include <linux/compiler.h>
#include <linux/kernel.h>
#include <linux/ktime.h>
#include <linux/fs.h>
#include <linux/pagemap.h>
#include <linux/rxrpc.h>
#include <linux/key.h>
#include <linux/workqueue.h>
#include <linux/sched.h>
#include <linux/fscache.h>
#include <linux/backing-dev.h>
#include <linux/uuid.h>
#include <linux/mm_types.h>
#include <linux/dns_resolver.h>
#include <net/net_namespace.h>
#include <net/netns/generic.h>
#include <net/sock.h>
#include <net/af_rxrpc.h>

#include "afs.h"
#include "afs_vl.h"

#define AFS_CELL_MAX_ADDRS 15

struct pagevec;
struct afs_call;

/*
 * Partial file-locking emulation mode.  (The problem being that AFS3 only
 * allows whole-file locks and no upgrading/downgrading).
 */
enum afs_flock_mode {
	afs_flock_mode_unset,
	afs_flock_mode_local,	/* Local locking only */
	afs_flock_mode_openafs,	/* Don't get server lock for a partial lock */
	afs_flock_mode_strict,	/* Always get a server lock for a partial lock */
	afs_flock_mode_write,	/* Get an exclusive server lock for a partial lock */
};

struct afs_fs_context {
	bool			force;		/* T to force cell type */
	bool			autocell;	/* T if set auto mount operation */
	bool			dyn_root;	/* T if dynamic root */
	bool			no_cell;	/* T if the source is "none" (for dynroot) */
	enum afs_flock_mode	flock_mode;	/* Partial file-locking emulation mode */
	afs_voltype_t		type;		/* type of volume requested */
	unsigned int		volnamesz;	/* size of volume name */
	const char		*volname;	/* name of volume to mount */
	struct afs_net		*net;		/* the AFS net namespace stuff */
	struct afs_cell		*cell;		/* cell in which to find volume */
	struct afs_volume	*volume;	/* volume record */
	struct key		*key;		/* key to use for secure mounting */
};

enum afs_call_state {
	AFS_CALL_CL_REQUESTING,		/* Client: Request is being sent */
	AFS_CALL_CL_AWAIT_REPLY,	/* Client: Awaiting reply */
	AFS_CALL_CL_PROC_REPLY,		/* Client: rxrpc call complete; processing reply */
	AFS_CALL_SV_AWAIT_OP_ID,	/* Server: Awaiting op ID */
	AFS_CALL_SV_AWAIT_REQUEST,	/* Server: Awaiting request data */
	AFS_CALL_SV_REPLYING,		/* Server: Replying */
	AFS_CALL_SV_AWAIT_ACK,		/* Server: Awaiting final ACK */
	AFS_CALL_COMPLETE,		/* Completed or failed */
};

/*
 * List of server addresses.
 */
struct afs_addr_list {
	struct rcu_head		rcu;
	refcount_t		usage;
	u32			version;	/* Version */
	unsigned char		max_addrs;
	unsigned char		nr_addrs;
	unsigned char		preferred;	/* Preferred address */
	unsigned char		nr_ipv4;	/* Number of IPv4 addresses */
	enum dns_record_source	source:8;
	enum dns_lookup_status	status:8;
	unsigned long		failed;		/* Mask of addrs that failed locally/ICMP */
	unsigned long		responded;	/* Mask of addrs that responded */
	struct sockaddr_rxrpc	addrs[];
#define AFS_MAX_ADDRESSES ((unsigned int)(sizeof(unsigned long) * 8))
};

/*
 * a record of an in-progress RxRPC call
 */
struct afs_call {
	const struct afs_call_type *type;	/* type of call */
	struct afs_addr_list	*alist;		/* Address is alist[addr_ix] */
	wait_queue_head_t	waitq;		/* processes awaiting completion */
	struct work_struct	async_work;	/* async I/O processor */
	struct work_struct	work;		/* actual work processor */
	struct rxrpc_call	*rxcall;	/* RxRPC call handle */
	struct key		*key;		/* security for this call */
	struct afs_net		*net;		/* The network namespace */
	struct afs_server	*server;	/* The fileserver record if fs op (pins ref) */
	struct afs_vlserver	*vlserver;	/* The vlserver record if vl op */
	void			*request;	/* request data (first part) */
	struct iov_iter		def_iter;	/* Default buffer/data iterator */
	struct iov_iter		*iter;		/* Iterator currently in use */
	union {	/* Convenience for ->def_iter */
		struct kvec	kvec[1];
		struct bio_vec	bvec[1];
	};
	void			*buffer;	/* reply receive buffer */
	union {
		long			ret0;	/* Value to reply with instead of 0 */
		struct afs_addr_list	*ret_alist;
		struct afs_vldb_entry	*ret_vldb;
		char			*ret_str;
	};
	struct afs_operation	*op;
	unsigned int		server_index;
	atomic_t		usage;
	enum afs_call_state	state;
	spinlock_t		state_lock;
	int			error;		/* error code */
	u32			abort_code;	/* Remote abort ID or 0 */
	unsigned int		max_lifespan;	/* Maximum lifespan to set if not 0 */
	unsigned		request_size;	/* size of request data */
	unsigned		reply_max;	/* maximum size of reply */
	unsigned		count2;		/* count used in unmarshalling */
	unsigned char		unmarshall;	/* unmarshalling phase */
	unsigned char		addr_ix;	/* Address in ->alist */
	bool			drop_ref;	/* T if need to drop ref for incoming call */
	bool			send_pages;	/* T if data from mapping should be sent */
	bool			need_attention;	/* T if RxRPC poked us */
	bool			async;		/* T if asynchronous */
	bool			upgrade;	/* T to request service upgrade */
	bool			have_reply_time; /* T if have got reply_time */
	bool			intr;		/* T if interruptible */
	bool			unmarshalling_error; /* T if an unmarshalling error occurred */
	u16			service_id;	/* Actual service ID (after upgrade) */
	unsigned int		debug_id;	/* Trace ID */
	u32			operation_ID;	/* operation ID for an incoming call */
	u32			count;		/* count for use in unmarshalling */
	union {					/* place to extract temporary data */
		struct {
			__be32	tmp_u;
			__be32	tmp;
		} __attribute__((packed));
		__be64		tmp64;
	};
	ktime_t			reply_time;	/* Time of first reply packet */
};

struct afs_call_type {
	const char *name;
	unsigned int op; /* Really enum afs_fs_operation */

	/* deliver request or reply data to an call
	 * - returning an error will cause the call to be aborted
	 */
	int (*deliver)(struct afs_call *call);

	/* clean up a call */
	void (*destructor)(struct afs_call *call);

	/* Work function */
	void (*work)(struct work_struct *work);

	/* Call done function (gets called immediately on success or failure) */
	void (*done)(struct afs_call *call);
};

/*
 * Key available for writeback on a file.
 */
struct afs_wb_key {
	refcount_t		usage;
	struct key		*key;
	struct list_head	vnode_link;	/* Link in vnode->wb_keys */
};

/*
 * AFS open file information record.  Pointed to by file->private_data.
 */
struct afs_file {
	struct key		*key;		/* The key this file was opened with */
	struct afs_wb_key	*wb;		/* Writeback key record for this file */
};

static inline struct key *afs_file_key(struct file *file)
{
	struct afs_file *af = file->private_data;

	return af->key;
}

/*
 * Record of an outstanding read operation on a vnode.
 */
struct afs_read {
	loff_t			pos;		/* Where to start reading */
	loff_t			len;		/* How much we're asking for */
	loff_t			actual_len;	/* How much we're actually getting */
	loff_t			remain;		/* Amount remaining */
	loff_t			file_size;	/* File size returned by server */
	afs_dataversion_t	data_version;	/* Version number returned by server */
	refcount_t		usage;
	unsigned int		index;		/* Which page we're reading into */
	unsigned int		nr_pages;
	unsigned int		offset;		/* offset into current page */
	struct afs_vnode	*vnode;
	void (*page_done)(struct afs_read *);
	struct page		**pages;
	struct page		*array[];
};

/*
 * AFS superblock private data
 * - there's one superblock per volume
 */
struct afs_super_info {
	struct net		*net_ns;	/* Network namespace */
	struct afs_cell		*cell;		/* The cell in which the volume resides */
	struct afs_volume	*volume;	/* volume record */
	enum afs_flock_mode	flock_mode:8;	/* File locking emulation mode */
	bool			dyn_root;	/* True if dynamic root */
};

static inline struct afs_super_info *AFS_FS_S(struct super_block *sb)
{
	return sb->s_fs_info;
}

extern struct file_system_type afs_fs_type;

/*
 * Set of substitutes for @sys.
 */
struct afs_sysnames {
#define AFS_NR_SYSNAME 16
	char			*subs[AFS_NR_SYSNAME];
	refcount_t		usage;
	unsigned short		nr;
	char			blank[1];
};

/*
 * AFS network namespace record.
 */
struct afs_net {
	struct net		*net;		/* Backpointer to the owning net namespace */
	struct afs_uuid		uuid;
	bool			live;		/* F if this namespace is being removed */

	/* AF_RXRPC I/O stuff */
	struct socket		*socket;
	struct afs_call		*spare_incoming_call;
	struct work_struct	charge_preallocation_work;
	struct mutex		socket_mutex;
	atomic_t		nr_outstanding_calls;
	atomic_t		nr_superblocks;

	/* Cell database */
	struct rb_root		cells;
	struct afs_cell __rcu	*ws_cell;
	struct work_struct	cells_manager;
	struct timer_list	cells_timer;
	atomic_t		cells_outstanding;
	seqlock_t		cells_lock;
	struct mutex		cells_alias_lock;

	struct mutex		proc_cells_lock;
	struct hlist_head	proc_cells;

	/* Known servers.  Theoretically each fileserver can only be in one
	 * cell, but in practice, people create aliases and subsets and there's
	 * no easy way to distinguish them.
	 */
	seqlock_t		fs_lock;	/* For fs_servers, fs_probe_*, fs_proc */
	struct rb_root		fs_servers;	/* afs_server (by server UUID or address) */
	struct list_head	fs_probe_fast;	/* List of afs_server to probe at 30s intervals */
	struct list_head	fs_probe_slow;	/* List of afs_server to probe at 5m intervals */
	struct hlist_head	fs_proc;	/* procfs servers list */

	struct hlist_head	fs_addresses4;	/* afs_server (by lowest IPv4 addr) */
	struct hlist_head	fs_addresses6;	/* afs_server (by lowest IPv6 addr) */
	seqlock_t		fs_addr_lock;	/* For fs_addresses[46] */

	struct work_struct	fs_manager;
	struct timer_list	fs_timer;

	struct work_struct	fs_prober;
	struct timer_list	fs_probe_timer;
	atomic_t		servers_outstanding;

	/* File locking renewal management */
	struct mutex		lock_manager_mutex;

	/* Misc */
	struct super_block	*dynroot_sb;	/* Dynamic root mount superblock */
	struct proc_dir_entry	*proc_afs;	/* /proc/net/afs directory */
	struct afs_sysnames	*sysnames;
	rwlock_t		sysnames_lock;

	/* Statistics counters */
	atomic_t		n_lookup;	/* Number of lookups done */
	atomic_t		n_reval;	/* Number of dentries needing revalidation */
	atomic_t		n_inval;	/* Number of invalidations by the server */
	atomic_t		n_relpg;	/* Number of invalidations by releasepage */
	atomic_t		n_read_dir;	/* Number of directory pages read */
	atomic_t		n_dir_cr;	/* Number of directory entry creation edits */
	atomic_t		n_dir_rm;	/* Number of directory entry removal edits */
	atomic_t		n_stores;	/* Number of store ops */
	atomic_long_t		n_store_bytes;	/* Number of bytes stored */
	atomic_long_t		n_fetch_bytes;	/* Number of bytes fetched */
	atomic_t		n_fetches;	/* Number of data fetch ops */
};

extern const char afs_init_sysname[];

enum afs_cell_state {
	AFS_CELL_UNSET,
	AFS_CELL_ACTIVATING,
	AFS_CELL_ACTIVE,
	AFS_CELL_DEACTIVATING,
	AFS_CELL_INACTIVE,
	AFS_CELL_FAILED,
};

/*
 * AFS cell record.
 *
 * This is a tricky concept to get right as it is possible to create aliases
 * simply by pointing AFSDB/SRV records for two names at the same set of VL
 * servers; it is also possible to do things like setting up two sets of VL
 * servers, one of which provides a superset of the volumes provided by the
 * other (for internal/external division, for example).
 *
 * Cells only exist in the sense that (a) a cell's name maps to a set of VL
 * servers and (b) a cell's name is used by the client to select the key to use
 * for authentication and encryption.  The cell name is not typically used in
 * the protocol.
 *
 * Two cells are determined to be aliases if they have an explicit alias (YFS
 * only), share any VL servers in common or have at least one volume in common.
 * "In common" means that the address list of the VL servers or the fileservers
 * share at least one endpoint.
 */
struct afs_cell {
	union {
		struct rcu_head	rcu;
		struct rb_node	net_node;	/* Node in net->cells */
	};
	struct afs_net		*net;
	struct afs_cell		*alias_of;	/* The cell this is an alias of */
	struct afs_volume	*root_volume;	/* The root.cell volume if there is one */
	struct key		*anonymous_key;	/* anonymous user key for this cell */
	struct work_struct	manager;	/* Manager for init/deinit/dns */
	struct hlist_node	proc_link;	/* /proc cell list link */
#ifdef CONFIG_AFS_FSCACHE
	struct fscache_cookie	*cache;		/* caching cookie */
#endif
	time64_t		dns_expiry;	/* Time AFSDB/SRV record expires */
	time64_t		last_inactive;	/* Time of last drop of usage count */
	atomic_t		usage;
	unsigned long		flags;
#define AFS_CELL_FL_NO_GC	0		/* The cell was added manually, don't auto-gc */
#define AFS_CELL_FL_DO_LOOKUP	1		/* DNS lookup requested */
#define AFS_CELL_FL_CHECK_ALIAS	2		/* Need to check for aliases */
	enum afs_cell_state	state;
	short			error;
	enum dns_record_source	dns_source:8;	/* Latest source of data from lookup */
	enum dns_lookup_status	dns_status:8;	/* Latest status of data from lookup */
	unsigned int		dns_lookup_count; /* Counter of DNS lookups */

	/* The volumes belonging to this cell */
	struct rb_root		volumes;	/* Tree of volumes on this server */
	struct hlist_head	proc_volumes;	/* procfs volume list */
	seqlock_t		volume_lock;	/* For volumes */

	/* Active fileserver interaction state. */
	struct rb_root		fs_servers;	/* afs_server (by server UUID) */
	seqlock_t		fs_lock;	/* For fs_servers  */

	/* VL server list. */
	rwlock_t		vl_servers_lock; /* Lock on vl_servers */
	struct afs_vlserver_list __rcu *vl_servers;

	u8			name_len;	/* Length of name */
	char			*name;		/* Cell name, case-flattened and NUL-padded */
};

/*
 * Volume Location server record.
 */
struct afs_vlserver {
	struct rcu_head		rcu;
	struct afs_addr_list	__rcu *addresses; /* List of addresses for this VL server */
	unsigned long		flags;
#define AFS_VLSERVER_FL_PROBED	0		/* The VL server has been probed */
#define AFS_VLSERVER_FL_PROBING	1		/* VL server is being probed */
#define AFS_VLSERVER_FL_IS_YFS	2		/* Server is YFS not AFS */
	rwlock_t		lock;		/* Lock on addresses */
	atomic_t		usage;

	/* Probe state */
	wait_queue_head_t	probe_wq;
	atomic_t		probe_outstanding;
	spinlock_t		probe_lock;
	struct {
		unsigned int	rtt;		/* RTT as ktime/64 */
		u32		abort_code;
		short		error;
		bool		have_result;
		bool		responded:1;
		bool		is_yfs:1;
		bool		not_yfs:1;
		bool		local_failure:1;
	} probe;

	u16			port;
	u16			name_len;	/* Length of name */
	char			name[];		/* Server name, case-flattened */
};

/*
 * Weighted list of Volume Location servers.
 */
struct afs_vlserver_entry {
	u16			priority;	/* Preference (as SRV) */
	u16			weight;		/* Weight (as SRV) */
	enum dns_record_source	source:8;
	enum dns_lookup_status	status:8;
	struct afs_vlserver	*server;
};

struct afs_vlserver_list {
	struct rcu_head		rcu;
	atomic_t		usage;
	u8			nr_servers;
	u8			index;		/* Server currently in use */
	u8			preferred;	/* Preferred server */
	enum dns_record_source	source:8;
	enum dns_lookup_status	status:8;
	rwlock_t		lock;
	struct afs_vlserver_entry servers[];
};

/*
 * Cached VLDB entry.
 *
 * This is pointed to by cell->vldb_entries, indexed by name.
 */
struct afs_vldb_entry {
	afs_volid_t		vid[3];		/* Volume IDs for R/W, R/O and Bak volumes */

	unsigned long		flags;
#define AFS_VLDB_HAS_RW		0		/* - R/W volume exists */
#define AFS_VLDB_HAS_RO		1		/* - R/O volume exists */
#define AFS_VLDB_HAS_BAK	2		/* - Backup volume exists */
#define AFS_VLDB_QUERY_VALID	3		/* - Record is valid */
#define AFS_VLDB_QUERY_ERROR	4		/* - VL server returned error */

	uuid_t			fs_server[AFS_NMAXNSERVERS];
	u32			addr_version[AFS_NMAXNSERVERS]; /* Registration change counters */
	u8			fs_mask[AFS_NMAXNSERVERS];
#define AFS_VOL_VTM_RW	0x01 /* R/W version of the volume is available (on this server) */
#define AFS_VOL_VTM_RO	0x02 /* R/O version of the volume is available (on this server) */
#define AFS_VOL_VTM_BAK	0x04 /* backup version of the volume is available (on this server) */
	short			error;
	u8			nr_servers;	/* Number of server records */
	u8			name_len;
	u8			name[AFS_MAXVOLNAME + 1]; /* NUL-padded volume name */
};

/*
 * Record of fileserver with which we're actively communicating.
 */
struct afs_server {
	struct rcu_head		rcu;
	union {
		uuid_t		uuid;		/* Server ID */
		struct afs_uuid	_uuid;
	};

	struct afs_addr_list	__rcu *addresses;
	struct afs_cell		*cell;		/* Cell to which belongs (pins ref) */
	struct rb_node		uuid_rb;	/* Link in net->fs_servers */
	struct afs_server __rcu	*uuid_next;	/* Next server with same UUID */
	struct afs_server	*uuid_prev;	/* Previous server with same UUID */
	struct list_head	probe_link;	/* Link in net->fs_probe_list */
	struct hlist_node	addr4_link;	/* Link in net->fs_addresses4 */
	struct hlist_node	addr6_link;	/* Link in net->fs_addresses6 */
	struct hlist_node	proc_link;	/* Link in net->fs_proc */
	struct afs_server	*gc_next;	/* Next server in manager's list */
	time64_t		unuse_time;	/* Time at which last unused */
	unsigned long		flags;
#define AFS_SERVER_FL_RESPONDING 0		/* The server is responding */
#define AFS_SERVER_FL_UPDATING	1
#define AFS_SERVER_FL_NEEDS_UPDATE 2		/* Fileserver address list is out of date */
#define AFS_SERVER_FL_NOT_READY	4		/* The record is not ready for use */
#define AFS_SERVER_FL_NOT_FOUND	5		/* VL server says no such server */
#define AFS_SERVER_FL_VL_FAIL	6		/* Failed to access VL server */
#define AFS_SERVER_FL_MAY_HAVE_CB 8		/* May have callbacks on this fileserver */
#define AFS_SERVER_FL_IS_YFS	16		/* Server is YFS not AFS */
#define AFS_SERVER_FL_NO_IBULK	17		/* Fileserver doesn't support FS.InlineBulkStatus */
#define AFS_SERVER_FL_NO_RM2	18		/* Fileserver doesn't support YFS.RemoveFile2 */
	atomic_t		ref;		/* Object refcount */
	atomic_t		active;		/* Active user count */
	u32			addr_version;	/* Address list version */
	unsigned int		rtt;		/* Server's current RTT in uS */
	unsigned int		debug_id;	/* Debugging ID for traces */

	/* file service access */
	rwlock_t		fs_lock;	/* access lock */

	/* callback promise management */
	unsigned		cb_s_break;	/* Break-everything counter. */

	/* Probe state */
	unsigned long		probed_at;	/* Time last probe was dispatched (jiffies) */
	wait_queue_head_t	probe_wq;
	atomic_t		probe_outstanding;
	spinlock_t		probe_lock;
	struct {
		unsigned int	rtt;		/* RTT in uS */
		u32		abort_code;
		short		error;
		bool		responded:1;
		bool		is_yfs:1;
		bool		not_yfs:1;
		bool		local_failure:1;
	} probe;
};

/*
 * Replaceable volume server list.
 */
struct afs_server_entry {
	struct afs_server	*server;
};

struct afs_server_list {
	afs_volid_t		vids[AFS_MAXTYPES]; /* Volume IDs */
	refcount_t		usage;
	unsigned char		nr_servers;
	unsigned char		preferred;	/* Preferred server */
	unsigned short		vnovol_mask;	/* Servers to be skipped due to VNOVOL */
	unsigned int		seq;		/* Set to ->servers_seq when installed */
	rwlock_t		lock;
	struct afs_server_entry	servers[];
};

/*
 * Live AFS volume management.
 */
struct afs_volume {
	union {
		struct rcu_head	rcu;
		afs_volid_t	vid;		/* volume ID */
	};
	atomic_t		usage;
	time64_t		update_at;	/* Time at which to next update */
	struct afs_cell		*cell;		/* Cell to which belongs (pins ref) */
	struct rb_node		cell_node;	/* Link in cell->volumes */
	struct hlist_node	proc_link;	/* Link in cell->proc_volumes */
	struct super_block __rcu *sb;		/* Superblock on which inodes reside */
	unsigned long		flags;
#define AFS_VOLUME_NEEDS_UPDATE	0	/* - T if an update needs performing */
#define AFS_VOLUME_UPDATING	1	/* - T if an update is in progress */
#define AFS_VOLUME_WAIT		2	/* - T if users must wait for update */
#define AFS_VOLUME_DELETED	3	/* - T if volume appears deleted */
#define AFS_VOLUME_OFFLINE	4	/* - T if volume offline notice given */
#define AFS_VOLUME_BUSY		5	/* - T if volume busy notice given */
#define AFS_VOLUME_MAYBE_NO_IBULK 6	/* - T if some servers don't have InlineBulkStatus */
#ifdef CONFIG_AFS_FSCACHE
	struct fscache_cookie	*cache;		/* caching cookie */
#endif
	struct afs_server_list __rcu *servers;	/* List of servers on which volume resides */
	rwlock_t		servers_lock;	/* Lock for ->servers */
	unsigned int		servers_seq;	/* Incremented each time ->servers changes */

	unsigned		cb_v_break;	/* Break-everything counter. */
	rwlock_t		cb_v_break_lock;

	afs_voltype_t		type;		/* type of volume */
	char			type_force;	/* force volume type (suppress R/O -> R/W) */
	u8			name_len;
	u8			name[AFS_MAXVOLNAME + 1]; /* NUL-padded volume name */
};

enum afs_lock_state {
	AFS_VNODE_LOCK_NONE,		/* The vnode has no lock on the server */
	AFS_VNODE_LOCK_WAITING_FOR_CB,	/* We're waiting for the server to break the callback */
	AFS_VNODE_LOCK_SETTING,		/* We're asking the server for a lock */
	AFS_VNODE_LOCK_GRANTED,		/* We have a lock on the server */
	AFS_VNODE_LOCK_EXTENDING,	/* We're extending a lock on the server */
	AFS_VNODE_LOCK_NEED_UNLOCK,	/* We need to unlock on the server */
	AFS_VNODE_LOCK_UNLOCKING,	/* We're telling the server to unlock */
	AFS_VNODE_LOCK_DELETED,		/* The vnode has been deleted whilst we have a lock */
};

/*
 * AFS inode private data.
 *
 * Note that afs_alloc_inode() *must* reset anything that could incorrectly
 * leak from one inode to another.
 */
struct afs_vnode {
	struct inode		vfs_inode;	/* the VFS's inode record */

	struct afs_volume	*volume;	/* volume on which vnode resides */
	struct afs_fid		fid;		/* the file identifier for this inode */
	struct afs_file_status	status;		/* AFS status info for this file */
	afs_dataversion_t	invalid_before;	/* Child dentries are invalid before this */
#ifdef CONFIG_AFS_FSCACHE
	struct fscache_cookie	*cache;		/* caching cookie */
#endif
	struct afs_permits __rcu *permit_cache;	/* cache of permits so far obtained */
	struct mutex		io_lock;	/* Lock for serialising I/O on this mutex */
	struct rw_semaphore	validate_lock;	/* lock for validating this vnode */
	struct rw_semaphore	rmdir_lock;	/* Lock for rmdir vs sillyrename */
	struct key		*silly_key;	/* Silly rename key */
	spinlock_t		wb_lock;	/* lock for wb_keys */
	spinlock_t		lock;		/* waitqueue/flags lock */
	unsigned long		flags;
#define AFS_VNODE_CB_PROMISED	0		/* Set if vnode has a callback promise */
#define AFS_VNODE_UNSET		1		/* set if vnode attributes not yet set */
#define AFS_VNODE_DIR_VALID	2		/* Set if dir contents are valid */
#define AFS_VNODE_ZAP_DATA	3		/* set if vnode's data should be invalidated */
#define AFS_VNODE_DELETED	4		/* set if vnode deleted on server */
#define AFS_VNODE_MOUNTPOINT	5		/* set if vnode is a mountpoint symlink */
#define AFS_VNODE_AUTOCELL	6		/* set if Vnode is an auto mount point */
#define AFS_VNODE_PSEUDODIR	7 		/* set if Vnode is a pseudo directory */
#define AFS_VNODE_NEW_CONTENT	8		/* Set if file has new content (create/trunc-0) */
#define AFS_VNODE_SILLY_DELETED	9		/* Set if file has been silly-deleted */

	struct list_head	wb_keys;	/* List of keys available for writeback */
	struct list_head	pending_locks;	/* locks waiting to be granted */
	struct list_head	granted_locks;	/* locks granted on this file */
	struct delayed_work	lock_work;	/* work to be done in locking */
	struct key		*lock_key;	/* Key to be used in lock ops */
	ktime_t			locked_at;	/* Time at which lock obtained */
	enum afs_lock_state	lock_state : 8;
	afs_lock_type_t		lock_type : 8;

	/* outstanding callback notification on this file */
	void			*cb_server;	/* Server with callback/filelock */
	unsigned int		cb_s_break;	/* Mass break counter on ->server */
	unsigned int		cb_v_break;	/* Mass break counter on ->volume */
	unsigned int		cb_break;	/* Break counter on vnode */
	seqlock_t		cb_lock;	/* Lock for ->cb_server, ->status, ->cb_*break */

	time64_t		cb_expires_at;	/* time at which callback expires */
};

static inline struct fscache_cookie *afs_vnode_cache(struct afs_vnode *vnode)
{
#ifdef CONFIG_AFS_FSCACHE
	return vnode->cache;
#else
	return NULL;
#endif
}

/*
 * cached security record for one user's attempt to access a vnode
 */
struct afs_permit {
	struct key		*key;		/* RxRPC ticket holding a security context */
	afs_access_t		access;		/* CallerAccess value for this key */
};

/*
 * Immutable cache of CallerAccess records from attempts to access vnodes.
 * These may be shared between multiple vnodes.
 */
struct afs_permits {
	struct rcu_head		rcu;
	struct hlist_node	hash_node;	/* Link in hash */
	unsigned long		h;		/* Hash value for this permit list */
	refcount_t		usage;
	unsigned short		nr_permits;	/* Number of records */
	bool			invalidated;	/* Invalidated due to key change */
	struct afs_permit	permits[];	/* List of permits sorted by key pointer */
};

/*
 * Error prioritisation and accumulation.
 */
struct afs_error {
	short	error;			/* Accumulated error */
	bool	responded;		/* T if server responded */
};

/*
 * Cursor for iterating over a server's address list.
 */
struct afs_addr_cursor {
	struct afs_addr_list	*alist;		/* Current address list (pins ref) */
	unsigned long		tried;		/* Tried addresses */
	signed char		index;		/* Current address */
	bool			responded;	/* T if the current address responded */
	unsigned short		nr_iterations;	/* Number of address iterations */
	short			error;
	u32			abort_code;
};

/*
 * Cursor for iterating over a set of volume location servers.
 */
struct afs_vl_cursor {
	struct afs_addr_cursor	ac;
	struct afs_cell		*cell;		/* The cell we're querying */
	struct afs_vlserver_list *server_list;	/* Current server list (pins ref) */
	struct afs_vlserver	*server;	/* Server on which this resides */
	struct key		*key;		/* Key for the server */
	unsigned long		untried;	/* Bitmask of untried servers */
	short			index;		/* Current server */
	short			error;
	unsigned short		flags;
#define AFS_VL_CURSOR_STOP	0x0001		/* Set to cease iteration */
#define AFS_VL_CURSOR_RETRY	0x0002		/* Set to do a retry */
#define AFS_VL_CURSOR_RETRIED	0x0004		/* Set if started a retry */
	unsigned short		nr_iterations;	/* Number of server iterations */
};

/*
 * Fileserver operation methods.
 */
struct afs_operation_ops {
	void (*issue_afs_rpc)(struct afs_operation *op);
	void (*issue_yfs_rpc)(struct afs_operation *op);
	void (*success)(struct afs_operation *op);
	void (*aborted)(struct afs_operation *op);
	void (*edit_dir)(struct afs_operation *op);
	void (*put)(struct afs_operation *op);
};

struct afs_vnode_param {
	struct afs_vnode	*vnode;
	struct afs_fid		fid;		/* Fid to access */
	struct afs_status_cb	scb;		/* Returned status and callback promise */
	afs_dataversion_t	dv_before;	/* Data version before the call */
	unsigned int		cb_break_before; /* cb_break + cb_s_break before the call */
	u8			dv_delta;	/* Expected change in data version */
<<<<<<< HEAD
	bool			put_vnode;	/* T if we have a ref on the vnode */
	bool			need_io_lock;	/* T if we need the I/O lock on this */
=======
	bool			put_vnode:1;	/* T if we have a ref on the vnode */
	bool			need_io_lock:1;	/* T if we need the I/O lock on this */
	bool			update_ctime:1;	/* Need to update the ctime */
	bool			set_size:1;	/* Must update i_size */
	bool			op_unlinked:1;	/* True if file was unlinked by op */
>>>>>>> 84569f32
};

/*
 * Fileserver operation wrapper, handling server and address rotation
 * asynchronously.  May make simultaneous calls to multiple servers.
 */
struct afs_operation {
	struct afs_net		*net;		/* Network namespace */
	struct key		*key;		/* Key for the cell */
	const struct afs_call_type *type;	/* Type of call done */
	const struct afs_operation_ops *ops;

	/* Parameters/results for the operation */
	struct afs_volume	*volume;	/* Volume being accessed */
	struct afs_vnode_param	file[2];
	struct afs_vnode_param	*more_files;
	struct afs_volsync	volsync;
	struct dentry		*dentry;	/* Dentry to be altered */
	struct dentry		*dentry_2;	/* Second dentry to be altered */
	struct timespec64	mtime;		/* Modification time to record */
<<<<<<< HEAD
	short			nr_files;	/* Number of entries in file[], more_files */
	short			error;
	unsigned int		abort_code;
=======
	struct timespec64	ctime;		/* Change time to set */
	short			nr_files;	/* Number of entries in file[], more_files */
	short			error;
>>>>>>> 84569f32
	unsigned int		debug_id;

	unsigned int		cb_v_break;	/* Volume break counter before op */
	unsigned int		cb_s_break;	/* Server break counter before op */

	union {
		struct {
			int	which;		/* Which ->file[] to fetch for */
		} fetch_status;
		struct {
			int	reason;		/* enum afs_edit_dir_reason */
			mode_t	mode;
			const char *symlink;
		} create;
		struct {
			bool	need_rehash;
		} unlink;
		struct {
			struct dentry *rehash;
			struct dentry *tmp;
			bool	new_negative;
		} rename;
		struct {
			struct afs_read *req;
		} fetch;
		struct {
			afs_lock_type_t type;
		} lock;
		struct {
			struct address_space *mapping;	/* Pages being written from */
			pgoff_t		first;		/* first page in mapping to deal with */
			pgoff_t		last;		/* last page in mapping to deal with */
			unsigned	first_offset;	/* offset into mapping[first] */
			unsigned	last_to;	/* amount of mapping[last] */
		} store;
		struct {
			struct iattr	*attr;
		} setattr;
		struct afs_acl	*acl;
		struct yfs_acl	*yacl;
		struct {
			struct afs_volume_status vs;
			struct kstatfs		*buf;
		} volstatus;
	};

	/* Fileserver iteration state */
	struct afs_addr_cursor	ac;
	struct afs_server_list	*server_list;	/* Current server list (pins ref) */
	struct afs_server	*server;	/* Server we're using (ref pinned by server_list) */
	struct afs_call		*call;
	unsigned long		untried;	/* Bitmask of untried servers */
	short			index;		/* Current server */
	unsigned short		nr_iterations;	/* Number of server iterations */

	unsigned int		flags;
#define AFS_OPERATION_STOP		0x0001	/* Set to cease iteration */
#define AFS_OPERATION_VBUSY		0x0002	/* Set if seen VBUSY */
#define AFS_OPERATION_VMOVED		0x0004	/* Set if seen VMOVED */
#define AFS_OPERATION_VNOVOL		0x0008	/* Set if seen VNOVOL */
#define AFS_OPERATION_CUR_ONLY		0x0010	/* Set if current server only (file lock held) */
#define AFS_OPERATION_NO_VSLEEP		0x0020	/* Set to prevent sleep on VBUSY, VOFFLINE, ... */
#define AFS_OPERATION_UNINTR		0x0040	/* Set if op is uninterruptible */
#define AFS_OPERATION_DOWNGRADE		0x0080	/* Set to retry with downgraded opcode */
#define AFS_OPERATION_LOCK_0		0x0100	/* Set if have io_lock on file[0] */
#define AFS_OPERATION_LOCK_1		0x0200	/* Set if have io_lock on file[1] */
#define AFS_OPERATION_TRIED_ALL		0x0400	/* Set if we've tried all the fileservers */
#define AFS_OPERATION_RETRY_SERVER	0x0800	/* Set if we should retry the current server */
<<<<<<< HEAD
=======
#define AFS_OPERATION_DIR_CONFLICT	0x1000	/* Set if we detected a 3rd-party dir change */
>>>>>>> 84569f32
};

/*
 * Cache auxiliary data.
 */
struct afs_vnode_cache_aux {
	u64			data_version;
} __packed;

#include <trace/events/afs.h>

/*****************************************************************************/
/*
 * addr_list.c
 */
static inline struct afs_addr_list *afs_get_addrlist(struct afs_addr_list *alist)
{
	if (alist)
		refcount_inc(&alist->usage);
	return alist;
}
extern struct afs_addr_list *afs_alloc_addrlist(unsigned int,
						unsigned short,
						unsigned short);
extern void afs_put_addrlist(struct afs_addr_list *);
extern struct afs_vlserver_list *afs_parse_text_addrs(struct afs_net *,
						      const char *, size_t, char,
						      unsigned short, unsigned short);
extern struct afs_vlserver_list *afs_dns_query(struct afs_cell *, time64_t *);
extern bool afs_iterate_addresses(struct afs_addr_cursor *);
extern int afs_end_cursor(struct afs_addr_cursor *);

extern void afs_merge_fs_addr4(struct afs_addr_list *, __be32, u16);
extern void afs_merge_fs_addr6(struct afs_addr_list *, __be32 *, u16);

/*
 * cache.c
 */
#ifdef CONFIG_AFS_FSCACHE
extern struct fscache_netfs afs_cache_netfs;
extern struct fscache_cookie_def afs_cell_cache_index_def;
extern struct fscache_cookie_def afs_volume_cache_index_def;
extern struct fscache_cookie_def afs_vnode_cache_index_def;
#else
#define afs_cell_cache_index_def	(*(struct fscache_cookie_def *) NULL)
#define afs_volume_cache_index_def	(*(struct fscache_cookie_def *) NULL)
#define afs_vnode_cache_index_def	(*(struct fscache_cookie_def *) NULL)
#endif

/*
 * callback.c
 */
extern void afs_init_callback_state(struct afs_server *);
extern void __afs_break_callback(struct afs_vnode *, enum afs_cb_break_reason);
extern void afs_break_callback(struct afs_vnode *, enum afs_cb_break_reason);
extern void afs_break_callbacks(struct afs_server *, size_t, struct afs_callback_break *);

static inline unsigned int afs_calc_vnode_cb_break(struct afs_vnode *vnode)
{
	return vnode->cb_break + vnode->cb_v_break;
}

static inline bool afs_cb_is_broken(unsigned int cb_break,
				    const struct afs_vnode *vnode)
{
	return cb_break != (vnode->cb_break + vnode->volume->cb_v_break);
}

/*
 * cell.c
 */
extern int afs_cell_init(struct afs_net *, const char *);
extern struct afs_cell *afs_lookup_cell_rcu(struct afs_net *, const char *, unsigned);
extern struct afs_cell *afs_lookup_cell(struct afs_net *, const char *, unsigned,
					const char *, bool);
extern struct afs_cell *afs_get_cell(struct afs_cell *);
extern void afs_put_cell(struct afs_net *, struct afs_cell *);
extern void afs_manage_cells(struct work_struct *);
extern void afs_cells_timer(struct timer_list *);
extern void __net_exit afs_cell_purge(struct afs_net *);

/*
 * cmservice.c
 */
extern bool afs_cm_incoming_call(struct afs_call *);

/*
 * dir.c
 */
extern const struct file_operations afs_dir_file_operations;
extern const struct inode_operations afs_dir_inode_operations;
extern const struct address_space_operations afs_dir_aops;
extern const struct dentry_operations afs_fs_dentry_operations;

extern void afs_d_release(struct dentry *);
extern void afs_check_for_remote_deletion(struct afs_operation *);

/*
 * dir_edit.c
 */
extern void afs_edit_dir_add(struct afs_vnode *, struct qstr *, struct afs_fid *,
			     enum afs_edit_dir_reason);
extern void afs_edit_dir_remove(struct afs_vnode *, struct qstr *, enum afs_edit_dir_reason);

/*
 * dir_silly.c
 */
extern int afs_sillyrename(struct afs_vnode *, struct afs_vnode *,
			   struct dentry *, struct key *);
extern int afs_silly_iput(struct dentry *, struct inode *);

/*
 * dynroot.c
 */
extern const struct inode_operations afs_dynroot_inode_operations;
extern const struct dentry_operations afs_dynroot_dentry_operations;

extern struct inode *afs_try_auto_mntpt(struct dentry *, struct inode *);
extern int afs_dynroot_mkdir(struct afs_net *, struct afs_cell *);
extern void afs_dynroot_rmdir(struct afs_net *, struct afs_cell *);
extern int afs_dynroot_populate(struct super_block *);
extern void afs_dynroot_depopulate(struct super_block *);

/*
 * file.c
 */
extern const struct address_space_operations afs_fs_aops;
extern const struct inode_operations afs_file_inode_operations;
extern const struct file_operations afs_file_operations;

extern int afs_cache_wb_key(struct afs_vnode *, struct afs_file *);
extern void afs_put_wb_key(struct afs_wb_key *);
extern int afs_open(struct inode *, struct file *);
extern int afs_release(struct inode *, struct file *);
extern int afs_fetch_data(struct afs_vnode *, struct key *, struct afs_read *);
extern int afs_page_filler(void *, struct page *);
extern void afs_put_read(struct afs_read *);

static inline struct afs_read *afs_get_read(struct afs_read *req)
{
	refcount_inc(&req->usage);
	return req;
}

/*
 * flock.c
 */
extern struct workqueue_struct *afs_lock_manager;

extern void afs_lock_op_done(struct afs_call *);
extern void afs_lock_work(struct work_struct *);
extern void afs_lock_may_be_available(struct afs_vnode *);
extern int afs_lock(struct file *, int, struct file_lock *);
extern int afs_flock(struct file *, int, struct file_lock *);

/*
 * fsclient.c
 */
extern void afs_fs_fetch_status(struct afs_operation *);
extern void afs_fs_fetch_data(struct afs_operation *);
extern void afs_fs_create_file(struct afs_operation *);
extern void afs_fs_make_dir(struct afs_operation *);
extern void afs_fs_remove_file(struct afs_operation *);
extern void afs_fs_remove_dir(struct afs_operation *);
extern void afs_fs_link(struct afs_operation *);
extern void afs_fs_symlink(struct afs_operation *);
extern void afs_fs_rename(struct afs_operation *);
extern void afs_fs_store_data(struct afs_operation *);
extern void afs_fs_setattr(struct afs_operation *);
extern void afs_fs_get_volume_status(struct afs_operation *);
extern void afs_fs_set_lock(struct afs_operation *);
extern void afs_fs_extend_lock(struct afs_operation *);
extern void afs_fs_release_lock(struct afs_operation *);
extern int afs_fs_give_up_all_callbacks(struct afs_net *, struct afs_server *,
					struct afs_addr_cursor *, struct key *);
extern bool afs_fs_get_capabilities(struct afs_net *, struct afs_server *,
				    struct afs_addr_cursor *, struct key *);
extern void afs_fs_inline_bulk_status(struct afs_operation *);

struct afs_acl {
	u32	size;
	u8	data[];
};

extern void afs_fs_fetch_acl(struct afs_operation *);
extern void afs_fs_store_acl(struct afs_operation *);

/*
 * fs_operation.c
 */
extern struct afs_operation *afs_alloc_operation(struct key *, struct afs_volume *);
extern int afs_put_operation(struct afs_operation *);
extern bool afs_begin_vnode_operation(struct afs_operation *);
extern void afs_wait_for_operation(struct afs_operation *);
extern int afs_do_sync_operation(struct afs_operation *);

static inline void afs_op_nomem(struct afs_operation *op)
{
	op->error = -ENOMEM;
}

static inline void afs_op_set_vnode(struct afs_operation *op, unsigned int n,
				    struct afs_vnode *vnode)
{
	op->file[n].vnode = vnode;
	op->file[n].need_io_lock = true;
}

static inline void afs_op_set_fid(struct afs_operation *op, unsigned int n,
				  const struct afs_fid *fid)
{
	op->file[n].fid = *fid;
}

/*
 * fs_probe.c
 */
extern void afs_fileserver_probe_result(struct afs_call *);
extern void afs_fs_probe_fileserver(struct afs_net *, struct afs_server *, struct key *, bool);
extern int afs_wait_for_fs_probes(struct afs_server_list *, unsigned long);
extern void afs_probe_fileserver(struct afs_net *, struct afs_server *);
extern void afs_fs_probe_dispatcher(struct work_struct *);
extern int afs_wait_for_one_fs_probe(struct afs_server *, bool);
<<<<<<< HEAD
=======
extern void afs_fs_probe_cleanup(struct afs_net *);
>>>>>>> 84569f32

/*
 * inode.c
 */
<<<<<<< HEAD
=======
extern const struct afs_operation_ops afs_fetch_status_operation;

>>>>>>> 84569f32
extern void afs_vnode_commit_status(struct afs_operation *, struct afs_vnode_param *);
extern int afs_fetch_status(struct afs_vnode *, struct key *, bool, afs_access_t *);
extern int afs_ilookup5_test_by_fid(struct inode *, void *);
extern struct inode *afs_iget_pseudo_dir(struct super_block *, bool);
extern struct inode *afs_iget(struct afs_operation *, struct afs_vnode_param *);
extern struct inode *afs_root_iget(struct super_block *, struct key *);
extern bool afs_check_validity(struct afs_vnode *);
extern int afs_validate(struct afs_vnode *, struct key *);
extern int afs_getattr(const struct path *, struct kstat *, u32, unsigned int);
extern int afs_setattr(struct dentry *, struct iattr *);
extern void afs_evict_inode(struct inode *);
extern int afs_drop_inode(struct inode *);

/*
 * main.c
 */
extern struct workqueue_struct *afs_wq;
extern int afs_net_id;

static inline struct afs_net *afs_net(struct net *net)
{
	return net_generic(net, afs_net_id);
}

static inline struct afs_net *afs_sb2net(struct super_block *sb)
{
	return afs_net(AFS_FS_S(sb)->net_ns);
}

static inline struct afs_net *afs_d2net(struct dentry *dentry)
{
	return afs_sb2net(dentry->d_sb);
}

static inline struct afs_net *afs_i2net(struct inode *inode)
{
	return afs_sb2net(inode->i_sb);
}

static inline struct afs_net *afs_v2net(struct afs_vnode *vnode)
{
	return afs_i2net(&vnode->vfs_inode);
}

static inline struct afs_net *afs_sock2net(struct sock *sk)
{
	return net_generic(sock_net(sk), afs_net_id);
}

static inline void __afs_stat(atomic_t *s)
{
	atomic_inc(s);
}

#define afs_stat_v(vnode, n) __afs_stat(&afs_v2net(vnode)->n)

/*
 * misc.c
 */
extern int afs_abort_to_error(u32);
extern void afs_prioritise_error(struct afs_error *, int, u32);

/*
 * mntpt.c
 */
extern const struct inode_operations afs_mntpt_inode_operations;
extern const struct inode_operations afs_autocell_inode_operations;
extern const struct file_operations afs_mntpt_file_operations;

extern struct vfsmount *afs_d_automount(struct path *);
extern void afs_mntpt_kill_timer(void);

/*
 * proc.c
 */
#ifdef CONFIG_PROC_FS
extern int __net_init afs_proc_init(struct afs_net *);
extern void __net_exit afs_proc_cleanup(struct afs_net *);
extern int afs_proc_cell_setup(struct afs_cell *);
extern void afs_proc_cell_remove(struct afs_cell *);
extern void afs_put_sysnames(struct afs_sysnames *);
#else
static inline int afs_proc_init(struct afs_net *net) { return 0; }
static inline void afs_proc_cleanup(struct afs_net *net) {}
static inline int afs_proc_cell_setup(struct afs_cell *cell) { return 0; }
static inline void afs_proc_cell_remove(struct afs_cell *cell) {}
static inline void afs_put_sysnames(struct afs_sysnames *sysnames) {}
#endif

/*
 * rotate.c
 */
extern bool afs_select_fileserver(struct afs_operation *);
extern void afs_dump_edestaddrreq(const struct afs_operation *);

/*
 * rxrpc.c
 */
extern struct workqueue_struct *afs_async_calls;

extern int __net_init afs_open_socket(struct afs_net *);
extern void __net_exit afs_close_socket(struct afs_net *);
extern void afs_charge_preallocation(struct work_struct *);
extern void afs_put_call(struct afs_call *);
extern void afs_make_call(struct afs_addr_cursor *, struct afs_call *, gfp_t);
extern long afs_wait_for_call_to_complete(struct afs_call *, struct afs_addr_cursor *);
extern struct afs_call *afs_alloc_flat_call(struct afs_net *,
					    const struct afs_call_type *,
					    size_t, size_t);
extern void afs_flat_call_destructor(struct afs_call *);
extern void afs_send_empty_reply(struct afs_call *);
extern void afs_send_simple_reply(struct afs_call *, const void *, size_t);
extern int afs_extract_data(struct afs_call *, bool);
extern int afs_protocol_error(struct afs_call *, enum afs_eproto_cause);

static inline void afs_make_op_call(struct afs_operation *op, struct afs_call *call,
				    gfp_t gfp)
{
	op->call = call;
	op->type = call->type;
	call->op = op;
	call->key = op->key;
	call->intr = !(op->flags & AFS_OPERATION_UNINTR);
	afs_make_call(&op->ac, call, gfp);
}

static inline void afs_extract_begin(struct afs_call *call, void *buf, size_t size)
{
	call->kvec[0].iov_base = buf;
	call->kvec[0].iov_len = size;
	iov_iter_kvec(&call->def_iter, READ, call->kvec, 1, size);
}

static inline void afs_extract_to_tmp(struct afs_call *call)
{
	afs_extract_begin(call, &call->tmp, sizeof(call->tmp));
}

static inline void afs_extract_to_tmp64(struct afs_call *call)
{
	afs_extract_begin(call, &call->tmp64, sizeof(call->tmp64));
}

static inline void afs_extract_discard(struct afs_call *call, size_t size)
{
	iov_iter_discard(&call->def_iter, READ, size);
}

static inline void afs_extract_to_buf(struct afs_call *call, size_t size)
{
	afs_extract_begin(call, call->buffer, size);
}

static inline int afs_transfer_reply(struct afs_call *call)
{
	return afs_extract_data(call, false);
}

static inline bool afs_check_call_state(struct afs_call *call,
					enum afs_call_state state)
{
	return READ_ONCE(call->state) == state;
}

static inline bool afs_set_call_state(struct afs_call *call,
				      enum afs_call_state from,
				      enum afs_call_state to)
{
	bool ok = false;

	spin_lock_bh(&call->state_lock);
	if (call->state == from) {
		call->state = to;
		trace_afs_call_state(call, from, to, 0, 0);
		ok = true;
	}
	spin_unlock_bh(&call->state_lock);
	return ok;
}

static inline void afs_set_call_complete(struct afs_call *call,
					 int error, u32 remote_abort)
{
	enum afs_call_state state;
	bool ok = false;

	spin_lock_bh(&call->state_lock);
	state = call->state;
	if (state != AFS_CALL_COMPLETE) {
		call->abort_code = remote_abort;
		call->error = error;
		call->state = AFS_CALL_COMPLETE;
		trace_afs_call_state(call, state, AFS_CALL_COMPLETE,
				     error, remote_abort);
		ok = true;
	}
	spin_unlock_bh(&call->state_lock);
	if (ok) {
		trace_afs_call_done(call);

		/* Asynchronous calls have two refs to release - one from the alloc and
		 * one queued with the work item - and we can't just deallocate the
		 * call because the work item may be queued again.
		 */
		if (call->drop_ref)
			afs_put_call(call);
	}
}

/*
 * security.c
 */
extern void afs_put_permits(struct afs_permits *);
extern void afs_clear_permits(struct afs_vnode *);
extern void afs_cache_permit(struct afs_vnode *, struct key *, unsigned int,
			     struct afs_status_cb *);
extern void afs_zap_permits(struct rcu_head *);
extern struct key *afs_request_key(struct afs_cell *);
extern struct key *afs_request_key_rcu(struct afs_cell *);
extern int afs_check_permit(struct afs_vnode *, struct key *, afs_access_t *);
extern int afs_permission(struct inode *, int);
extern void __exit afs_clean_up_permit_cache(void);

/*
 * server.c
 */
extern spinlock_t afs_server_peer_lock;

extern struct afs_server *afs_find_server(struct afs_net *,
					  const struct sockaddr_rxrpc *);
extern struct afs_server *afs_find_server_by_uuid(struct afs_net *, const uuid_t *);
extern struct afs_server *afs_lookup_server(struct afs_cell *, struct key *, const uuid_t *, u32);
extern struct afs_server *afs_get_server(struct afs_server *, enum afs_server_trace);
extern struct afs_server *afs_use_server(struct afs_server *, enum afs_server_trace);
extern void afs_unuse_server(struct afs_net *, struct afs_server *, enum afs_server_trace);
extern void afs_unuse_server_notime(struct afs_net *, struct afs_server *, enum afs_server_trace);
extern void afs_put_server(struct afs_net *, struct afs_server *, enum afs_server_trace);
extern void afs_manage_servers(struct work_struct *);
extern void afs_servers_timer(struct timer_list *);
extern void afs_fs_probe_timer(struct timer_list *);
extern void __net_exit afs_purge_servers(struct afs_net *);
extern bool afs_check_server_record(struct afs_operation *, struct afs_server *);

static inline void afs_inc_servers_outstanding(struct afs_net *net)
{
	atomic_inc(&net->servers_outstanding);
}

static inline void afs_dec_servers_outstanding(struct afs_net *net)
{
	if (atomic_dec_and_test(&net->servers_outstanding))
		wake_up_var(&net->servers_outstanding);
}

static inline bool afs_is_probing_server(struct afs_server *server)
{
	return list_empty(&server->probe_link);
}

/*
 * server_list.c
 */
static inline struct afs_server_list *afs_get_serverlist(struct afs_server_list *slist)
{
	refcount_inc(&slist->usage);
	return slist;
}

extern void afs_put_serverlist(struct afs_net *, struct afs_server_list *);
extern struct afs_server_list *afs_alloc_server_list(struct afs_cell *, struct key *,
						     struct afs_vldb_entry *,
						     u8);
extern bool afs_annotate_server_list(struct afs_server_list *, struct afs_server_list *);

/*
 * super.c
 */
extern int __init afs_fs_init(void);
extern void afs_fs_exit(void);

/*
 * vlclient.c
 */
extern struct afs_vldb_entry *afs_vl_get_entry_by_name_u(struct afs_vl_cursor *,
							 const char *, int);
extern struct afs_addr_list *afs_vl_get_addrs_u(struct afs_vl_cursor *, const uuid_t *);
extern struct afs_call *afs_vl_get_capabilities(struct afs_net *, struct afs_addr_cursor *,
						struct key *, struct afs_vlserver *, unsigned int);
extern struct afs_addr_list *afs_yfsvl_get_endpoints(struct afs_vl_cursor *, const uuid_t *);
extern char *afs_yfsvl_get_cell_name(struct afs_vl_cursor *);

/*
 * vl_alias.c
 */
extern int afs_cell_detect_alias(struct afs_cell *, struct key *);

/*
 * vl_probe.c
 */
extern void afs_vlserver_probe_result(struct afs_call *);
extern int afs_send_vl_probes(struct afs_net *, struct key *, struct afs_vlserver_list *);
extern int afs_wait_for_vl_probes(struct afs_vlserver_list *, unsigned long);

/*
 * vl_rotate.c
 */
extern bool afs_begin_vlserver_operation(struct afs_vl_cursor *,
					 struct afs_cell *, struct key *);
extern bool afs_select_vlserver(struct afs_vl_cursor *);
extern bool afs_select_current_vlserver(struct afs_vl_cursor *);
extern int afs_end_vlserver_operation(struct afs_vl_cursor *);

/*
 * vlserver_list.c
 */
static inline struct afs_vlserver *afs_get_vlserver(struct afs_vlserver *vlserver)
{
	atomic_inc(&vlserver->usage);
	return vlserver;
}

static inline struct afs_vlserver_list *afs_get_vlserverlist(struct afs_vlserver_list *vllist)
{
	if (vllist)
		atomic_inc(&vllist->usage);
	return vllist;
}

extern struct afs_vlserver *afs_alloc_vlserver(const char *, size_t, unsigned short);
extern void afs_put_vlserver(struct afs_net *, struct afs_vlserver *);
extern struct afs_vlserver_list *afs_alloc_vlserver_list(unsigned int);
extern void afs_put_vlserverlist(struct afs_net *, struct afs_vlserver_list *);
extern struct afs_vlserver_list *afs_extract_vlserver_list(struct afs_cell *,
							   const void *, size_t);

/*
 * volume.c
 */
extern struct afs_volume *afs_create_volume(struct afs_fs_context *);
extern void afs_activate_volume(struct afs_volume *);
extern void afs_deactivate_volume(struct afs_volume *);
extern struct afs_volume *afs_get_volume(struct afs_volume *, enum afs_volume_trace);
extern void afs_put_volume(struct afs_net *, struct afs_volume *, enum afs_volume_trace);
extern int afs_check_volume_status(struct afs_volume *, struct afs_operation *);

/*
 * write.c
 */
extern int afs_set_page_dirty(struct page *);
extern int afs_write_begin(struct file *file, struct address_space *mapping,
			loff_t pos, unsigned len, unsigned flags,
			struct page **pagep, void **fsdata);
extern int afs_write_end(struct file *file, struct address_space *mapping,
			loff_t pos, unsigned len, unsigned copied,
			struct page *page, void *fsdata);
extern int afs_writepage(struct page *, struct writeback_control *);
extern int afs_writepages(struct address_space *, struct writeback_control *);
extern ssize_t afs_file_write(struct kiocb *, struct iov_iter *);
extern int afs_fsync(struct file *, loff_t, loff_t, int);
extern vm_fault_t afs_page_mkwrite(struct vm_fault *vmf);
extern void afs_prune_wb_keys(struct afs_vnode *);
extern int afs_launder_page(struct page *);

/*
 * xattr.c
 */
extern const struct xattr_handler *afs_xattr_handlers[];
extern ssize_t afs_listxattr(struct dentry *, char *, size_t);

/*
 * yfsclient.c
 */
<<<<<<< HEAD
extern void yfs_fs_fetch_file_status(struct afs_operation *);
=======
>>>>>>> 84569f32
extern void yfs_fs_fetch_data(struct afs_operation *);
extern void yfs_fs_create_file(struct afs_operation *);
extern void yfs_fs_make_dir(struct afs_operation *);
extern void yfs_fs_remove_file2(struct afs_operation *);
extern void yfs_fs_remove_file(struct afs_operation *);
extern void yfs_fs_remove_dir(struct afs_operation *);
extern void yfs_fs_link(struct afs_operation *);
extern void yfs_fs_symlink(struct afs_operation *);
extern void yfs_fs_rename(struct afs_operation *);
extern void yfs_fs_store_data(struct afs_operation *);
extern void yfs_fs_setattr(struct afs_operation *);
extern void yfs_fs_get_volume_status(struct afs_operation *);
extern void yfs_fs_set_lock(struct afs_operation *);
extern void yfs_fs_extend_lock(struct afs_operation *);
extern void yfs_fs_release_lock(struct afs_operation *);
extern void yfs_fs_fetch_status(struct afs_operation *);
extern void yfs_fs_inline_bulk_status(struct afs_operation *);

struct yfs_acl {
	struct afs_acl	*acl;		/* Dir/file/symlink ACL */
	struct afs_acl	*vol_acl;	/* Whole volume ACL */
	u32		inherit_flag;	/* True if ACL is inherited from parent dir */
	u32		num_cleaned;	/* Number of ACEs removed due to subject removal */
	unsigned int	flags;
#define YFS_ACL_WANT_ACL	0x01	/* Set if caller wants ->acl */
#define YFS_ACL_WANT_VOL_ACL	0x02	/* Set if caller wants ->vol_acl */
};

extern void yfs_free_opaque_acl(struct yfs_acl *);
extern void yfs_fs_fetch_opaque_acl(struct afs_operation *);
extern void yfs_fs_store_opaque_acl2(struct afs_operation *);

/*
 * Miscellaneous inline functions.
 */
static inline struct afs_vnode *AFS_FS_I(struct inode *inode)
{
	return container_of(inode, struct afs_vnode, vfs_inode);
}

static inline struct inode *AFS_VNODE_TO_I(struct afs_vnode *vnode)
{
	return &vnode->vfs_inode;
}

<<<<<<< HEAD
static inline void afs_check_for_remote_deletion(struct afs_operation *op,
						 struct afs_vnode *vnode)
{
	if (op->error == -ENOENT) {
		set_bit(AFS_VNODE_DELETED, &vnode->flags);
		afs_break_callback(vnode, afs_cb_break_for_deleted);
	}
=======
/*
 * Note that a dentry got changed.  We need to set d_fsdata to the data version
 * number derived from the result of the operation.  It doesn't matter if
 * d_fsdata goes backwards as we'll just revalidate.
 */
static inline void afs_update_dentry_version(struct afs_operation *op,
					     struct afs_vnode_param *dir_vp,
					     struct dentry *dentry)
{
	if (!op->error)
		dentry->d_fsdata =
			(void *)(unsigned long)dir_vp->scb.status.data_version;
}

/*
 * Check for a conflicting operation on a directory that we just unlinked from.
 * If someone managed to sneak a link or an unlink in on the file we just
 * unlinked, we won't be able to trust nlink on an AFS file (but not YFS).
 */
static inline void afs_check_dir_conflict(struct afs_operation *op,
					  struct afs_vnode_param *dvp)
{
	if (dvp->dv_before + dvp->dv_delta != dvp->scb.status.data_version)
		op->flags |= AFS_OPERATION_DIR_CONFLICT;
>>>>>>> 84569f32
}

/*
 * Note that a dentry got changed.  We need to set d_fsdata to the data version
 * number derived from the result of the operation.  It doesn't matter if
 * d_fsdata goes backwards as we'll just revalidate.
 */
static inline void afs_update_dentry_version(struct afs_operation *op,
					     struct afs_vnode_param *dir_vp,
					     struct dentry *dentry)
{
	if (!op->error)
		dentry->d_fsdata =
			(void *)(unsigned long)dir_vp->scb.status.data_version;
}

static inline int afs_io_error(struct afs_call *call, enum afs_io_error where)
{
	trace_afs_io_error(call->debug_id, -EIO, where);
	return -EIO;
}

static inline int afs_bad(struct afs_vnode *vnode, enum afs_file_error where)
{
	trace_afs_file_error(vnode, -EIO, where);
	return -EIO;
}

/*****************************************************************************/
/*
 * debug tracing
 */
extern unsigned afs_debug;

#define dbgprintk(FMT,...) \
	printk("[%-6.6s] "FMT"\n", current->comm ,##__VA_ARGS__)

#define kenter(FMT,...)	dbgprintk("==> %s("FMT")",__func__ ,##__VA_ARGS__)
#define kleave(FMT,...)	dbgprintk("<== %s()"FMT"",__func__ ,##__VA_ARGS__)
#define kdebug(FMT,...)	dbgprintk("    "FMT ,##__VA_ARGS__)


#if defined(__KDEBUG)
#define _enter(FMT,...)	kenter(FMT,##__VA_ARGS__)
#define _leave(FMT,...)	kleave(FMT,##__VA_ARGS__)
#define _debug(FMT,...)	kdebug(FMT,##__VA_ARGS__)

#elif defined(CONFIG_AFS_DEBUG)
#define AFS_DEBUG_KENTER	0x01
#define AFS_DEBUG_KLEAVE	0x02
#define AFS_DEBUG_KDEBUG	0x04

#define _enter(FMT,...)					\
do {							\
	if (unlikely(afs_debug & AFS_DEBUG_KENTER))	\
		kenter(FMT,##__VA_ARGS__);		\
} while (0)

#define _leave(FMT,...)					\
do {							\
	if (unlikely(afs_debug & AFS_DEBUG_KLEAVE))	\
		kleave(FMT,##__VA_ARGS__);		\
} while (0)

#define _debug(FMT,...)					\
do {							\
	if (unlikely(afs_debug & AFS_DEBUG_KDEBUG))	\
		kdebug(FMT,##__VA_ARGS__);		\
} while (0)

#else
#define _enter(FMT,...)	no_printk("==> %s("FMT")",__func__ ,##__VA_ARGS__)
#define _leave(FMT,...)	no_printk("<== %s()"FMT"",__func__ ,##__VA_ARGS__)
#define _debug(FMT,...)	no_printk("    "FMT ,##__VA_ARGS__)
#endif

/*
 * debug assertion checking
 */
#if 1 // defined(__KDEBUGALL)

#define ASSERT(X)						\
do {								\
	if (unlikely(!(X))) {					\
		printk(KERN_ERR "\n");				\
		printk(KERN_ERR "AFS: Assertion failed\n");	\
		BUG();						\
	}							\
} while(0)

#define ASSERTCMP(X, OP, Y)						\
do {									\
	if (unlikely(!((X) OP (Y)))) {					\
		printk(KERN_ERR "\n");					\
		printk(KERN_ERR "AFS: Assertion failed\n");		\
		printk(KERN_ERR "%lu " #OP " %lu is false\n",		\
		       (unsigned long)(X), (unsigned long)(Y));		\
		printk(KERN_ERR "0x%lx " #OP " 0x%lx is false\n",	\
		       (unsigned long)(X), (unsigned long)(Y));		\
		BUG();							\
	}								\
} while(0)

#define ASSERTRANGE(L, OP1, N, OP2, H)					\
do {									\
	if (unlikely(!((L) OP1 (N)) || !((N) OP2 (H)))) {		\
		printk(KERN_ERR "\n");					\
		printk(KERN_ERR "AFS: Assertion failed\n");		\
		printk(KERN_ERR "%lu "#OP1" %lu "#OP2" %lu is false\n",	\
		       (unsigned long)(L), (unsigned long)(N),		\
		       (unsigned long)(H));				\
		printk(KERN_ERR "0x%lx "#OP1" 0x%lx "#OP2" 0x%lx is false\n", \
		       (unsigned long)(L), (unsigned long)(N),		\
		       (unsigned long)(H));				\
		BUG();							\
	}								\
} while(0)

#define ASSERTIF(C, X)						\
do {								\
	if (unlikely((C) && !(X))) {				\
		printk(KERN_ERR "\n");				\
		printk(KERN_ERR "AFS: Assertion failed\n");	\
		BUG();						\
	}							\
} while(0)

#define ASSERTIFCMP(C, X, OP, Y)					\
do {									\
	if (unlikely((C) && !((X) OP (Y)))) {				\
		printk(KERN_ERR "\n");					\
		printk(KERN_ERR "AFS: Assertion failed\n");		\
		printk(KERN_ERR "%lu " #OP " %lu is false\n",		\
		       (unsigned long)(X), (unsigned long)(Y));		\
		printk(KERN_ERR "0x%lx " #OP " 0x%lx is false\n",	\
		       (unsigned long)(X), (unsigned long)(Y));		\
		BUG();							\
	}								\
} while(0)

#else

#define ASSERT(X)				\
do {						\
} while(0)

#define ASSERTCMP(X, OP, Y)			\
do {						\
} while(0)

#define ASSERTRANGE(L, OP1, N, OP2, H)		\
do {						\
} while(0)

#define ASSERTIF(C, X)				\
do {						\
} while(0)

#define ASSERTIFCMP(C, X, OP, Y)		\
do {						\
} while(0)

#endif /* __KDEBUGALL */<|MERGE_RESOLUTION|>--- conflicted
+++ resolved
@@ -745,16 +745,11 @@
 	afs_dataversion_t	dv_before;	/* Data version before the call */
 	unsigned int		cb_break_before; /* cb_break + cb_s_break before the call */
 	u8			dv_delta;	/* Expected change in data version */
-<<<<<<< HEAD
-	bool			put_vnode;	/* T if we have a ref on the vnode */
-	bool			need_io_lock;	/* T if we need the I/O lock on this */
-=======
 	bool			put_vnode:1;	/* T if we have a ref on the vnode */
 	bool			need_io_lock:1;	/* T if we need the I/O lock on this */
 	bool			update_ctime:1;	/* Need to update the ctime */
 	bool			set_size:1;	/* Must update i_size */
 	bool			op_unlinked:1;	/* True if file was unlinked by op */
->>>>>>> 84569f32
 };
 
 /*
@@ -775,15 +770,9 @@
 	struct dentry		*dentry;	/* Dentry to be altered */
 	struct dentry		*dentry_2;	/* Second dentry to be altered */
 	struct timespec64	mtime;		/* Modification time to record */
-<<<<<<< HEAD
-	short			nr_files;	/* Number of entries in file[], more_files */
-	short			error;
-	unsigned int		abort_code;
-=======
 	struct timespec64	ctime;		/* Change time to set */
 	short			nr_files;	/* Number of entries in file[], more_files */
 	short			error;
->>>>>>> 84569f32
 	unsigned int		debug_id;
 
 	unsigned int		cb_v_break;	/* Volume break counter before op */
@@ -852,10 +841,7 @@
 #define AFS_OPERATION_LOCK_1		0x0200	/* Set if have io_lock on file[1] */
 #define AFS_OPERATION_TRIED_ALL		0x0400	/* Set if we've tried all the fileservers */
 #define AFS_OPERATION_RETRY_SERVER	0x0800	/* Set if we should retry the current server */
-<<<<<<< HEAD
-=======
 #define AFS_OPERATION_DIR_CONFLICT	0x1000	/* Set if we detected a 3rd-party dir change */
->>>>>>> 84569f32
 };
 
 /*
@@ -1079,19 +1065,13 @@
 extern void afs_probe_fileserver(struct afs_net *, struct afs_server *);
 extern void afs_fs_probe_dispatcher(struct work_struct *);
 extern int afs_wait_for_one_fs_probe(struct afs_server *, bool);
-<<<<<<< HEAD
-=======
 extern void afs_fs_probe_cleanup(struct afs_net *);
->>>>>>> 84569f32
 
 /*
  * inode.c
  */
-<<<<<<< HEAD
-=======
 extern const struct afs_operation_ops afs_fetch_status_operation;
 
->>>>>>> 84569f32
 extern void afs_vnode_commit_status(struct afs_operation *, struct afs_vnode_param *);
 extern int afs_fetch_status(struct afs_vnode *, struct key *, bool, afs_access_t *);
 extern int afs_ilookup5_test_by_fid(struct inode *, void *);
@@ -1464,10 +1444,6 @@
 /*
  * yfsclient.c
  */
-<<<<<<< HEAD
-extern void yfs_fs_fetch_file_status(struct afs_operation *);
-=======
->>>>>>> 84569f32
 extern void yfs_fs_fetch_data(struct afs_operation *);
 extern void yfs_fs_create_file(struct afs_operation *);
 extern void yfs_fs_make_dir(struct afs_operation *);
@@ -1513,15 +1489,6 @@
 	return &vnode->vfs_inode;
 }
 
-<<<<<<< HEAD
-static inline void afs_check_for_remote_deletion(struct afs_operation *op,
-						 struct afs_vnode *vnode)
-{
-	if (op->error == -ENOENT) {
-		set_bit(AFS_VNODE_DELETED, &vnode->flags);
-		afs_break_callback(vnode, afs_cb_break_for_deleted);
-	}
-=======
 /*
  * Note that a dentry got changed.  We need to set d_fsdata to the data version
  * number derived from the result of the operation.  It doesn't matter if
@@ -1546,21 +1513,6 @@
 {
 	if (dvp->dv_before + dvp->dv_delta != dvp->scb.status.data_version)
 		op->flags |= AFS_OPERATION_DIR_CONFLICT;
->>>>>>> 84569f32
-}
-
-/*
- * Note that a dentry got changed.  We need to set d_fsdata to the data version
- * number derived from the result of the operation.  It doesn't matter if
- * d_fsdata goes backwards as we'll just revalidate.
- */
-static inline void afs_update_dentry_version(struct afs_operation *op,
-					     struct afs_vnode_param *dir_vp,
-					     struct dentry *dentry)
-{
-	if (!op->error)
-		dentry->d_fsdata =
-			(void *)(unsigned long)dir_vp->scb.status.data_version;
 }
 
 static inline int afs_io_error(struct afs_call *call, enum afs_io_error where)
