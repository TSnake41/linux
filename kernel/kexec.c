// SPDX-License-Identifier: GPL-2.0-only
/*
 * kexec.c - kexec_load system call
 * Copyright (C) 2002-2004 Eric Biederman  <ebiederm@xmission.com>
 */

#define pr_fmt(fmt) KBUILD_MODNAME ": " fmt

#include <linux/capability.h>
#include <linux/mm.h>
#include <linux/file.h>
#include <linux/security.h>
#include <linux/kexec.h>
#include <linux/mutex.h>
#include <linux/list.h>
#include <linux/syscalls.h>
#include <linux/vmalloc.h>
#include <linux/slab.h>

#include "kexec_internal.h"

static int kimage_alloc_init(struct kimage **rimage, unsigned long entry,
			     unsigned long nr_segments,
			     struct kexec_segment *segments,
			     unsigned long flags)
{
	int ret;
	struct kimage *image;
	bool kexec_on_panic = flags & KEXEC_ON_CRASH;

#ifdef CONFIG_CRASH_DUMP
	if (kexec_on_panic) {
		/* Verify we have a valid entry point */
		if ((entry < phys_to_boot_phys(crashk_res.start)) ||
		    (entry > phys_to_boot_phys(crashk_res.end)))
			return -EADDRNOTAVAIL;
	}
#endif

	/* Allocate and initialize a controlling structure */
	image = do_kimage_alloc_init();
	if (!image)
		return -ENOMEM;

	image->start = entry;
	image->nr_segments = nr_segments;
	memcpy(image->segment, segments, nr_segments * sizeof(*segments));

#ifdef CONFIG_CRASH_DUMP
	if (kexec_on_panic) {
		/* Enable special crash kernel control page alloc policy. */
		image->control_page = crashk_res.start;
		image->type = KEXEC_TYPE_CRASH;
	}
#endif

	ret = sanity_check_segment_list(image);
	if (ret)
		goto out_free_image;

	/*
	 * Find a location for the control code buffer, and add it
	 * the vector of segments so that it's pages will also be
	 * counted as destination pages.
	 */
	ret = -ENOMEM;
	image->control_code_page = kimage_alloc_control_pages(image,
					   get_order(KEXEC_CONTROL_PAGE_SIZE));
	if (!image->control_code_page) {
		pr_err("Could not allocate control_code_buffer\n");
		goto out_free_image;
	}

	if (!kexec_on_panic) {
		image->swap_page = kimage_alloc_control_pages(image, 0);
		if (!image->swap_page) {
			pr_err("Could not allocate swap buffer\n");
			goto out_free_control_pages;
		}
	}

	*rimage = image;
	return 0;
out_free_control_pages:
	kimage_free_page_list(&image->control_pages);
out_free_image:
	kfree(image);
	return ret;
}

static int do_kexec_load(unsigned long entry, unsigned long nr_segments,
		struct kexec_segment *segments, unsigned long flags)
{
	struct kimage **dest_image, *image;
	unsigned long i;
	int ret;

	/*
	 * Because we write directly to the reserved memory region when loading
	 * crash kernels we need a serialization here to prevent multiple crash
	 * kernels from attempting to load simultaneously.
	 */
	if (!kexec_trylock())
		return -EBUSY;

#ifdef CONFIG_CRASH_DUMP
	if (flags & KEXEC_ON_CRASH) {
		dest_image = &kexec_crash_image;
		if (kexec_crash_image)
			arch_kexec_unprotect_crashkres();
	} else
#endif
		dest_image = &kexec_image;

	if (nr_segments == 0) {
		/* Uninstall image */
		kimage_free(xchg(dest_image, NULL));
		ret = 0;
		goto out_unlock;
	}
	if (flags & KEXEC_ON_CRASH) {
		/*
		 * Loading another kernel to switch to if this one
		 * crashes.  Free any current crash dump kernel before
		 * we corrupt it.
		 */
		kimage_free(xchg(&kexec_crash_image, NULL));
	}

	ret = kimage_alloc_init(&image, entry, nr_segments, segments, flags);
	if (ret)
		goto out_unlock;

	if (flags & KEXEC_PRESERVE_CONTEXT)
		image->preserve_context = 1;

#ifdef CONFIG_CRASH_HOTPLUG
<<<<<<< HEAD
	if (flags & KEXEC_UPDATE_ELFCOREHDR)
		image->update_elfcorehdr = 1;
=======
	if ((flags & KEXEC_ON_CRASH) && arch_crash_hotplug_support(image, flags))
		image->hotplug_support = 1;
>>>>>>> 0c383648
#endif

	ret = machine_kexec_prepare(image);
	if (ret)
		goto out;

	/*
	 * Some architecture(like S390) may touch the crash memory before
	 * machine_kexec_prepare(), we must copy vmcoreinfo data after it.
	 */
	ret = kimage_crash_copy_vmcoreinfo(image);
	if (ret)
		goto out;

	for (i = 0; i < nr_segments; i++) {
		ret = kimage_load_segment(image, &image->segment[i]);
		if (ret)
			goto out;
	}

	kimage_terminate(image);

	ret = machine_kexec_post_load(image);
	if (ret)
		goto out;

	/* Install the new kernel and uninstall the old */
	image = xchg(dest_image, image);

out:
#ifdef CONFIG_CRASH_DUMP
	if ((flags & KEXEC_ON_CRASH) && kexec_crash_image)
		arch_kexec_protect_crashkres();
#endif

	kimage_free(image);
out_unlock:
	kexec_unlock();
	return ret;
}

/*
 * Exec Kernel system call: for obvious reasons only root may call it.
 *
 * This call breaks up into three pieces.
 * - A generic part which loads the new kernel from the current
 *   address space, and very carefully places the data in the
 *   allocated pages.
 *
 * - A generic part that interacts with the kernel and tells all of
 *   the devices to shut down.  Preventing on-going dmas, and placing
 *   the devices in a consistent state so a later kernel can
 *   reinitialize them.
 *
 * - A machine specific part that includes the syscall number
 *   and then copies the image to it's final destination.  And
 *   jumps into the image at entry.
 *
 * kexec does not sync, or unmount filesystems so if you need
 * that to happen you need to do that yourself.
 */

static inline int kexec_load_check(unsigned long nr_segments,
				   unsigned long flags)
{
	int image_type = (flags & KEXEC_ON_CRASH) ?
			 KEXEC_TYPE_CRASH : KEXEC_TYPE_DEFAULT;
	int result;

	/* We only trust the superuser with rebooting the system. */
	if (!kexec_load_permitted(image_type))
		return -EPERM;

	/* Permit LSMs and IMA to fail the kexec */
	result = security_kernel_load_data(LOADING_KEXEC_IMAGE, false);
	if (result < 0)
		return result;

	/*
	 * kexec can be used to circumvent module loading restrictions, so
	 * prevent loading in that case
	 */
	result = security_locked_down(LOCKDOWN_KEXEC);
	if (result)
		return result;

	/*
	 * Verify we have a legal set of flags
	 * This leaves us room for future extensions.
	 */
	if ((flags & KEXEC_FLAGS) != (flags & ~KEXEC_ARCH_MASK))
		return -EINVAL;

	/* Put an artificial cap on the number
	 * of segments passed to kexec_load.
	 */
	if (nr_segments > KEXEC_SEGMENT_MAX)
		return -EINVAL;

	return 0;
}

SYSCALL_DEFINE4(kexec_load, unsigned long, entry, unsigned long, nr_segments,
		struct kexec_segment __user *, segments, unsigned long, flags)
{
	struct kexec_segment *ksegments;
	unsigned long result;

	result = kexec_load_check(nr_segments, flags);
	if (result)
		return result;

	/* Verify we are on the appropriate architecture */
	if (((flags & KEXEC_ARCH_MASK) != KEXEC_ARCH) &&
		((flags & KEXEC_ARCH_MASK) != KEXEC_ARCH_DEFAULT))
		return -EINVAL;

	ksegments = memdup_array_user(segments, nr_segments, sizeof(ksegments[0]));
	if (IS_ERR(ksegments))
		return PTR_ERR(ksegments);

	result = do_kexec_load(entry, nr_segments, ksegments, flags);
	kfree(ksegments);

	return result;
}

#ifdef CONFIG_COMPAT
COMPAT_SYSCALL_DEFINE4(kexec_load, compat_ulong_t, entry,
		       compat_ulong_t, nr_segments,
		       struct compat_kexec_segment __user *, segments,
		       compat_ulong_t, flags)
{
	struct compat_kexec_segment in;
	struct kexec_segment *ksegments;
	unsigned long i, result;

	result = kexec_load_check(nr_segments, flags);
	if (result)
		return result;

	/* Don't allow clients that don't understand the native
	 * architecture to do anything.
	 */
	if ((flags & KEXEC_ARCH_MASK) == KEXEC_ARCH_DEFAULT)
		return -EINVAL;

	ksegments = kmalloc_array(nr_segments, sizeof(ksegments[0]),
			GFP_KERNEL);
	if (!ksegments)
		return -ENOMEM;

	for (i = 0; i < nr_segments; i++) {
		result = copy_from_user(&in, &segments[i], sizeof(in));
		if (result)
			goto fail;

		ksegments[i].buf   = compat_ptr(in.buf);
		ksegments[i].bufsz = in.bufsz;
		ksegments[i].mem   = in.mem;
		ksegments[i].memsz = in.memsz;
	}

	result = do_kexec_load(entry, nr_segments, ksegments, flags);

fail:
	kfree(ksegments);
	return result;
}
#endif<|MERGE_RESOLUTION|>--- conflicted
+++ resolved
@@ -135,13 +135,8 @@
 		image->preserve_context = 1;
 
 #ifdef CONFIG_CRASH_HOTPLUG
-<<<<<<< HEAD
-	if (flags & KEXEC_UPDATE_ELFCOREHDR)
-		image->update_elfcorehdr = 1;
-=======
 	if ((flags & KEXEC_ON_CRASH) && arch_crash_hotplug_support(image, flags))
 		image->hotplug_support = 1;
->>>>>>> 0c383648
 #endif
 
 	ret = machine_kexec_prepare(image);
