/*
 * Helper macros to support writing architecture specific
 * linker scripts.
 *
 * A minimal linker scripts has following content:
 * [This is a sample, architectures may have special requiriements]
 *
 * OUTPUT_FORMAT(...)
 * OUTPUT_ARCH(...)
 * ENTRY(...)
 * SECTIONS
 * {
 *	. = START;
 *	__init_begin = .;
 *	HEAD_TEXT_SECTION
 *	INIT_TEXT_SECTION(PAGE_SIZE)
 *	INIT_DATA_SECTION(...)
 *	PERCPU_SECTION(CACHELINE_SIZE)
 *	__init_end = .;
 *
 *	_stext = .;
 *	TEXT_SECTION = 0
 *	_etext = .;
 *
 *      _sdata = .;
 *	RO_DATA(PAGE_SIZE)
 *	RW_DATA(...)
 *	_edata = .;
 *
 *	EXCEPTION_TABLE(...)
 *
 *	BSS_SECTION(0, 0, 0)
 *	_end = .;
 *
 *	STABS_DEBUG
 *	DWARF_DEBUG
 *	ELF_DETAILS
 *
 *	DISCARDS		// must be the last
 * }
 *
 * [__init_begin, __init_end] is the init section that may be freed after init
 * 	// __init_begin and __init_end should be page aligned, so that we can
 *	// free the whole .init memory
 * [_stext, _etext] is the text section
 * [_sdata, _edata] is the data section
 *
 * Some of the included output section have their own set of constants.
 * Examples are: [__initramfs_start, __initramfs_end] for initramfs and
 *               [__nosave_begin, __nosave_end] for the nosave data
 */

#ifndef LOAD_OFFSET
#define LOAD_OFFSET 0
#endif

/*
 * Only some architectures want to have the .notes segment visible in
 * a separate PT_NOTE ELF Program Header. When this happens, it needs
 * to be visible in both the kernel text's PT_LOAD and the PT_NOTE
 * Program Headers. In this case, though, the PT_LOAD needs to be made
 * the default again so that all the following sections don't also end
 * up in the PT_NOTE Program Header.
 */
#ifdef EMITS_PT_NOTE
#define NOTES_HEADERS		:text :note
#define NOTES_HEADERS_RESTORE	__restore_ph : { *(.__restore_ph) } :text
#else
#define NOTES_HEADERS
#define NOTES_HEADERS_RESTORE
#endif

/*
 * Some architectures have non-executable read-only exception tables.
 * They can be added to the RO_DATA segment by specifying their desired
 * alignment.
 */
#ifdef RO_EXCEPTION_TABLE_ALIGN
#define RO_EXCEPTION_TABLE	EXCEPTION_TABLE(RO_EXCEPTION_TABLE_ALIGN)
#else
#define RO_EXCEPTION_TABLE
#endif

/* Align . to a 8 byte boundary equals to maximum function alignment. */
#define ALIGN_FUNCTION()  . = ALIGN(8)

/*
 * LD_DEAD_CODE_DATA_ELIMINATION option enables -fdata-sections, which
 * generates .data.identifier sections, which need to be pulled in with
 * .data. We don't want to pull in .data..other sections, which Linux
 * has defined. Same for text and bss.
 *
 * With LTO_CLANG, the linker also splits sections by default, so we need
 * these macros to combine the sections during the final link.
 *
 * RODATA_MAIN is not used because existing code already defines .rodata.x
 * sections to be brought in with rodata.
 */
#if defined(CONFIG_LD_DEAD_CODE_DATA_ELIMINATION) || defined(CONFIG_LTO_CLANG)
#define TEXT_MAIN .text .text.[0-9a-zA-Z_]*
#define DATA_MAIN .data .data.[0-9a-zA-Z_]* .data..L* .data..compoundliteral* .data.$__unnamed_* .data.$L*
#define SDATA_MAIN .sdata .sdata.[0-9a-zA-Z_]*
#define RODATA_MAIN .rodata .rodata.[0-9a-zA-Z_]* .rodata..L*
#define BSS_MAIN .bss .bss.[0-9a-zA-Z_]* .bss..compoundliteral*
#define SBSS_MAIN .sbss .sbss.[0-9a-zA-Z_]*
#else
#define TEXT_MAIN .text
#define DATA_MAIN .data
#define SDATA_MAIN .sdata
#define RODATA_MAIN .rodata
#define BSS_MAIN .bss
#define SBSS_MAIN .sbss
#endif

/*
 * GCC 4.5 and later have a 32 bytes section alignment for structures.
 * Except GCC 4.9, that feels the need to align on 64 bytes.
 */
#define STRUCT_ALIGNMENT 32
#define STRUCT_ALIGN() . = ALIGN(STRUCT_ALIGNMENT)

/*
 * The order of the sched class addresses are important, as they are
 * used to determine the order of the priority of each sched class in
 * relation to each other.
 */
#define SCHED_DATA				\
	STRUCT_ALIGN();				\
	__sched_class_highest = .;		\
	*(__stop_sched_class)			\
	*(__dl_sched_class)			\
	*(__rt_sched_class)			\
	*(__fair_sched_class)			\
	*(__idle_sched_class)			\
	__sched_class_lowest = .;

/* The actual configuration determine if the init/exit sections
 * are handled as text/data or they can be discarded (which
 * often happens at runtime)
 */
#ifdef CONFIG_HOTPLUG_CPU
#define CPU_KEEP(sec)    *(.cpu##sec)
#define CPU_DISCARD(sec)
#else
#define CPU_KEEP(sec)
#define CPU_DISCARD(sec) *(.cpu##sec)
#endif

#if defined(CONFIG_MEMORY_HOTPLUG)
#define MEM_KEEP(sec)    *(.mem##sec)
#define MEM_DISCARD(sec)
#else
#define MEM_KEEP(sec)
#define MEM_DISCARD(sec) *(.mem##sec)
#endif

#ifndef CONFIG_HAVE_DYNAMIC_FTRACE_NO_PATCHABLE
#define KEEP_PATCHABLE		KEEP(*(__patchable_function_entries))
#define PATCHABLE_DISCARDS
#else
#define KEEP_PATCHABLE
#define PATCHABLE_DISCARDS	*(__patchable_function_entries)
#endif

#ifdef CONFIG_FTRACE_MCOUNT_RECORD
/*
 * The ftrace call sites are logged to a section whose name depends on the
 * compiler option used. A given kernel image will only use one, AKA
 * FTRACE_CALLSITE_SECTION. We capture all of them here to avoid header
 * dependencies for FTRACE_CALLSITE_SECTION's definition.
 *
 * Need to also make ftrace_stub_graph point to ftrace_stub
 * so that the same stub location may have different protocols
 * and not mess up with C verifiers.
 *
 * ftrace_ops_list_func will be defined as arch_ftrace_ops_list_func
 * as some archs will have a different prototype for that function
 * but ftrace_ops_list_func() will have a single prototype.
 */
#define MCOUNT_REC()	. = ALIGN(8);				\
			__start_mcount_loc = .;			\
			KEEP(*(__mcount_loc))			\
			KEEP_PATCHABLE				\
			__stop_mcount_loc = .;			\
			ftrace_stub_graph = ftrace_stub;	\
			ftrace_ops_list_func = arch_ftrace_ops_list_func;
#else
# ifdef CONFIG_FUNCTION_TRACER
#  define MCOUNT_REC()	ftrace_stub_graph = ftrace_stub;	\
			ftrace_ops_list_func = arch_ftrace_ops_list_func;
# else
#  define MCOUNT_REC()
# endif
#endif

#ifdef CONFIG_TRACE_BRANCH_PROFILING
#define LIKELY_PROFILE()	__start_annotated_branch_profile = .;	\
				KEEP(*(_ftrace_annotated_branch))	\
				__stop_annotated_branch_profile = .;
#else
#define LIKELY_PROFILE()
#endif

#ifdef CONFIG_PROFILE_ALL_BRANCHES
#define BRANCH_PROFILE()	__start_branch_profile = .;		\
				KEEP(*(_ftrace_branch))			\
				__stop_branch_profile = .;
#else
#define BRANCH_PROFILE()
#endif

#ifdef CONFIG_KPROBES
#define KPROBE_BLACKLIST()	. = ALIGN(8);				      \
				__start_kprobe_blacklist = .;		      \
				KEEP(*(_kprobe_blacklist))		      \
				__stop_kprobe_blacklist = .;
#else
#define KPROBE_BLACKLIST()
#endif

#ifdef CONFIG_FUNCTION_ERROR_INJECTION
#define ERROR_INJECT_WHITELIST()	STRUCT_ALIGN();			      \
			__start_error_injection_whitelist = .;		      \
			KEEP(*(_error_injection_whitelist))		      \
			__stop_error_injection_whitelist = .;
#else
#define ERROR_INJECT_WHITELIST()
#endif

#ifdef CONFIG_EVENT_TRACING
#define FTRACE_EVENTS()	. = ALIGN(8);					\
			__start_ftrace_events = .;			\
			KEEP(*(_ftrace_events))				\
			__stop_ftrace_events = .;			\
			__start_ftrace_eval_maps = .;			\
			KEEP(*(_ftrace_eval_map))			\
			__stop_ftrace_eval_maps = .;
#else
#define FTRACE_EVENTS()
#endif

#ifdef CONFIG_TRACING
#define TRACE_PRINTKS()	 __start___trace_bprintk_fmt = .;      \
			 KEEP(*(__trace_printk_fmt)) /* Trace_printk fmt' pointer */ \
			 __stop___trace_bprintk_fmt = .;
#define TRACEPOINT_STR() __start___tracepoint_str = .;	\
			 KEEP(*(__tracepoint_str)) /* Trace_printk fmt' pointer */ \
			 __stop___tracepoint_str = .;
#else
#define TRACE_PRINTKS()
#define TRACEPOINT_STR()
#endif

#ifdef CONFIG_FTRACE_SYSCALLS
#define TRACE_SYSCALLS() . = ALIGN(8);					\
			 __start_syscalls_metadata = .;			\
			 KEEP(*(__syscalls_metadata))			\
			 __stop_syscalls_metadata = .;
#else
#define TRACE_SYSCALLS()
#endif

#ifdef CONFIG_BPF_EVENTS
#define BPF_RAW_TP() STRUCT_ALIGN();					\
			 __start__bpf_raw_tp = .;			\
			 KEEP(*(__bpf_raw_tp_map))			\
			 __stop__bpf_raw_tp = .;
#else
#define BPF_RAW_TP()
#endif

#ifdef CONFIG_SERIAL_EARLYCON
#define EARLYCON_TABLE() . = ALIGN(8);				\
			 __earlycon_table = .;			\
			 KEEP(*(__earlycon_table))		\
			 __earlycon_table_end = .;
#else
#define EARLYCON_TABLE()
#endif

#ifdef CONFIG_SECURITY
#define LSM_TABLE()	. = ALIGN(8);					\
			__start_lsm_info = .;				\
			KEEP(*(.lsm_info.init))				\
			__end_lsm_info = .;
#define EARLY_LSM_TABLE()	. = ALIGN(8);				\
			__start_early_lsm_info = .;			\
			KEEP(*(.early_lsm_info.init))			\
			__end_early_lsm_info = .;
#else
#define LSM_TABLE()
#define EARLY_LSM_TABLE()
#endif

#define ___OF_TABLE(cfg, name)	_OF_TABLE_##cfg(name)
#define __OF_TABLE(cfg, name)	___OF_TABLE(cfg, name)
#define OF_TABLE(cfg, name)	__OF_TABLE(IS_ENABLED(cfg), name)
#define _OF_TABLE_0(name)
#define _OF_TABLE_1(name)						\
	. = ALIGN(8);							\
	__##name##_of_table = .;					\
	KEEP(*(__##name##_of_table))					\
	KEEP(*(__##name##_of_table_end))

#define TIMER_OF_TABLES()	OF_TABLE(CONFIG_TIMER_OF, timer)
#define IRQCHIP_OF_MATCH_TABLE() OF_TABLE(CONFIG_IRQCHIP, irqchip)
#define CLK_OF_TABLES()		OF_TABLE(CONFIG_COMMON_CLK, clk)
#define RESERVEDMEM_OF_TABLES()	OF_TABLE(CONFIG_OF_RESERVED_MEM, reservedmem)
#define CPU_METHOD_OF_TABLES()	OF_TABLE(CONFIG_SMP, cpu_method)
#define CPUIDLE_METHOD_OF_TABLES() OF_TABLE(CONFIG_CPU_IDLE, cpuidle_method)

#ifdef CONFIG_ACPI
#define ACPI_PROBE_TABLE(name)						\
	. = ALIGN(8);							\
	__##name##_acpi_probe_table = .;				\
	KEEP(*(__##name##_acpi_probe_table))				\
	__##name##_acpi_probe_table_end = .;
#else
#define ACPI_PROBE_TABLE(name)
#endif

#ifdef CONFIG_THERMAL
#define THERMAL_TABLE(name)						\
	. = ALIGN(8);							\
	__##name##_thermal_table = .;					\
	KEEP(*(__##name##_thermal_table))				\
	__##name##_thermal_table_end = .;
#else
#define THERMAL_TABLE(name)
#endif

#define KERNEL_DTB()							\
	STRUCT_ALIGN();							\
	__dtb_start = .;						\
	KEEP(*(.dtb.init.rodata))					\
	__dtb_end = .;

/*
 * .data section
 */
#define DATA_DATA							\
	*(.xiptext)							\
	*(DATA_MAIN)							\
	*(.ref.data)							\
	*(.data..shared_aligned) /* percpu related */			\
	MEM_KEEP(init.data*)						\
	MEM_KEEP(exit.data*)						\
	*(.data.unlikely)						\
	__start_once = .;						\
	*(.data.once)							\
	__end_once = .;							\
	STRUCT_ALIGN();							\
	*(__tracepoints)						\
	/* implement dynamic printk debug */				\
	. = ALIGN(8);							\
	__start___dyndbg_classes = .;					\
	KEEP(*(__dyndbg_classes))					\
	__stop___dyndbg_classes = .;					\
	__start___dyndbg = .;						\
	KEEP(*(__dyndbg))						\
	__stop___dyndbg = .;						\
	LIKELY_PROFILE()		       				\
	BRANCH_PROFILE()						\
	TRACE_PRINTKS()							\
	BPF_RAW_TP()							\
	TRACEPOINT_STR()

/*
 * Data section helpers
 */
#define NOSAVE_DATA							\
	. = ALIGN(PAGE_SIZE);						\
	__nosave_begin = .;						\
	*(.data..nosave)						\
	. = ALIGN(PAGE_SIZE);						\
	__nosave_end = .;

#define PAGE_ALIGNED_DATA(page_align)					\
	. = ALIGN(page_align);						\
	*(.data..page_aligned)						\
	. = ALIGN(page_align);

#define READ_MOSTLY_DATA(align)						\
	. = ALIGN(align);						\
	*(.data..read_mostly)						\
	. = ALIGN(align);

#define CACHELINE_ALIGNED_DATA(align)					\
	. = ALIGN(align);						\
	*(.data..cacheline_aligned)

#define INIT_TASK_DATA(align)						\
	. = ALIGN(align);						\
	__start_init_task = .;						\
	init_thread_union = .;						\
	init_stack = .;							\
	KEEP(*(.data..init_task))					\
	KEEP(*(.data..init_thread_info))				\
	. = __start_init_task + THREAD_SIZE;				\
	__end_init_task = .;

#define JUMP_TABLE_DATA							\
	. = ALIGN(8);							\
	__start___jump_table = .;					\
	KEEP(*(__jump_table))						\
	__stop___jump_table = .;

#ifdef CONFIG_HAVE_STATIC_CALL_INLINE
#define STATIC_CALL_DATA						\
	. = ALIGN(8);							\
	__start_static_call_sites = .;					\
	KEEP(*(.static_call_sites))					\
	__stop_static_call_sites = .;					\
	__start_static_call_tramp_key = .;				\
	KEEP(*(.static_call_tramp_key))					\
	__stop_static_call_tramp_key = .;
#else
#define STATIC_CALL_DATA
#endif

/*
 * Allow architectures to handle ro_after_init data on their
 * own by defining an empty RO_AFTER_INIT_DATA.
 */
#ifndef RO_AFTER_INIT_DATA
#define RO_AFTER_INIT_DATA						\
	. = ALIGN(8);							\
	__start_ro_after_init = .;					\
	*(.data..ro_after_init)						\
	JUMP_TABLE_DATA							\
	STATIC_CALL_DATA						\
	__end_ro_after_init = .;
#endif

/*
 * .kcfi_traps contains a list KCFI trap locations.
 */
#ifndef KCFI_TRAPS
#ifdef CONFIG_ARCH_USES_CFI_TRAPS
#define KCFI_TRAPS							\
	__kcfi_traps : AT(ADDR(__kcfi_traps) - LOAD_OFFSET) {		\
		__start___kcfi_traps = .;				\
		KEEP(*(.kcfi_traps))					\
		__stop___kcfi_traps = .;				\
	}
#else
#define KCFI_TRAPS
#endif
#endif

/*
 * Read only Data
 */
#define RO_DATA(align)							\
	. = ALIGN((align));						\
	.rodata           : AT(ADDR(.rodata) - LOAD_OFFSET) {		\
		__start_rodata = .;					\
		*(.rodata) *(.rodata.*)					\
		SCHED_DATA						\
		RO_AFTER_INIT_DATA	/* Read only after init */	\
		. = ALIGN(8);						\
		__start___tracepoints_ptrs = .;				\
		KEEP(*(__tracepoints_ptrs)) /* Tracepoints: pointer array */ \
		__stop___tracepoints_ptrs = .;				\
		*(__tracepoints_strings)/* Tracepoints: strings */	\
	}								\
									\
	.rodata1          : AT(ADDR(.rodata1) - LOAD_OFFSET) {		\
		*(.rodata1)						\
	}								\
									\
	/* PCI quirks */						\
	.pci_fixup        : AT(ADDR(.pci_fixup) - LOAD_OFFSET) {	\
		__start_pci_fixups_early = .;				\
		KEEP(*(.pci_fixup_early))				\
		__end_pci_fixups_early = .;				\
		__start_pci_fixups_header = .;				\
		KEEP(*(.pci_fixup_header))				\
		__end_pci_fixups_header = .;				\
		__start_pci_fixups_final = .;				\
		KEEP(*(.pci_fixup_final))				\
		__end_pci_fixups_final = .;				\
		__start_pci_fixups_enable = .;				\
		KEEP(*(.pci_fixup_enable))				\
		__end_pci_fixups_enable = .;				\
		__start_pci_fixups_resume = .;				\
		KEEP(*(.pci_fixup_resume))				\
		__end_pci_fixups_resume = .;				\
		__start_pci_fixups_resume_early = .;			\
		KEEP(*(.pci_fixup_resume_early))			\
		__end_pci_fixups_resume_early = .;			\
		__start_pci_fixups_suspend = .;				\
		KEEP(*(.pci_fixup_suspend))				\
		__end_pci_fixups_suspend = .;				\
		__start_pci_fixups_suspend_late = .;			\
		KEEP(*(.pci_fixup_suspend_late))			\
		__end_pci_fixups_suspend_late = .;			\
	}								\
									\
	FW_LOADER_BUILT_IN_DATA						\
	TRACEDATA							\
									\
	PRINTK_INDEX							\
									\
	/* Kernel symbol table: Normal symbols */			\
	__ksymtab         : AT(ADDR(__ksymtab) - LOAD_OFFSET) {		\
		__start___ksymtab = .;					\
		KEEP(*(SORT(___ksymtab+*)))				\
		__stop___ksymtab = .;					\
	}								\
									\
	/* Kernel symbol table: GPL-only symbols */			\
	__ksymtab_gpl     : AT(ADDR(__ksymtab_gpl) - LOAD_OFFSET) {	\
		__start___ksymtab_gpl = .;				\
		KEEP(*(SORT(___ksymtab_gpl+*)))				\
		__stop___ksymtab_gpl = .;				\
	}								\
									\
	/* Kernel symbol table: Normal symbols */			\
	__kcrctab         : AT(ADDR(__kcrctab) - LOAD_OFFSET) {		\
		__start___kcrctab = .;					\
		KEEP(*(SORT(___kcrctab+*)))				\
		__stop___kcrctab = .;					\
	}								\
									\
	/* Kernel symbol table: GPL-only symbols */			\
	__kcrctab_gpl     : AT(ADDR(__kcrctab_gpl) - LOAD_OFFSET) {	\
		__start___kcrctab_gpl = .;				\
		KEEP(*(SORT(___kcrctab_gpl+*)))				\
		__stop___kcrctab_gpl = .;				\
	}								\
									\
	/* Kernel symbol table: strings */				\
        __ksymtab_strings : AT(ADDR(__ksymtab_strings) - LOAD_OFFSET) {	\
		*(__ksymtab_strings)					\
	}								\
									\
	/* __*init sections */						\
	__init_rodata : AT(ADDR(__init_rodata) - LOAD_OFFSET) {		\
		*(.ref.rodata)						\
		MEM_KEEP(init.rodata)					\
		MEM_KEEP(exit.rodata)					\
	}								\
									\
	/* Built-in module parameters. */				\
	__param : AT(ADDR(__param) - LOAD_OFFSET) {			\
		__start___param = .;					\
		KEEP(*(__param))					\
		__stop___param = .;					\
	}								\
									\
	/* Built-in module versions. */					\
	__modver : AT(ADDR(__modver) - LOAD_OFFSET) {			\
		__start___modver = .;					\
		KEEP(*(__modver))					\
		__stop___modver = .;					\
	}								\
									\
	KCFI_TRAPS							\
									\
	RO_EXCEPTION_TABLE						\
	NOTES								\
	BTF								\
									\
	. = ALIGN((align));						\
	__end_rodata = .;


/*
<<<<<<< HEAD
 * .text..L.cfi.jumptable.* contain Control-Flow Integrity (CFI)
 * jump table entries.
 */
#ifdef CONFIG_CFI_CLANG
#define TEXT_CFI_JT							\
		ALIGN_FUNCTION();					\
		__cfi_jt_start = .;					\
		*(.text..L.cfi.jumptable .text..L.cfi.jumptable.*)	\
		__cfi_jt_end = .;
#else
#define TEXT_CFI_JT
#endif

/*
=======
>>>>>>> 9abf2313
 * Non-instrumentable text section
 */
#define NOINSTR_TEXT							\
		ALIGN_FUNCTION();					\
		__noinstr_text_start = .;				\
		*(.noinstr.text)					\
		__noinstr_text_end = .;

/*
 * .text section. Map to function alignment to avoid address changes
 * during second ld run in second ld pass when generating System.map
 *
 * TEXT_MAIN here will match .text.fixup and .text.unlikely if dead
 * code elimination is enabled, so these sections should be converted
 * to use ".." first.
 */
#define TEXT_TEXT							\
		ALIGN_FUNCTION();					\
		*(.text.hot .text.hot.*)				\
		*(TEXT_MAIN .text.fixup)				\
		*(.text.unlikely .text.unlikely.*)			\
		*(.text.unknown .text.unknown.*)			\
		NOINSTR_TEXT						\
		*(.text..refcount)					\
		*(.ref.text)						\
		*(.text.asan.* .text.tsan.*)				\
	MEM_KEEP(init.text*)						\
	MEM_KEEP(exit.text*)						\


/* sched.text is aling to function alignment to secure we have same
 * address even at second ld pass when generating System.map */
#define SCHED_TEXT							\
		ALIGN_FUNCTION();					\
		__sched_text_start = .;					\
		*(.sched.text)						\
		__sched_text_end = .;

/* spinlock.text is aling to function alignment to secure we have same
 * address even at second ld pass when generating System.map */
#define LOCK_TEXT							\
		ALIGN_FUNCTION();					\
		__lock_text_start = .;					\
		*(.spinlock.text)					\
		__lock_text_end = .;

#define CPUIDLE_TEXT							\
		ALIGN_FUNCTION();					\
		__cpuidle_text_start = .;				\
		*(.cpuidle.text)					\
		__cpuidle_text_end = .;

#define KPROBES_TEXT							\
		ALIGN_FUNCTION();					\
		__kprobes_text_start = .;				\
		*(.kprobes.text)					\
		__kprobes_text_end = .;

#define ENTRY_TEXT							\
		ALIGN_FUNCTION();					\
		__entry_text_start = .;					\
		*(.entry.text)						\
		__entry_text_end = .;

#define IRQENTRY_TEXT							\
		ALIGN_FUNCTION();					\
		__irqentry_text_start = .;				\
		*(.irqentry.text)					\
		__irqentry_text_end = .;

#define SOFTIRQENTRY_TEXT						\
		ALIGN_FUNCTION();					\
		__softirqentry_text_start = .;				\
		*(.softirqentry.text)					\
		__softirqentry_text_end = .;

#define STATIC_CALL_TEXT						\
		ALIGN_FUNCTION();					\
		__static_call_text_start = .;				\
		*(.static_call.text)					\
		__static_call_text_end = .;

/* Section used for early init (in .S files) */
#define HEAD_TEXT  KEEP(*(.head.text))

#define HEAD_TEXT_SECTION							\
	.head.text : AT(ADDR(.head.text) - LOAD_OFFSET) {		\
		HEAD_TEXT						\
	}

/*
 * Exception table
 */
#define EXCEPTION_TABLE(align)						\
	. = ALIGN(align);						\
	__ex_table : AT(ADDR(__ex_table) - LOAD_OFFSET) {		\
		__start___ex_table = .;					\
		KEEP(*(__ex_table))					\
		__stop___ex_table = .;					\
	}

/*
 * .BTF
 */
#ifdef CONFIG_DEBUG_INFO_BTF
#define BTF								\
	.BTF : AT(ADDR(.BTF) - LOAD_OFFSET) {				\
		__start_BTF = .;					\
		KEEP(*(.BTF))						\
		__stop_BTF = .;						\
	}								\
	. = ALIGN(4);							\
	.BTF_ids : AT(ADDR(.BTF_ids) - LOAD_OFFSET) {			\
		*(.BTF_ids)						\
	}
#else
#define BTF
#endif

/*
 * Init task
 */
#define INIT_TASK_DATA_SECTION(align)					\
	. = ALIGN(align);						\
	.data..init_task :  AT(ADDR(.data..init_task) - LOAD_OFFSET) {	\
		INIT_TASK_DATA(align)					\
	}

#ifdef CONFIG_CONSTRUCTORS
#define KERNEL_CTORS()	. = ALIGN(8);			   \
			__ctors_start = .;		   \
			KEEP(*(SORT(.ctors.*)))		   \
			KEEP(*(.ctors))			   \
			KEEP(*(SORT(.init_array.*)))	   \
			KEEP(*(.init_array))		   \
			__ctors_end = .;
#else
#define KERNEL_CTORS()
#endif

/* init and exit section handling */
#define INIT_DATA							\
	KEEP(*(SORT(___kentry+*)))					\
	*(.init.data init.data.*)					\
	MEM_DISCARD(init.data*)						\
	KERNEL_CTORS()							\
	MCOUNT_REC()							\
	*(.init.rodata .init.rodata.*)					\
	FTRACE_EVENTS()							\
	TRACE_SYSCALLS()						\
	KPROBE_BLACKLIST()						\
	ERROR_INJECT_WHITELIST()					\
	MEM_DISCARD(init.rodata)					\
	CLK_OF_TABLES()							\
	RESERVEDMEM_OF_TABLES()						\
	TIMER_OF_TABLES()						\
	CPU_METHOD_OF_TABLES()						\
	CPUIDLE_METHOD_OF_TABLES()					\
	KERNEL_DTB()							\
	IRQCHIP_OF_MATCH_TABLE()					\
	ACPI_PROBE_TABLE(irqchip)					\
	ACPI_PROBE_TABLE(timer)						\
	THERMAL_TABLE(governor)						\
	EARLYCON_TABLE()						\
	LSM_TABLE()							\
	EARLY_LSM_TABLE()						\
	KUNIT_TABLE()

#define INIT_TEXT							\
	*(.init.text .init.text.*)					\
	*(.text.startup)						\
	MEM_DISCARD(init.text*)

#define EXIT_DATA							\
	*(.exit.data .exit.data.*)					\
	*(.fini_array .fini_array.*)					\
	*(.dtors .dtors.*)						\
	MEM_DISCARD(exit.data*)						\
	MEM_DISCARD(exit.rodata*)

#define EXIT_TEXT							\
	*(.exit.text)							\
	*(.text.exit)							\
	MEM_DISCARD(exit.text)

#define EXIT_CALL							\
	*(.exitcall.exit)

/*
 * bss (Block Started by Symbol) - uninitialized data
 * zeroed during startup
 */
#define SBSS(sbss_align)						\
	. = ALIGN(sbss_align);						\
	.sbss : AT(ADDR(.sbss) - LOAD_OFFSET) {				\
		*(.dynsbss)						\
		*(SBSS_MAIN)						\
		*(.scommon)						\
	}

/*
 * Allow archectures to redefine BSS_FIRST_SECTIONS to add extra
 * sections to the front of bss.
 */
#ifndef BSS_FIRST_SECTIONS
#define BSS_FIRST_SECTIONS
#endif

#define BSS(bss_align)							\
	. = ALIGN(bss_align);						\
	.bss : AT(ADDR(.bss) - LOAD_OFFSET) {				\
		BSS_FIRST_SECTIONS					\
		. = ALIGN(PAGE_SIZE);					\
		*(.bss..page_aligned)					\
		. = ALIGN(PAGE_SIZE);					\
		*(.dynbss)						\
		*(BSS_MAIN)						\
		*(COMMON)						\
	}

/*
 * DWARF debug sections.
 * Symbols in the DWARF debugging sections are relative to
 * the beginning of the section so we begin them at 0.
 */
#define DWARF_DEBUG							\
		/* DWARF 1 */						\
		.debug          0 : { *(.debug) }			\
		.line           0 : { *(.line) }			\
		/* GNU DWARF 1 extensions */				\
		.debug_srcinfo  0 : { *(.debug_srcinfo) }		\
		.debug_sfnames  0 : { *(.debug_sfnames) }		\
		/* DWARF 1.1 and DWARF 2 */				\
		.debug_aranges  0 : { *(.debug_aranges) }		\
		.debug_pubnames 0 : { *(.debug_pubnames) }		\
		/* DWARF 2 */						\
		.debug_info     0 : { *(.debug_info			\
				.gnu.linkonce.wi.*) }			\
		.debug_abbrev   0 : { *(.debug_abbrev) }		\
		.debug_line     0 : { *(.debug_line) }			\
		.debug_frame    0 : { *(.debug_frame) }			\
		.debug_str      0 : { *(.debug_str) }			\
		.debug_loc      0 : { *(.debug_loc) }			\
		.debug_macinfo  0 : { *(.debug_macinfo) }		\
		.debug_pubtypes 0 : { *(.debug_pubtypes) }		\
		/* DWARF 3 */						\
		.debug_ranges	0 : { *(.debug_ranges) }		\
		/* SGI/MIPS DWARF 2 extensions */			\
		.debug_weaknames 0 : { *(.debug_weaknames) }		\
		.debug_funcnames 0 : { *(.debug_funcnames) }		\
		.debug_typenames 0 : { *(.debug_typenames) }		\
		.debug_varnames  0 : { *(.debug_varnames) }		\
		/* GNU DWARF 2 extensions */				\
		.debug_gnu_pubnames 0 : { *(.debug_gnu_pubnames) }	\
		.debug_gnu_pubtypes 0 : { *(.debug_gnu_pubtypes) }	\
		/* DWARF 4 */						\
		.debug_types	0 : { *(.debug_types) }			\
		/* DWARF 5 */						\
		.debug_addr	0 : { *(.debug_addr) }			\
		.debug_line_str	0 : { *(.debug_line_str) }		\
		.debug_loclists	0 : { *(.debug_loclists) }		\
		.debug_macro	0 : { *(.debug_macro) }			\
		.debug_names	0 : { *(.debug_names) }			\
		.debug_rnglists	0 : { *(.debug_rnglists) }		\
		.debug_str_offsets	0 : { *(.debug_str_offsets) }

/* Stabs debugging sections. */
#define STABS_DEBUG							\
		.stab 0 : { *(.stab) }					\
		.stabstr 0 : { *(.stabstr) }				\
		.stab.excl 0 : { *(.stab.excl) }			\
		.stab.exclstr 0 : { *(.stab.exclstr) }			\
		.stab.index 0 : { *(.stab.index) }			\
		.stab.indexstr 0 : { *(.stab.indexstr) }

/* Required sections not related to debugging. */
#define ELF_DETAILS							\
		.comment 0 : { *(.comment) }				\
		.symtab 0 : { *(.symtab) }				\
		.strtab 0 : { *(.strtab) }				\
		.shstrtab 0 : { *(.shstrtab) }

#ifdef CONFIG_GENERIC_BUG
#define BUG_TABLE							\
	. = ALIGN(8);							\
	__bug_table : AT(ADDR(__bug_table) - LOAD_OFFSET) {		\
		__start___bug_table = .;				\
		KEEP(*(__bug_table))					\
		__stop___bug_table = .;					\
	}
#else
#define BUG_TABLE
#endif

#ifdef CONFIG_UNWINDER_ORC
#define ORC_UNWIND_TABLE						\
	. = ALIGN(4);							\
	.orc_unwind_ip : AT(ADDR(.orc_unwind_ip) - LOAD_OFFSET) {	\
		__start_orc_unwind_ip = .;				\
		KEEP(*(.orc_unwind_ip))					\
		__stop_orc_unwind_ip = .;				\
	}								\
	. = ALIGN(2);							\
	.orc_unwind : AT(ADDR(.orc_unwind) - LOAD_OFFSET) {		\
		__start_orc_unwind = .;					\
		KEEP(*(.orc_unwind))					\
		__stop_orc_unwind = .;					\
	}								\
	text_size = _etext - _stext;					\
	. = ALIGN(4);							\
	.orc_lookup : AT(ADDR(.orc_lookup) - LOAD_OFFSET) {		\
		orc_lookup = .;						\
		. += (((text_size + LOOKUP_BLOCK_SIZE - 1) /		\
			LOOKUP_BLOCK_SIZE) + 1) * 4;			\
		orc_lookup_end = .;					\
	}
#else
#define ORC_UNWIND_TABLE
#endif

/* Built-in firmware blobs */
#ifdef CONFIG_FW_LOADER
#define FW_LOADER_BUILT_IN_DATA						\
	.builtin_fw : AT(ADDR(.builtin_fw) - LOAD_OFFSET) ALIGN(8) {	\
		__start_builtin_fw = .;					\
		KEEP(*(.builtin_fw))					\
		__end_builtin_fw = .;					\
	}
#else
#define FW_LOADER_BUILT_IN_DATA
#endif

#ifdef CONFIG_PM_TRACE
#define TRACEDATA							\
	. = ALIGN(4);							\
	.tracedata : AT(ADDR(.tracedata) - LOAD_OFFSET) {		\
		__tracedata_start = .;					\
		KEEP(*(.tracedata))					\
		__tracedata_end = .;					\
	}
#else
#define TRACEDATA
#endif

#ifdef CONFIG_PRINTK_INDEX
#define PRINTK_INDEX							\
	.printk_index : AT(ADDR(.printk_index) - LOAD_OFFSET) {		\
		__start_printk_index = .;				\
		*(.printk_index)					\
		__stop_printk_index = .;				\
	}
#else
#define PRINTK_INDEX
#endif

#define NOTES								\
	.notes : AT(ADDR(.notes) - LOAD_OFFSET) {			\
		__start_notes = .;					\
		KEEP(*(.note.*))					\
		__stop_notes = .;					\
	} NOTES_HEADERS							\
	NOTES_HEADERS_RESTORE

#define INIT_SETUP(initsetup_align)					\
		. = ALIGN(initsetup_align);				\
		__setup_start = .;					\
		KEEP(*(.init.setup))					\
		__setup_end = .;

#define INIT_CALLS_LEVEL(level)						\
		__initcall##level##_start = .;				\
		KEEP(*(.initcall##level##.init))			\
		KEEP(*(.initcall##level##s.init))			\

#define INIT_CALLS							\
		__initcall_start = .;					\
		KEEP(*(.initcallearly.init))				\
		INIT_CALLS_LEVEL(0)					\
		INIT_CALLS_LEVEL(1)					\
		INIT_CALLS_LEVEL(2)					\
		INIT_CALLS_LEVEL(3)					\
		INIT_CALLS_LEVEL(4)					\
		INIT_CALLS_LEVEL(5)					\
		INIT_CALLS_LEVEL(rootfs)				\
		INIT_CALLS_LEVEL(6)					\
		INIT_CALLS_LEVEL(7)					\
		__initcall_end = .;

#define CON_INITCALL							\
		__con_initcall_start = .;				\
		KEEP(*(.con_initcall.init))				\
		__con_initcall_end = .;

/* Alignment must be consistent with (kunit_suite *) in include/kunit/test.h */
#define KUNIT_TABLE()							\
		. = ALIGN(8);						\
		__kunit_suites_start = .;				\
		KEEP(*(.kunit_test_suites))				\
		__kunit_suites_end = .;

#ifdef CONFIG_BLK_DEV_INITRD
#define INIT_RAM_FS							\
	. = ALIGN(4);							\
	__initramfs_start = .;						\
	KEEP(*(.init.ramfs))						\
	. = ALIGN(8);							\
	KEEP(*(.init.ramfs.info))
#else
#define INIT_RAM_FS
#endif

/*
 * Memory encryption operates on a page basis. Since we need to clear
 * the memory encryption mask for this section, it needs to be aligned
 * on a page boundary and be a page-size multiple in length.
 *
 * Note: We use a separate section so that only this section gets
 * decrypted to avoid exposing more than we wish.
 */
#ifdef CONFIG_AMD_MEM_ENCRYPT
#define PERCPU_DECRYPTED_SECTION					\
	. = ALIGN(PAGE_SIZE);						\
	*(.data..decrypted)						\
	*(.data..percpu..decrypted)					\
	. = ALIGN(PAGE_SIZE);
#else
#define PERCPU_DECRYPTED_SECTION
#endif


/*
 * Default discarded sections.
 *
 * Some archs want to discard exit text/data at runtime rather than
 * link time due to cross-section references such as alt instructions,
 * bug table, eh_frame, etc.  DISCARDS must be the last of output
 * section definitions so that such archs put those in earlier section
 * definitions.
 */
#ifdef RUNTIME_DISCARD_EXIT
#define EXIT_DISCARDS
#else
#define EXIT_DISCARDS							\
	EXIT_TEXT							\
	EXIT_DATA
#endif

/*
 * Clang's -fprofile-arcs, -fsanitize=kernel-address, and
 * -fsanitize=thread produce unwanted sections (.eh_frame
 * and .init_array.*), but CONFIG_CONSTRUCTORS wants to
 * keep any .init_array.* sections.
 * https://bugs.llvm.org/show_bug.cgi?id=46478
 */
#if defined(CONFIG_GCOV_KERNEL) || defined(CONFIG_KASAN_GENERIC) || defined(CONFIG_KCSAN)
# ifdef CONFIG_CONSTRUCTORS
#  define SANITIZER_DISCARDS						\
	*(.eh_frame)
# else
#  define SANITIZER_DISCARDS						\
	*(.init_array) *(.init_array.*)					\
	*(.eh_frame)
# endif
#else
# define SANITIZER_DISCARDS
#endif

#define COMMON_DISCARDS							\
	SANITIZER_DISCARDS						\
	PATCHABLE_DISCARDS						\
	*(.discard)							\
	*(.discard.*)							\
	*(.modinfo)							\
	/* ld.bfd warns about .gnu.version* even when not emitted */	\
	*(.gnu.version*)						\

#define DISCARDS							\
	/DISCARD/ : {							\
	EXIT_DISCARDS							\
	EXIT_CALL							\
	COMMON_DISCARDS							\
	}

/**
 * PERCPU_INPUT - the percpu input sections
 * @cacheline: cacheline size
 *
 * The core percpu section names and core symbols which do not rely
 * directly upon load addresses.
 *
 * @cacheline is used to align subsections to avoid false cacheline
 * sharing between subsections for different purposes.
 */
#define PERCPU_INPUT(cacheline)						\
	__per_cpu_start = .;						\
	*(.data..percpu..first)						\
	. = ALIGN(PAGE_SIZE);						\
	*(.data..percpu..page_aligned)					\
	. = ALIGN(cacheline);						\
	*(.data..percpu..read_mostly)					\
	. = ALIGN(cacheline);						\
	*(.data..percpu)						\
	*(.data..percpu..shared_aligned)				\
	PERCPU_DECRYPTED_SECTION					\
	__per_cpu_end = .;

/**
 * PERCPU_VADDR - define output section for percpu area
 * @cacheline: cacheline size
 * @vaddr: explicit base address (optional)
 * @phdr: destination PHDR (optional)
 *
 * Macro which expands to output section for percpu area.
 *
 * @cacheline is used to align subsections to avoid false cacheline
 * sharing between subsections for different purposes.
 *
 * If @vaddr is not blank, it specifies explicit base address and all
 * percpu symbols will be offset from the given address.  If blank,
 * @vaddr always equals @laddr + LOAD_OFFSET.
 *
 * @phdr defines the output PHDR to use if not blank.  Be warned that
 * output PHDR is sticky.  If @phdr is specified, the next output
 * section in the linker script will go there too.  @phdr should have
 * a leading colon.
 *
 * Note that this macros defines __per_cpu_load as an absolute symbol.
 * If there is no need to put the percpu section at a predetermined
 * address, use PERCPU_SECTION.
 */
#define PERCPU_VADDR(cacheline, vaddr, phdr)				\
	__per_cpu_load = .;						\
	.data..percpu vaddr : AT(__per_cpu_load - LOAD_OFFSET) {	\
		PERCPU_INPUT(cacheline)					\
	} phdr								\
	. = __per_cpu_load + SIZEOF(.data..percpu);

/**
 * PERCPU_SECTION - define output section for percpu area, simple version
 * @cacheline: cacheline size
 *
 * Align to PAGE_SIZE and outputs output section for percpu area.  This
 * macro doesn't manipulate @vaddr or @phdr and __per_cpu_load and
 * __per_cpu_start will be identical.
 *
 * This macro is equivalent to ALIGN(PAGE_SIZE); PERCPU_VADDR(@cacheline,,)
 * except that __per_cpu_load is defined as a relative symbol against
 * .data..percpu which is required for relocatable x86_32 configuration.
 */
#define PERCPU_SECTION(cacheline)					\
	. = ALIGN(PAGE_SIZE);						\
	.data..percpu	: AT(ADDR(.data..percpu) - LOAD_OFFSET) {	\
		__per_cpu_load = .;					\
		PERCPU_INPUT(cacheline)					\
	}


/*
 * Definition of the high level *_SECTION macros
 * They will fit only a subset of the architectures
 */


/*
 * Writeable data.
 * All sections are combined in a single .data section.
 * The sections following CONSTRUCTORS are arranged so their
 * typical alignment matches.
 * A cacheline is typical/always less than a PAGE_SIZE so
 * the sections that has this restriction (or similar)
 * is located before the ones requiring PAGE_SIZE alignment.
 * NOSAVE_DATA starts and ends with a PAGE_SIZE alignment which
 * matches the requirement of PAGE_ALIGNED_DATA.
 *
 * use 0 as page_align if page_aligned data is not used */
#define RW_DATA(cacheline, pagealigned, inittask)			\
	. = ALIGN(PAGE_SIZE);						\
	.data : AT(ADDR(.data) - LOAD_OFFSET) {				\
		INIT_TASK_DATA(inittask)				\
		NOSAVE_DATA						\
		PAGE_ALIGNED_DATA(pagealigned)				\
		CACHELINE_ALIGNED_DATA(cacheline)			\
		READ_MOSTLY_DATA(cacheline)				\
		DATA_DATA						\
		CONSTRUCTORS						\
	}								\
	BUG_TABLE							\

#define INIT_TEXT_SECTION(inittext_align)				\
	. = ALIGN(inittext_align);					\
	.init.text : AT(ADDR(.init.text) - LOAD_OFFSET) {		\
		_sinittext = .;						\
		INIT_TEXT						\
		_einittext = .;						\
	}

#define INIT_DATA_SECTION(initsetup_align)				\
	.init.data : AT(ADDR(.init.data) - LOAD_OFFSET) {		\
		INIT_DATA						\
		INIT_SETUP(initsetup_align)				\
		INIT_CALLS						\
		CON_INITCALL						\
		INIT_RAM_FS						\
	}

#define BSS_SECTION(sbss_align, bss_align, stop_align)			\
	. = ALIGN(sbss_align);						\
	__bss_start = .;						\
	SBSS(sbss_align)						\
	BSS(bss_align)							\
	. = ALIGN(stop_align);						\
	__bss_stop = .;<|MERGE_RESOLUTION|>--- conflicted
+++ resolved
@@ -567,23 +567,6 @@
 
 
 /*
-<<<<<<< HEAD
- * .text..L.cfi.jumptable.* contain Control-Flow Integrity (CFI)
- * jump table entries.
- */
-#ifdef CONFIG_CFI_CLANG
-#define TEXT_CFI_JT							\
-		ALIGN_FUNCTION();					\
-		__cfi_jt_start = .;					\
-		*(.text..L.cfi.jumptable .text..L.cfi.jumptable.*)	\
-		__cfi_jt_end = .;
-#else
-#define TEXT_CFI_JT
-#endif
-
-/*
-=======
->>>>>>> 9abf2313
  * Non-instrumentable text section
  */
 #define NOINSTR_TEXT							\
