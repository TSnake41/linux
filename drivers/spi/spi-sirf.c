/*
 * SPI bus driver for CSR SiRFprimaII
 *
 * Copyright (c) 2011 Cambridge Silicon Radio Limited, a CSR plc group company.
 *
 * Licensed under GPLv2 or later.
 */

#include <linux/module.h>
#include <linux/kernel.h>
#include <linux/slab.h>
#include <linux/clk.h>
#include <linux/interrupt.h>
#include <linux/io.h>
#include <linux/of.h>
#include <linux/bitops.h>
#include <linux/err.h>
#include <linux/platform_device.h>
#include <linux/of_gpio.h>
#include <linux/spi/spi.h>
#include <linux/spi/spi_bitbang.h>
#include <linux/dmaengine.h>
#include <linux/dma-direction.h>
#include <linux/dma-mapping.h>
#include <linux/sirfsoc_dma.h>

#define DRIVER_NAME "sirfsoc_spi"

#define SIRFSOC_SPI_CTRL		0x0000
#define SIRFSOC_SPI_CMD			0x0004
#define SIRFSOC_SPI_TX_RX_EN		0x0008
#define SIRFSOC_SPI_INT_EN		0x000C
#define SIRFSOC_SPI_INT_STATUS		0x0010
#define SIRFSOC_SPI_TX_DMA_IO_CTRL	0x0100
#define SIRFSOC_SPI_TX_DMA_IO_LEN	0x0104
#define SIRFSOC_SPI_TXFIFO_CTRL		0x0108
#define SIRFSOC_SPI_TXFIFO_LEVEL_CHK	0x010C
#define SIRFSOC_SPI_TXFIFO_OP		0x0110
#define SIRFSOC_SPI_TXFIFO_STATUS	0x0114
#define SIRFSOC_SPI_TXFIFO_DATA		0x0118
#define SIRFSOC_SPI_RX_DMA_IO_CTRL	0x0120
#define SIRFSOC_SPI_RX_DMA_IO_LEN	0x0124
#define SIRFSOC_SPI_RXFIFO_CTRL		0x0128
#define SIRFSOC_SPI_RXFIFO_LEVEL_CHK	0x012C
#define SIRFSOC_SPI_RXFIFO_OP		0x0130
#define SIRFSOC_SPI_RXFIFO_STATUS	0x0134
#define SIRFSOC_SPI_RXFIFO_DATA		0x0138
#define SIRFSOC_SPI_DUMMY_DELAY_CTL	0x0144

/* SPI CTRL register defines */
#define SIRFSOC_SPI_SLV_MODE		BIT(16)
#define SIRFSOC_SPI_CMD_MODE		BIT(17)
#define SIRFSOC_SPI_CS_IO_OUT		BIT(18)
#define SIRFSOC_SPI_CS_IO_MODE		BIT(19)
#define SIRFSOC_SPI_CLK_IDLE_STAT	BIT(20)
#define SIRFSOC_SPI_CS_IDLE_STAT	BIT(21)
#define SIRFSOC_SPI_TRAN_MSB		BIT(22)
#define SIRFSOC_SPI_DRV_POS_EDGE	BIT(23)
#define SIRFSOC_SPI_CS_HOLD_TIME	BIT(24)
#define SIRFSOC_SPI_CLK_SAMPLE_MODE	BIT(25)
#define SIRFSOC_SPI_TRAN_DAT_FORMAT_8	(0 << 26)
#define SIRFSOC_SPI_TRAN_DAT_FORMAT_12	(1 << 26)
#define SIRFSOC_SPI_TRAN_DAT_FORMAT_16	(2 << 26)
#define SIRFSOC_SPI_TRAN_DAT_FORMAT_32	(3 << 26)
#define SIRFSOC_SPI_CMD_BYTE_NUM(x)		((x & 3) << 28)
#define SIRFSOC_SPI_ENA_AUTO_CLR		BIT(30)
#define SIRFSOC_SPI_MUL_DAT_MODE		BIT(31)

/* Interrupt Enable */
#define SIRFSOC_SPI_RX_DONE_INT_EN		BIT(0)
#define SIRFSOC_SPI_TX_DONE_INT_EN		BIT(1)
#define SIRFSOC_SPI_RX_OFLOW_INT_EN		BIT(2)
#define SIRFSOC_SPI_TX_UFLOW_INT_EN		BIT(3)
#define SIRFSOC_SPI_RX_IO_DMA_INT_EN	BIT(4)
#define SIRFSOC_SPI_TX_IO_DMA_INT_EN	BIT(5)
#define SIRFSOC_SPI_RXFIFO_FULL_INT_EN	BIT(6)
#define SIRFSOC_SPI_TXFIFO_EMPTY_INT_EN	BIT(7)
#define SIRFSOC_SPI_RXFIFO_THD_INT_EN	BIT(8)
#define SIRFSOC_SPI_TXFIFO_THD_INT_EN	BIT(9)
#define SIRFSOC_SPI_FRM_END_INT_EN	BIT(10)

#define SIRFSOC_SPI_INT_MASK_ALL		0x1FFF

/* Interrupt status */
#define SIRFSOC_SPI_RX_DONE		BIT(0)
#define SIRFSOC_SPI_TX_DONE		BIT(1)
#define SIRFSOC_SPI_RX_OFLOW		BIT(2)
#define SIRFSOC_SPI_TX_UFLOW		BIT(3)
#define SIRFSOC_SPI_RX_FIFO_FULL	BIT(6)
#define SIRFSOC_SPI_TXFIFO_EMPTY	BIT(7)
#define SIRFSOC_SPI_RXFIFO_THD_REACH	BIT(8)
#define SIRFSOC_SPI_TXFIFO_THD_REACH	BIT(9)
#define SIRFSOC_SPI_FRM_END		BIT(10)

/* TX RX enable */
#define SIRFSOC_SPI_RX_EN		BIT(0)
#define SIRFSOC_SPI_TX_EN		BIT(1)
#define SIRFSOC_SPI_CMD_TX_EN		BIT(2)

#define SIRFSOC_SPI_IO_MODE_SEL		BIT(0)
#define SIRFSOC_SPI_RX_DMA_FLUSH	BIT(2)

/* FIFO OPs */
#define SIRFSOC_SPI_FIFO_RESET		BIT(0)
#define SIRFSOC_SPI_FIFO_START		BIT(1)

/* FIFO CTRL */
#define SIRFSOC_SPI_FIFO_WIDTH_BYTE	(0 << 0)
#define SIRFSOC_SPI_FIFO_WIDTH_WORD	(1 << 0)
#define SIRFSOC_SPI_FIFO_WIDTH_DWORD	(2 << 0)

/* FIFO Status */
#define	SIRFSOC_SPI_FIFO_LEVEL_MASK	0xFF
#define SIRFSOC_SPI_FIFO_FULL		BIT(8)
#define SIRFSOC_SPI_FIFO_EMPTY		BIT(9)

/* 256 bytes rx/tx FIFO */
#define SIRFSOC_SPI_FIFO_SIZE		256
#define SIRFSOC_SPI_DAT_FRM_LEN_MAX	(64 * 1024)

#define SIRFSOC_SPI_FIFO_SC(x)		((x) & 0x3F)
#define SIRFSOC_SPI_FIFO_LC(x)		(((x) & 0x3F) << 10)
#define SIRFSOC_SPI_FIFO_HC(x)		(((x) & 0x3F) << 20)
#define SIRFSOC_SPI_FIFO_THD(x)		(((x) & 0xFF) << 2)

/*
 * only if the rx/tx buffer and transfer size are 4-bytes aligned, we use dma
 * due to the limitation of dma controller
 */

#define ALIGNED(x) (!((u32)x & 0x3))
#define IS_DMA_VALID(x) (x && ALIGNED(x->tx_buf) && ALIGNED(x->rx_buf) && \
	ALIGNED(x->len) && (x->len < 2 * PAGE_SIZE))

struct sirfsoc_spi {
	struct spi_bitbang bitbang;
	struct completion rx_done;
	struct completion tx_done;

	void __iomem *base;
	u32 ctrl_freq;  /* SPI controller clock speed */
	struct clk *clk;

	/* rx & tx bufs from the spi_transfer */
	const void *tx;
	void *rx;

	/* place received word into rx buffer */
	void (*rx_word) (struct sirfsoc_spi *);
	/* get word from tx buffer for sending */
	void (*tx_word) (struct sirfsoc_spi *);

	/* number of words left to be tranmitted/received */
	unsigned int left_tx_word;
	unsigned int left_rx_word;

	/* rx & tx DMA channels */
	struct dma_chan *rx_chan;
	struct dma_chan *tx_chan;
	dma_addr_t src_start;
	dma_addr_t dst_start;
	void *dummypage;
	int word_width; /* in bytes */

	int chipselect[0];
};

static void spi_sirfsoc_rx_word_u8(struct sirfsoc_spi *sspi)
{
	u32 data;
	u8 *rx = sspi->rx;

	data = readl(sspi->base + SIRFSOC_SPI_RXFIFO_DATA);

	if (rx) {
		*rx++ = (u8) data;
		sspi->rx = rx;
	}

	sspi->left_rx_word--;
}

static void spi_sirfsoc_tx_word_u8(struct sirfsoc_spi *sspi)
{
	u32 data = 0;
	const u8 *tx = sspi->tx;

	if (tx) {
		data = *tx++;
		sspi->tx = tx;
	}

	writel(data, sspi->base + SIRFSOC_SPI_TXFIFO_DATA);
	sspi->left_tx_word--;
}

static void spi_sirfsoc_rx_word_u16(struct sirfsoc_spi *sspi)
{
	u32 data;
	u16 *rx = sspi->rx;

	data = readl(sspi->base + SIRFSOC_SPI_RXFIFO_DATA);

	if (rx) {
		*rx++ = (u16) data;
		sspi->rx = rx;
	}

	sspi->left_rx_word--;
}

static void spi_sirfsoc_tx_word_u16(struct sirfsoc_spi *sspi)
{
	u32 data = 0;
	const u16 *tx = sspi->tx;

	if (tx) {
		data = *tx++;
		sspi->tx = tx;
	}

	writel(data, sspi->base + SIRFSOC_SPI_TXFIFO_DATA);
	sspi->left_tx_word--;
}

static void spi_sirfsoc_rx_word_u32(struct sirfsoc_spi *sspi)
{
	u32 data;
	u32 *rx = sspi->rx;

	data = readl(sspi->base + SIRFSOC_SPI_RXFIFO_DATA);

	if (rx) {
		*rx++ = (u32) data;
		sspi->rx = rx;
	}

	sspi->left_rx_word--;

}

static void spi_sirfsoc_tx_word_u32(struct sirfsoc_spi *sspi)
{
	u32 data = 0;
	const u32 *tx = sspi->tx;

	if (tx) {
		data = *tx++;
		sspi->tx = tx;
	}

	writel(data, sspi->base + SIRFSOC_SPI_TXFIFO_DATA);
	sspi->left_tx_word--;
}

static irqreturn_t spi_sirfsoc_irq(int irq, void *dev_id)
{
	struct sirfsoc_spi *sspi = dev_id;
	u32 spi_stat = readl(sspi->base + SIRFSOC_SPI_INT_STATUS);

	writel(spi_stat, sspi->base + SIRFSOC_SPI_INT_STATUS);

	/* Error Conditions */
	if (spi_stat & SIRFSOC_SPI_RX_OFLOW ||
			spi_stat & SIRFSOC_SPI_TX_UFLOW) {
		complete(&sspi->rx_done);
		writel(0x0, sspi->base + SIRFSOC_SPI_INT_EN);
	}

	if (spi_stat & (SIRFSOC_SPI_FRM_END
			| SIRFSOC_SPI_RXFIFO_THD_REACH))
		while (!((readl(sspi->base + SIRFSOC_SPI_RXFIFO_STATUS)
				& SIRFSOC_SPI_FIFO_EMPTY)) &&
				sspi->left_rx_word)
			sspi->rx_word(sspi);

	if (spi_stat & (SIRFSOC_SPI_FIFO_EMPTY
			| SIRFSOC_SPI_TXFIFO_THD_REACH))
		while (!((readl(sspi->base + SIRFSOC_SPI_TXFIFO_STATUS)
				& SIRFSOC_SPI_FIFO_FULL)) &&
				sspi->left_tx_word)
			sspi->tx_word(sspi);

	/* Received all words */
	if ((sspi->left_rx_word == 0) && (sspi->left_tx_word == 0)) {
		complete(&sspi->rx_done);
		writel(0x0, sspi->base + SIRFSOC_SPI_INT_EN);
	}
	return IRQ_HANDLED;
}

static void spi_sirfsoc_dma_fini_callback(void *data)
{
	struct completion *dma_complete = data;

	complete(dma_complete);
}

static int spi_sirfsoc_transfer(struct spi_device *spi, struct spi_transfer *t)
{
	struct sirfsoc_spi *sspi;
	int timeout = t->len * 10;
	sspi = spi_master_get_devdata(spi->master);

	sspi->tx = t->tx_buf ? t->tx_buf : sspi->dummypage;
	sspi->rx = t->rx_buf ? t->rx_buf : sspi->dummypage;
	sspi->left_tx_word = sspi->left_rx_word = t->len / sspi->word_width;
<<<<<<< HEAD
	INIT_COMPLETION(sspi->rx_done);
	INIT_COMPLETION(sspi->tx_done);
=======
	reinit_completion(&sspi->rx_done);
	reinit_completion(&sspi->tx_done);
>>>>>>> d8ec26d7

	writel(SIRFSOC_SPI_INT_MASK_ALL, sspi->base + SIRFSOC_SPI_INT_STATUS);

	if (sspi->left_tx_word == 1) {
		writel(readl(sspi->base + SIRFSOC_SPI_CTRL) |
			SIRFSOC_SPI_ENA_AUTO_CLR,
			sspi->base + SIRFSOC_SPI_CTRL);
		writel(0, sspi->base + SIRFSOC_SPI_TX_DMA_IO_LEN);
		writel(0, sspi->base + SIRFSOC_SPI_RX_DMA_IO_LEN);
	} else if ((sspi->left_tx_word > 1) && (sspi->left_tx_word <
				SIRFSOC_SPI_DAT_FRM_LEN_MAX)) {
		writel(readl(sspi->base + SIRFSOC_SPI_CTRL) |
				SIRFSOC_SPI_MUL_DAT_MODE |
				SIRFSOC_SPI_ENA_AUTO_CLR,
			sspi->base + SIRFSOC_SPI_CTRL);
		writel(sspi->left_tx_word - 1,
				sspi->base + SIRFSOC_SPI_TX_DMA_IO_LEN);
		writel(sspi->left_tx_word - 1,
				sspi->base + SIRFSOC_SPI_RX_DMA_IO_LEN);
	} else {
		writel(readl(sspi->base + SIRFSOC_SPI_CTRL),
			sspi->base + SIRFSOC_SPI_CTRL);
		writel(0, sspi->base + SIRFSOC_SPI_TX_DMA_IO_LEN);
		writel(0, sspi->base + SIRFSOC_SPI_RX_DMA_IO_LEN);
	}

	writel(SIRFSOC_SPI_FIFO_RESET, sspi->base + SIRFSOC_SPI_RXFIFO_OP);
	writel(SIRFSOC_SPI_FIFO_RESET, sspi->base + SIRFSOC_SPI_TXFIFO_OP);
	writel(SIRFSOC_SPI_FIFO_START, sspi->base + SIRFSOC_SPI_RXFIFO_OP);
	writel(SIRFSOC_SPI_FIFO_START, sspi->base + SIRFSOC_SPI_TXFIFO_OP);

	if (IS_DMA_VALID(t)) {
		struct dma_async_tx_descriptor *rx_desc, *tx_desc;

		sspi->dst_start = dma_map_single(&spi->dev, sspi->rx, t->len, DMA_FROM_DEVICE);
		rx_desc = dmaengine_prep_slave_single(sspi->rx_chan,
			sspi->dst_start, t->len, DMA_DEV_TO_MEM,
			DMA_PREP_INTERRUPT | DMA_CTRL_ACK);
		rx_desc->callback = spi_sirfsoc_dma_fini_callback;
		rx_desc->callback_param = &sspi->rx_done;

		sspi->src_start = dma_map_single(&spi->dev, (void *)sspi->tx, t->len, DMA_TO_DEVICE);
		tx_desc = dmaengine_prep_slave_single(sspi->tx_chan,
			sspi->src_start, t->len, DMA_MEM_TO_DEV,
			DMA_PREP_INTERRUPT | DMA_CTRL_ACK);
		tx_desc->callback = spi_sirfsoc_dma_fini_callback;
		tx_desc->callback_param = &sspi->tx_done;

		dmaengine_submit(tx_desc);
		dmaengine_submit(rx_desc);
		dma_async_issue_pending(sspi->tx_chan);
		dma_async_issue_pending(sspi->rx_chan);
	} else {
		/* Send the first word to trigger the whole tx/rx process */
		sspi->tx_word(sspi);

		writel(SIRFSOC_SPI_RX_OFLOW_INT_EN | SIRFSOC_SPI_TX_UFLOW_INT_EN |
			SIRFSOC_SPI_RXFIFO_THD_INT_EN | SIRFSOC_SPI_TXFIFO_THD_INT_EN |
			SIRFSOC_SPI_FRM_END_INT_EN | SIRFSOC_SPI_RXFIFO_FULL_INT_EN |
			SIRFSOC_SPI_TXFIFO_EMPTY_INT_EN, sspi->base + SIRFSOC_SPI_INT_EN);
	}

	writel(SIRFSOC_SPI_RX_EN | SIRFSOC_SPI_TX_EN, sspi->base + SIRFSOC_SPI_TX_RX_EN);

	if (!IS_DMA_VALID(t)) { /* for PIO */
		if (wait_for_completion_timeout(&sspi->rx_done, timeout) == 0)
			dev_err(&spi->dev, "transfer timeout\n");
	} else if (wait_for_completion_timeout(&sspi->rx_done, timeout) == 0) {
		dev_err(&spi->dev, "transfer timeout\n");
		dmaengine_terminate_all(sspi->rx_chan);
	} else
		sspi->left_rx_word = 0;

	/*
	 * we only wait tx-done event if transferring by DMA. for PIO,
	 * we get rx data by writing tx data, so if rx is done, tx has
	 * done earlier
	 */
	if (IS_DMA_VALID(t)) {
		if (wait_for_completion_timeout(&sspi->tx_done, timeout) == 0) {
			dev_err(&spi->dev, "transfer timeout\n");
			dmaengine_terminate_all(sspi->tx_chan);
		}
	}

	if (IS_DMA_VALID(t)) {
		dma_unmap_single(&spi->dev, sspi->src_start, t->len, DMA_TO_DEVICE);
		dma_unmap_single(&spi->dev, sspi->dst_start, t->len, DMA_FROM_DEVICE);
	}

	/* TX, RX FIFO stop */
	writel(0, sspi->base + SIRFSOC_SPI_RXFIFO_OP);
	writel(0, sspi->base + SIRFSOC_SPI_TXFIFO_OP);
	writel(0, sspi->base + SIRFSOC_SPI_TX_RX_EN);
	writel(0, sspi->base + SIRFSOC_SPI_INT_EN);

	return t->len - sspi->left_rx_word * sspi->word_width;
}

static void spi_sirfsoc_chipselect(struct spi_device *spi, int value)
{
	struct sirfsoc_spi *sspi = spi_master_get_devdata(spi->master);

	if (sspi->chipselect[spi->chip_select] == 0) {
		u32 regval = readl(sspi->base + SIRFSOC_SPI_CTRL);
		switch (value) {
		case BITBANG_CS_ACTIVE:
			if (spi->mode & SPI_CS_HIGH)
				regval |= SIRFSOC_SPI_CS_IO_OUT;
			else
				regval &= ~SIRFSOC_SPI_CS_IO_OUT;
			break;
		case BITBANG_CS_INACTIVE:
			if (spi->mode & SPI_CS_HIGH)
				regval &= ~SIRFSOC_SPI_CS_IO_OUT;
			else
				regval |= SIRFSOC_SPI_CS_IO_OUT;
			break;
		}
		writel(regval, sspi->base + SIRFSOC_SPI_CTRL);
	} else {
		int gpio = sspi->chipselect[spi->chip_select];
		gpio_direction_output(gpio, spi->mode & SPI_CS_HIGH ? 0 : 1);
	}
}

static int
spi_sirfsoc_setup_transfer(struct spi_device *spi, struct spi_transfer *t)
{
	struct sirfsoc_spi *sspi;
	u8 bits_per_word = 0;
	int hz = 0;
	u32 regval;
	u32 txfifo_ctrl, rxfifo_ctrl;
	u32 fifo_size = SIRFSOC_SPI_FIFO_SIZE / 4;

	sspi = spi_master_get_devdata(spi->master);

	bits_per_word = (t) ? t->bits_per_word : spi->bits_per_word;
	hz = t && t->speed_hz ? t->speed_hz : spi->max_speed_hz;

	regval = (sspi->ctrl_freq / (2 * hz)) - 1;
	if (regval > 0xFFFF || regval < 0) {
		dev_err(&spi->dev, "Speed %d not supported\n", hz);
		return -EINVAL;
	}

	switch (bits_per_word) {
	case 8:
		regval |= SIRFSOC_SPI_TRAN_DAT_FORMAT_8;
		sspi->rx_word = spi_sirfsoc_rx_word_u8;
		sspi->tx_word = spi_sirfsoc_tx_word_u8;
		txfifo_ctrl = SIRFSOC_SPI_FIFO_THD(SIRFSOC_SPI_FIFO_SIZE / 2) |
					SIRFSOC_SPI_FIFO_WIDTH_BYTE;
		rxfifo_ctrl = SIRFSOC_SPI_FIFO_THD(SIRFSOC_SPI_FIFO_SIZE / 2) |
					SIRFSOC_SPI_FIFO_WIDTH_BYTE;
		sspi->word_width = 1;
		break;
	case 12:
	case 16:
		regval |= (bits_per_word ==  12) ? SIRFSOC_SPI_TRAN_DAT_FORMAT_12 :
			SIRFSOC_SPI_TRAN_DAT_FORMAT_16;
		sspi->rx_word = spi_sirfsoc_rx_word_u16;
		sspi->tx_word = spi_sirfsoc_tx_word_u16;
		txfifo_ctrl = SIRFSOC_SPI_FIFO_THD(SIRFSOC_SPI_FIFO_SIZE / 2) |
					SIRFSOC_SPI_FIFO_WIDTH_WORD;
		rxfifo_ctrl = SIRFSOC_SPI_FIFO_THD(SIRFSOC_SPI_FIFO_SIZE / 2) |
					SIRFSOC_SPI_FIFO_WIDTH_WORD;
		sspi->word_width = 2;
		break;
	case 32:
		regval |= SIRFSOC_SPI_TRAN_DAT_FORMAT_32;
		sspi->rx_word = spi_sirfsoc_rx_word_u32;
		sspi->tx_word = spi_sirfsoc_tx_word_u32;
		txfifo_ctrl = SIRFSOC_SPI_FIFO_THD(SIRFSOC_SPI_FIFO_SIZE / 2) |
					SIRFSOC_SPI_FIFO_WIDTH_DWORD;
		rxfifo_ctrl = SIRFSOC_SPI_FIFO_THD(SIRFSOC_SPI_FIFO_SIZE / 2) |
					SIRFSOC_SPI_FIFO_WIDTH_DWORD;
		sspi->word_width = 4;
		break;
	default:
		BUG();
	}

	if (!(spi->mode & SPI_CS_HIGH))
		regval |= SIRFSOC_SPI_CS_IDLE_STAT;
	if (!(spi->mode & SPI_LSB_FIRST))
		regval |= SIRFSOC_SPI_TRAN_MSB;
	if (spi->mode & SPI_CPOL)
		regval |= SIRFSOC_SPI_CLK_IDLE_STAT;

	/*
	 * Data should be driven at least 1/2 cycle before the fetch edge to make
	 * sure that data gets stable at the fetch edge.
	 */
	if (((spi->mode & SPI_CPOL) && (spi->mode & SPI_CPHA)) ||
	    (!(spi->mode & SPI_CPOL) && !(spi->mode & SPI_CPHA)))
		regval &= ~SIRFSOC_SPI_DRV_POS_EDGE;
	else
		regval |= SIRFSOC_SPI_DRV_POS_EDGE;

	writel(SIRFSOC_SPI_FIFO_SC(fifo_size - 2) |
			SIRFSOC_SPI_FIFO_LC(fifo_size / 2) |
			SIRFSOC_SPI_FIFO_HC(2),
		sspi->base + SIRFSOC_SPI_TXFIFO_LEVEL_CHK);
	writel(SIRFSOC_SPI_FIFO_SC(2) |
			SIRFSOC_SPI_FIFO_LC(fifo_size / 2) |
			SIRFSOC_SPI_FIFO_HC(fifo_size - 2),
		sspi->base + SIRFSOC_SPI_RXFIFO_LEVEL_CHK);
	writel(txfifo_ctrl, sspi->base + SIRFSOC_SPI_TXFIFO_CTRL);
	writel(rxfifo_ctrl, sspi->base + SIRFSOC_SPI_RXFIFO_CTRL);

	writel(regval, sspi->base + SIRFSOC_SPI_CTRL);

	if (IS_DMA_VALID(t)) {
		/* Enable DMA mode for RX, TX */
		writel(0, sspi->base + SIRFSOC_SPI_TX_DMA_IO_CTRL);
		writel(SIRFSOC_SPI_RX_DMA_FLUSH, sspi->base + SIRFSOC_SPI_RX_DMA_IO_CTRL);
	} else {
		/* Enable IO mode for RX, TX */
		writel(SIRFSOC_SPI_IO_MODE_SEL, sspi->base + SIRFSOC_SPI_TX_DMA_IO_CTRL);
		writel(SIRFSOC_SPI_IO_MODE_SEL, sspi->base + SIRFSOC_SPI_RX_DMA_IO_CTRL);
	}

	return 0;
}

static int spi_sirfsoc_setup(struct spi_device *spi)
{
	struct sirfsoc_spi *sspi;

	if (!spi->max_speed_hz)
		return -EINVAL;

	sspi = spi_master_get_devdata(spi->master);

	if (!spi->bits_per_word)
		spi->bits_per_word = 8;

	return spi_sirfsoc_setup_transfer(spi, NULL);
}

static int spi_sirfsoc_probe(struct platform_device *pdev)
{
	struct sirfsoc_spi *sspi;
	struct spi_master *master;
	struct resource *mem_res;
	int num_cs, cs_gpio, irq;
	u32 rx_dma_ch, tx_dma_ch;
	dma_cap_mask_t dma_cap_mask;
	int i;
	int ret;

	ret = of_property_read_u32(pdev->dev.of_node,
			"sirf,spi-num-chipselects", &num_cs);
	if (ret < 0) {
		dev_err(&pdev->dev, "Unable to get chip select number\n");
		goto err_cs;
	}

	ret = of_property_read_u32(pdev->dev.of_node,
			"sirf,spi-dma-rx-channel", &rx_dma_ch);
	if (ret < 0) {
		dev_err(&pdev->dev, "Unable to get rx dma channel\n");
		goto err_cs;
	}

	ret = of_property_read_u32(pdev->dev.of_node,
			"sirf,spi-dma-tx-channel", &tx_dma_ch);
	if (ret < 0) {
		dev_err(&pdev->dev, "Unable to get tx dma channel\n");
		goto err_cs;
	}

	master = spi_alloc_master(&pdev->dev, sizeof(*sspi) + sizeof(int) * num_cs);
	if (!master) {
		dev_err(&pdev->dev, "Unable to allocate SPI master\n");
		return -ENOMEM;
	}
	platform_set_drvdata(pdev, master);
	sspi = spi_master_get_devdata(master);

	master->num_chipselect = num_cs;

	for (i = 0; i < master->num_chipselect; i++) {
		cs_gpio = of_get_named_gpio(pdev->dev.of_node, "cs-gpios", i);
		if (cs_gpio < 0) {
			dev_err(&pdev->dev, "can't get cs gpio from DT\n");
			ret = -ENODEV;
			goto free_master;
		}

		sspi->chipselect[i] = cs_gpio;
		if (cs_gpio == 0)
			continue; /* use cs from spi controller */

		ret = gpio_request(cs_gpio, DRIVER_NAME);
		if (ret) {
			while (i > 0) {
				i--;
				if (sspi->chipselect[i] > 0)
					gpio_free(sspi->chipselect[i]);
			}
			dev_err(&pdev->dev, "fail to request cs gpios\n");
			goto free_master;
		}
	}

	mem_res = platform_get_resource(pdev, IORESOURCE_MEM, 0);
	sspi->base = devm_ioremap_resource(&pdev->dev, mem_res);
	if (IS_ERR(sspi->base)) {
		ret = PTR_ERR(sspi->base);
		goto free_master;
	}

	irq = platform_get_irq(pdev, 0);
	if (irq < 0) {
		ret = -ENXIO;
		goto free_master;
	}
	ret = devm_request_irq(&pdev->dev, irq, spi_sirfsoc_irq, 0,
				DRIVER_NAME, sspi);
	if (ret)
		goto free_master;

	sspi->bitbang.master = master;
	sspi->bitbang.chipselect = spi_sirfsoc_chipselect;
	sspi->bitbang.setup_transfer = spi_sirfsoc_setup_transfer;
	sspi->bitbang.txrx_bufs = spi_sirfsoc_transfer;
	sspi->bitbang.master->setup = spi_sirfsoc_setup;
	master->bus_num = pdev->id;
	master->mode_bits = SPI_CPOL | SPI_CPHA | SPI_LSB_FIRST | SPI_CS_HIGH;
	master->bits_per_word_mask = SPI_BPW_MASK(8) | SPI_BPW_MASK(12) |
					SPI_BPW_MASK(16) | SPI_BPW_MASK(32);
	sspi->bitbang.master->dev.of_node = pdev->dev.of_node;

	/* request DMA channels */
	dma_cap_zero(dma_cap_mask);
	dma_cap_set(DMA_INTERLEAVE, dma_cap_mask);

	sspi->rx_chan = dma_request_channel(dma_cap_mask, (dma_filter_fn)sirfsoc_dma_filter_id,
		(void *)rx_dma_ch);
	if (!sspi->rx_chan) {
		dev_err(&pdev->dev, "can not allocate rx dma channel\n");
		ret = -ENODEV;
		goto free_master;
	}
	sspi->tx_chan = dma_request_channel(dma_cap_mask, (dma_filter_fn)sirfsoc_dma_filter_id,
		(void *)tx_dma_ch);
	if (!sspi->tx_chan) {
		dev_err(&pdev->dev, "can not allocate tx dma channel\n");
		ret = -ENODEV;
		goto free_rx_dma;
	}

	sspi->clk = clk_get(&pdev->dev, NULL);
	if (IS_ERR(sspi->clk)) {
		ret = PTR_ERR(sspi->clk);
		goto free_tx_dma;
	}
	clk_prepare_enable(sspi->clk);
	sspi->ctrl_freq = clk_get_rate(sspi->clk);

	init_completion(&sspi->rx_done);
	init_completion(&sspi->tx_done);

	writel(SIRFSOC_SPI_FIFO_RESET, sspi->base + SIRFSOC_SPI_RXFIFO_OP);
	writel(SIRFSOC_SPI_FIFO_RESET, sspi->base + SIRFSOC_SPI_TXFIFO_OP);
	writel(SIRFSOC_SPI_FIFO_START, sspi->base + SIRFSOC_SPI_RXFIFO_OP);
	writel(SIRFSOC_SPI_FIFO_START, sspi->base + SIRFSOC_SPI_TXFIFO_OP);
	/* We are not using dummy delay between command and data */
	writel(0, sspi->base + SIRFSOC_SPI_DUMMY_DELAY_CTL);

	sspi->dummypage = kmalloc(2 * PAGE_SIZE, GFP_KERNEL);
	if (!sspi->dummypage) {
		ret = -ENOMEM;
		goto free_clk;
	}

	ret = spi_bitbang_start(&sspi->bitbang);
	if (ret)
		goto free_dummypage;

	dev_info(&pdev->dev, "registerred, bus number = %d\n", master->bus_num);

	return 0;
free_dummypage:
	kfree(sspi->dummypage);
free_clk:
	clk_disable_unprepare(sspi->clk);
	clk_put(sspi->clk);
free_tx_dma:
	dma_release_channel(sspi->tx_chan);
free_rx_dma:
	dma_release_channel(sspi->rx_chan);
free_master:
	spi_master_put(master);
err_cs:
	return ret;
}

static int  spi_sirfsoc_remove(struct platform_device *pdev)
{
	struct spi_master *master;
	struct sirfsoc_spi *sspi;
	int i;

	master = platform_get_drvdata(pdev);
	sspi = spi_master_get_devdata(master);

	spi_bitbang_stop(&sspi->bitbang);
	for (i = 0; i < master->num_chipselect; i++) {
		if (sspi->chipselect[i] > 0)
			gpio_free(sspi->chipselect[i]);
	}
	kfree(sspi->dummypage);
	clk_disable_unprepare(sspi->clk);
	clk_put(sspi->clk);
	dma_release_channel(sspi->rx_chan);
	dma_release_channel(sspi->tx_chan);
	spi_master_put(master);
	return 0;
}

#ifdef CONFIG_PM
static int spi_sirfsoc_suspend(struct device *dev)
{
	struct spi_master *master = dev_get_drvdata(dev);
	struct sirfsoc_spi *sspi = spi_master_get_devdata(master);

	clk_disable(sspi->clk);
	return 0;
}

static int spi_sirfsoc_resume(struct device *dev)
{
	struct spi_master *master = dev_get_drvdata(dev);
	struct sirfsoc_spi *sspi = spi_master_get_devdata(master);

	clk_enable(sspi->clk);
	writel(SIRFSOC_SPI_FIFO_RESET, sspi->base + SIRFSOC_SPI_RXFIFO_OP);
	writel(SIRFSOC_SPI_FIFO_RESET, sspi->base + SIRFSOC_SPI_TXFIFO_OP);
	writel(SIRFSOC_SPI_FIFO_START, sspi->base + SIRFSOC_SPI_RXFIFO_OP);
	writel(SIRFSOC_SPI_FIFO_START, sspi->base + SIRFSOC_SPI_TXFIFO_OP);

	return 0;
}

static const struct dev_pm_ops spi_sirfsoc_pm_ops = {
	.suspend = spi_sirfsoc_suspend,
	.resume = spi_sirfsoc_resume,
};
#endif

static const struct of_device_id spi_sirfsoc_of_match[] = {
	{ .compatible = "sirf,prima2-spi", },
	{ .compatible = "sirf,marco-spi", },
	{}
};
MODULE_DEVICE_TABLE(of, spi_sirfsoc_of_match);

static struct platform_driver spi_sirfsoc_driver = {
	.driver = {
		.name = DRIVER_NAME,
		.owner = THIS_MODULE,
#ifdef CONFIG_PM
		.pm     = &spi_sirfsoc_pm_ops,
#endif
		.of_match_table = spi_sirfsoc_of_match,
	},
	.probe = spi_sirfsoc_probe,
	.remove = spi_sirfsoc_remove,
};
module_platform_driver(spi_sirfsoc_driver);

MODULE_DESCRIPTION("SiRF SoC SPI master driver");
MODULE_AUTHOR("Zhiwu Song <Zhiwu.Song@csr.com>, "
		"Barry Song <Baohua.Song@csr.com>");
MODULE_LICENSE("GPL v2");<|MERGE_RESOLUTION|>--- conflicted
+++ resolved
@@ -305,13 +305,8 @@
 	sspi->tx = t->tx_buf ? t->tx_buf : sspi->dummypage;
 	sspi->rx = t->rx_buf ? t->rx_buf : sspi->dummypage;
 	sspi->left_tx_word = sspi->left_rx_word = t->len / sspi->word_width;
-<<<<<<< HEAD
-	INIT_COMPLETION(sspi->rx_done);
-	INIT_COMPLETION(sspi->tx_done);
-=======
 	reinit_completion(&sspi->rx_done);
 	reinit_completion(&sspi->tx_done);
->>>>>>> d8ec26d7
 
 	writel(SIRFSOC_SPI_INT_MASK_ALL, sspi->base + SIRFSOC_SPI_INT_STATUS);
 
