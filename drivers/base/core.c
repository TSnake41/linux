/*
 * drivers/base/core.c - core driver model code (device registration, etc)
 *
 * Copyright (c) 2002-3 Patrick Mochel
 * Copyright (c) 2002-3 Open Source Development Labs
 * Copyright (c) 2006 Greg Kroah-Hartman <gregkh@suse.de>
 * Copyright (c) 2006 Novell, Inc.
 *
 * This file is released under the GPLv2
 *
 */

#include <linux/device.h>
#include <linux/err.h>
#include <linux/fwnode.h>
#include <linux/init.h>
#include <linux/module.h>
#include <linux/slab.h>
#include <linux/string.h>
#include <linux/kdev_t.h>
#include <linux/notifier.h>
#include <linux/of.h>
#include <linux/of_device.h>
#include <linux/genhd.h>
#include <linux/kallsyms.h>
#include <linux/mutex.h>
#include <linux/pm_runtime.h>
#include <linux/netdevice.h>
#include <linux/sched/signal.h>
#include <linux/sysfs.h>

#include "base.h"
#include "power/power.h"

#ifdef CONFIG_SYSFS_DEPRECATED
#ifdef CONFIG_SYSFS_DEPRECATED_V2
long sysfs_deprecated = 1;
#else
long sysfs_deprecated = 0;
#endif
static int __init sysfs_deprecated_setup(char *arg)
{
	return kstrtol(arg, 10, &sysfs_deprecated);
}
early_param("sysfs.deprecated", sysfs_deprecated_setup);
#endif

/* Device links support. */

#ifdef CONFIG_SRCU
static DEFINE_MUTEX(device_links_lock);
DEFINE_STATIC_SRCU(device_links_srcu);

static inline void device_links_write_lock(void)
{
	mutex_lock(&device_links_lock);
}

static inline void device_links_write_unlock(void)
{
	mutex_unlock(&device_links_lock);
}

int device_links_read_lock(void)
{
	return srcu_read_lock(&device_links_srcu);
}

void device_links_read_unlock(int idx)
{
	srcu_read_unlock(&device_links_srcu, idx);
}
#else /* !CONFIG_SRCU */
static DECLARE_RWSEM(device_links_lock);

static inline void device_links_write_lock(void)
{
	down_write(&device_links_lock);
}

static inline void device_links_write_unlock(void)
{
	up_write(&device_links_lock);
}

int device_links_read_lock(void)
{
	down_read(&device_links_lock);
	return 0;
}

void device_links_read_unlock(int not_used)
{
	up_read(&device_links_lock);
}
#endif /* !CONFIG_SRCU */

/**
 * device_is_dependent - Check if one device depends on another one
 * @dev: Device to check dependencies for.
 * @target: Device to check against.
 *
 * Check if @target depends on @dev or any device dependent on it (its child or
 * its consumer etc).  Return 1 if that is the case or 0 otherwise.
 */
static int device_is_dependent(struct device *dev, void *target)
{
	struct device_link *link;
	int ret;

	if (WARN_ON(dev == target))
		return 1;

	ret = device_for_each_child(dev, target, device_is_dependent);
	if (ret)
		return ret;

	list_for_each_entry(link, &dev->links.consumers, s_node) {
		if (WARN_ON(link->consumer == target))
			return 1;

		ret = device_is_dependent(link->consumer, target);
		if (ret)
			break;
	}
	return ret;
}

static int device_reorder_to_tail(struct device *dev, void *not_used)
{
	struct device_link *link;

	/*
	 * Devices that have not been registered yet will be put to the ends
	 * of the lists during the registration, so skip them here.
	 */
	if (device_is_registered(dev))
		devices_kset_move_last(dev);

	if (device_pm_initialized(dev))
		device_pm_move_last(dev);

	device_for_each_child(dev, NULL, device_reorder_to_tail);
	list_for_each_entry(link, &dev->links.consumers, s_node)
		device_reorder_to_tail(link->consumer, NULL);

	return 0;
}

/**
 * device_link_add - Create a link between two devices.
 * @consumer: Consumer end of the link.
 * @supplier: Supplier end of the link.
 * @flags: Link flags.
 *
 * The caller is responsible for the proper synchronization of the link creation
 * with runtime PM.  First, setting the DL_FLAG_PM_RUNTIME flag will cause the
 * runtime PM framework to take the link into account.  Second, if the
 * DL_FLAG_RPM_ACTIVE flag is set in addition to it, the supplier devices will
 * be forced into the active metastate and reference-counted upon the creation
 * of the link.  If DL_FLAG_PM_RUNTIME is not set, DL_FLAG_RPM_ACTIVE will be
 * ignored.
 *
 * If the DL_FLAG_AUTOREMOVE is set, the link will be removed automatically
 * when the consumer device driver unbinds from it.  The combination of both
 * DL_FLAG_AUTOREMOVE and DL_FLAG_STATELESS set is invalid and will cause NULL
 * to be returned.
 *
 * A side effect of the link creation is re-ordering of dpm_list and the
 * devices_kset list by moving the consumer device and all devices depending
 * on it to the ends of these lists (that does not happen to devices that have
 * not been registered when this function is called).
 *
 * The supplier device is required to be registered when this function is called
 * and NULL will be returned if that is not the case.  The consumer device need
 * not be registered, however.
 */
struct device_link *device_link_add(struct device *consumer,
				    struct device *supplier, u32 flags)
{
	struct device_link *link;

	if (!consumer || !supplier ||
	    ((flags & DL_FLAG_STATELESS) && (flags & DL_FLAG_AUTOREMOVE)))
		return NULL;

	device_links_write_lock();
	device_pm_lock();

	/*
	 * If the supplier has not been fully registered yet or there is a
	 * reverse dependency between the consumer and the supplier already in
	 * the graph, return NULL.
	 */
	if (!device_pm_initialized(supplier)
	    || device_is_dependent(consumer, supplier)) {
		link = NULL;
		goto out;
	}

	list_for_each_entry(link, &supplier->links.consumers, s_node)
		if (link->consumer == consumer)
			goto out;

	link = kzalloc(sizeof(*link), GFP_KERNEL);
	if (!link)
		goto out;

	if (flags & DL_FLAG_PM_RUNTIME) {
		if (flags & DL_FLAG_RPM_ACTIVE) {
			if (pm_runtime_get_sync(supplier) < 0) {
				pm_runtime_put_noidle(supplier);
				kfree(link);
				link = NULL;
				goto out;
			}
			link->rpm_active = true;
		}
		pm_runtime_new_link(consumer);
	}
	get_device(supplier);
	link->supplier = supplier;
	INIT_LIST_HEAD(&link->s_node);
	get_device(consumer);
	link->consumer = consumer;
	INIT_LIST_HEAD(&link->c_node);
	link->flags = flags;

	/* Determine the initial link state. */
	if (flags & DL_FLAG_STATELESS) {
		link->status = DL_STATE_NONE;
	} else {
		switch (supplier->links.status) {
		case DL_DEV_DRIVER_BOUND:
			switch (consumer->links.status) {
			case DL_DEV_PROBING:
				/*
				 * Balance the decrementation of the supplier's
				 * runtime PM usage counter after consumer probe
				 * in driver_probe_device().
				 */
				if (flags & DL_FLAG_PM_RUNTIME)
					pm_runtime_get_sync(supplier);

				link->status = DL_STATE_CONSUMER_PROBE;
				break;
			case DL_DEV_DRIVER_BOUND:
				link->status = DL_STATE_ACTIVE;
				break;
			default:
				link->status = DL_STATE_AVAILABLE;
				break;
			}
			break;
		case DL_DEV_UNBINDING:
			link->status = DL_STATE_SUPPLIER_UNBIND;
			break;
		default:
			link->status = DL_STATE_DORMANT;
			break;
		}
	}

	/*
	 * Move the consumer and all of the devices depending on it to the end
	 * of dpm_list and the devices_kset list.
	 *
	 * It is necessary to hold dpm_list locked throughout all that or else
	 * we may end up suspending with a wrong ordering of it.
	 */
	device_reorder_to_tail(consumer, NULL);

	list_add_tail_rcu(&link->s_node, &supplier->links.consumers);
	list_add_tail_rcu(&link->c_node, &consumer->links.suppliers);

	dev_info(consumer, "Linked as a consumer to %s\n", dev_name(supplier));

 out:
	device_pm_unlock();
	device_links_write_unlock();
	return link;
}
EXPORT_SYMBOL_GPL(device_link_add);

static void device_link_free(struct device_link *link)
{
	put_device(link->consumer);
	put_device(link->supplier);
	kfree(link);
}

#ifdef CONFIG_SRCU
static void __device_link_free_srcu(struct rcu_head *rhead)
{
	device_link_free(container_of(rhead, struct device_link, rcu_head));
}

static void __device_link_del(struct device_link *link)
{
	dev_info(link->consumer, "Dropping the link to %s\n",
		 dev_name(link->supplier));

	if (link->flags & DL_FLAG_PM_RUNTIME)
		pm_runtime_drop_link(link->consumer);

	list_del_rcu(&link->s_node);
	list_del_rcu(&link->c_node);
	call_srcu(&device_links_srcu, &link->rcu_head, __device_link_free_srcu);
}
#else /* !CONFIG_SRCU */
static void __device_link_del(struct device_link *link)
{
	dev_info(link->consumer, "Dropping the link to %s\n",
		 dev_name(link->supplier));

	list_del(&link->s_node);
	list_del(&link->c_node);
	device_link_free(link);
}
#endif /* !CONFIG_SRCU */

/**
 * device_link_del - Delete a link between two devices.
 * @link: Device link to delete.
 *
 * The caller must ensure proper synchronization of this function with runtime
 * PM.
 */
void device_link_del(struct device_link *link)
{
	device_links_write_lock();
	device_pm_lock();
	__device_link_del(link);
	device_pm_unlock();
	device_links_write_unlock();
}
EXPORT_SYMBOL_GPL(device_link_del);

static void device_links_missing_supplier(struct device *dev)
{
	struct device_link *link;

	list_for_each_entry(link, &dev->links.suppliers, c_node)
		if (link->status == DL_STATE_CONSUMER_PROBE)
			WRITE_ONCE(link->status, DL_STATE_AVAILABLE);
}

/**
 * device_links_check_suppliers - Check presence of supplier drivers.
 * @dev: Consumer device.
 *
 * Check links from this device to any suppliers.  Walk the list of the device's
 * links to suppliers and see if all of them are available.  If not, simply
 * return -EPROBE_DEFER.
 *
 * We need to guarantee that the supplier will not go away after the check has
 * been positive here.  It only can go away in __device_release_driver() and
 * that function  checks the device's links to consumers.  This means we need to
 * mark the link as "consumer probe in progress" to make the supplier removal
 * wait for us to complete (or bad things may happen).
 *
 * Links with the DL_FLAG_STATELESS flag set are ignored.
 */
int device_links_check_suppliers(struct device *dev)
{
	struct device_link *link;
	int ret = 0;

	device_links_write_lock();

	list_for_each_entry(link, &dev->links.suppliers, c_node) {
		if (link->flags & DL_FLAG_STATELESS)
			continue;

		if (link->status != DL_STATE_AVAILABLE) {
			device_links_missing_supplier(dev);
			ret = -EPROBE_DEFER;
			break;
		}
		WRITE_ONCE(link->status, DL_STATE_CONSUMER_PROBE);
	}
	dev->links.status = DL_DEV_PROBING;

	device_links_write_unlock();
	return ret;
}

/**
 * device_links_driver_bound - Update device links after probing its driver.
 * @dev: Device to update the links for.
 *
 * The probe has been successful, so update links from this device to any
 * consumers by changing their status to "available".
 *
 * Also change the status of @dev's links to suppliers to "active".
 *
 * Links with the DL_FLAG_STATELESS flag set are ignored.
 */
void device_links_driver_bound(struct device *dev)
{
	struct device_link *link;

	device_links_write_lock();

	list_for_each_entry(link, &dev->links.consumers, s_node) {
		if (link->flags & DL_FLAG_STATELESS)
			continue;

		WARN_ON(link->status != DL_STATE_DORMANT);
		WRITE_ONCE(link->status, DL_STATE_AVAILABLE);
	}

	list_for_each_entry(link, &dev->links.suppliers, c_node) {
		if (link->flags & DL_FLAG_STATELESS)
			continue;

		WARN_ON(link->status != DL_STATE_CONSUMER_PROBE);
		WRITE_ONCE(link->status, DL_STATE_ACTIVE);
	}

	dev->links.status = DL_DEV_DRIVER_BOUND;

	device_links_write_unlock();
}

/**
 * __device_links_no_driver - Update links of a device without a driver.
 * @dev: Device without a drvier.
 *
 * Delete all non-persistent links from this device to any suppliers.
 *
 * Persistent links stay around, but their status is changed to "available",
 * unless they already are in the "supplier unbind in progress" state in which
 * case they need not be updated.
 *
 * Links with the DL_FLAG_STATELESS flag set are ignored.
 */
static void __device_links_no_driver(struct device *dev)
{
	struct device_link *link, *ln;

	list_for_each_entry_safe_reverse(link, ln, &dev->links.suppliers, c_node) {
		if (link->flags & DL_FLAG_STATELESS)
			continue;

		if (link->flags & DL_FLAG_AUTOREMOVE)
			__device_link_del(link);
		else if (link->status != DL_STATE_SUPPLIER_UNBIND)
			WRITE_ONCE(link->status, DL_STATE_AVAILABLE);
	}

	dev->links.status = DL_DEV_NO_DRIVER;
}

void device_links_no_driver(struct device *dev)
{
	device_links_write_lock();
	__device_links_no_driver(dev);
	device_links_write_unlock();
}

/**
 * device_links_driver_cleanup - Update links after driver removal.
 * @dev: Device whose driver has just gone away.
 *
 * Update links to consumers for @dev by changing their status to "dormant" and
 * invoke %__device_links_no_driver() to update links to suppliers for it as
 * appropriate.
 *
 * Links with the DL_FLAG_STATELESS flag set are ignored.
 */
void device_links_driver_cleanup(struct device *dev)
{
	struct device_link *link;

	device_links_write_lock();

	list_for_each_entry(link, &dev->links.consumers, s_node) {
		if (link->flags & DL_FLAG_STATELESS)
			continue;

		WARN_ON(link->flags & DL_FLAG_AUTOREMOVE);
		WARN_ON(link->status != DL_STATE_SUPPLIER_UNBIND);
		WRITE_ONCE(link->status, DL_STATE_DORMANT);
	}

	__device_links_no_driver(dev);

	device_links_write_unlock();
}

/**
 * device_links_busy - Check if there are any busy links to consumers.
 * @dev: Device to check.
 *
 * Check each consumer of the device and return 'true' if its link's status
 * is one of "consumer probe" or "active" (meaning that the given consumer is
 * probing right now or its driver is present).  Otherwise, change the link
 * state to "supplier unbind" to prevent the consumer from being probed
 * successfully going forward.
 *
 * Return 'false' if there are no probing or active consumers.
 *
 * Links with the DL_FLAG_STATELESS flag set are ignored.
 */
bool device_links_busy(struct device *dev)
{
	struct device_link *link;
	bool ret = false;

	device_links_write_lock();

	list_for_each_entry(link, &dev->links.consumers, s_node) {
		if (link->flags & DL_FLAG_STATELESS)
			continue;

		if (link->status == DL_STATE_CONSUMER_PROBE
		    || link->status == DL_STATE_ACTIVE) {
			ret = true;
			break;
		}
		WRITE_ONCE(link->status, DL_STATE_SUPPLIER_UNBIND);
	}

	dev->links.status = DL_DEV_UNBINDING;

	device_links_write_unlock();
	return ret;
}

/**
 * device_links_unbind_consumers - Force unbind consumers of the given device.
 * @dev: Device to unbind the consumers of.
 *
 * Walk the list of links to consumers for @dev and if any of them is in the
 * "consumer probe" state, wait for all device probes in progress to complete
 * and start over.
 *
 * If that's not the case, change the status of the link to "supplier unbind"
 * and check if the link was in the "active" state.  If so, force the consumer
 * driver to unbind and start over (the consumer will not re-probe as we have
 * changed the state of the link already).
 *
 * Links with the DL_FLAG_STATELESS flag set are ignored.
 */
void device_links_unbind_consumers(struct device *dev)
{
	struct device_link *link;

 start:
	device_links_write_lock();

	list_for_each_entry(link, &dev->links.consumers, s_node) {
		enum device_link_state status;

		if (link->flags & DL_FLAG_STATELESS)
			continue;

		status = link->status;
		if (status == DL_STATE_CONSUMER_PROBE) {
			device_links_write_unlock();

			wait_for_device_probe();
			goto start;
		}
		WRITE_ONCE(link->status, DL_STATE_SUPPLIER_UNBIND);
		if (status == DL_STATE_ACTIVE) {
			struct device *consumer = link->consumer;

			get_device(consumer);

			device_links_write_unlock();

			device_release_driver_internal(consumer, NULL,
						       consumer->parent);
			put_device(consumer);
			goto start;
		}
	}

	device_links_write_unlock();
}

/**
 * device_links_purge - Delete existing links to other devices.
 * @dev: Target device.
 */
static void device_links_purge(struct device *dev)
{
	struct device_link *link, *ln;

	/*
	 * Delete all of the remaining links from this device to any other
	 * devices (either consumers or suppliers).
	 */
	device_links_write_lock();

	list_for_each_entry_safe_reverse(link, ln, &dev->links.suppliers, c_node) {
		WARN_ON(link->status == DL_STATE_ACTIVE);
		__device_link_del(link);
	}

	list_for_each_entry_safe_reverse(link, ln, &dev->links.consumers, s_node) {
		WARN_ON(link->status != DL_STATE_DORMANT &&
			link->status != DL_STATE_NONE);
		__device_link_del(link);
	}

	device_links_write_unlock();
}

/* Device links support end. */

int (*platform_notify)(struct device *dev) = NULL;
int (*platform_notify_remove)(struct device *dev) = NULL;
static struct kobject *dev_kobj;
struct kobject *sysfs_dev_char_kobj;
struct kobject *sysfs_dev_block_kobj;

static DEFINE_MUTEX(device_hotplug_lock);

void lock_device_hotplug(void)
{
	mutex_lock(&device_hotplug_lock);
}

void unlock_device_hotplug(void)
{
	mutex_unlock(&device_hotplug_lock);
}

int lock_device_hotplug_sysfs(void)
{
	if (mutex_trylock(&device_hotplug_lock))
		return 0;

	/* Avoid busy looping (5 ms of sleep should do). */
	msleep(5);
	return restart_syscall();
}

#ifdef CONFIG_BLOCK
static inline int device_is_not_partition(struct device *dev)
{
	return !(dev->type == &part_type);
}
#else
static inline int device_is_not_partition(struct device *dev)
{
	return 1;
}
#endif

/**
 * dev_driver_string - Return a device's driver name, if at all possible
 * @dev: struct device to get the name of
 *
 * Will return the device's driver's name if it is bound to a device.  If
 * the device is not bound to a driver, it will return the name of the bus
 * it is attached to.  If it is not attached to a bus either, an empty
 * string will be returned.
 */
const char *dev_driver_string(const struct device *dev)
{
	struct device_driver *drv;

	/* dev->driver can change to NULL underneath us because of unbinding,
	 * so be careful about accessing it.  dev->bus and dev->class should
	 * never change once they are set, so they don't need special care.
	 */
	drv = ACCESS_ONCE(dev->driver);
	return drv ? drv->name :
			(dev->bus ? dev->bus->name :
			(dev->class ? dev->class->name : ""));
}
EXPORT_SYMBOL(dev_driver_string);

#define to_dev_attr(_attr) container_of(_attr, struct device_attribute, attr)

static ssize_t dev_attr_show(struct kobject *kobj, struct attribute *attr,
			     char *buf)
{
	struct device_attribute *dev_attr = to_dev_attr(attr);
	struct device *dev = kobj_to_dev(kobj);
	ssize_t ret = -EIO;

	if (dev_attr->show)
		ret = dev_attr->show(dev, dev_attr, buf);
	if (ret >= (ssize_t)PAGE_SIZE) {
		print_symbol("dev_attr_show: %s returned bad count\n",
				(unsigned long)dev_attr->show);
	}
	return ret;
}

static ssize_t dev_attr_store(struct kobject *kobj, struct attribute *attr,
			      const char *buf, size_t count)
{
	struct device_attribute *dev_attr = to_dev_attr(attr);
	struct device *dev = kobj_to_dev(kobj);
	ssize_t ret = -EIO;

	if (dev_attr->store)
		ret = dev_attr->store(dev, dev_attr, buf, count);
	return ret;
}

static const struct sysfs_ops dev_sysfs_ops = {
	.show	= dev_attr_show,
	.store	= dev_attr_store,
};

#define to_ext_attr(x) container_of(x, struct dev_ext_attribute, attr)

ssize_t device_store_ulong(struct device *dev,
			   struct device_attribute *attr,
			   const char *buf, size_t size)
{
	struct dev_ext_attribute *ea = to_ext_attr(attr);
	char *end;
	unsigned long new = simple_strtoul(buf, &end, 0);
	if (end == buf)
		return -EINVAL;
	*(unsigned long *)(ea->var) = new;
	/* Always return full write size even if we didn't consume all */
	return size;
}
EXPORT_SYMBOL_GPL(device_store_ulong);

ssize_t device_show_ulong(struct device *dev,
			  struct device_attribute *attr,
			  char *buf)
{
	struct dev_ext_attribute *ea = to_ext_attr(attr);
	return snprintf(buf, PAGE_SIZE, "%lx\n", *(unsigned long *)(ea->var));
}
EXPORT_SYMBOL_GPL(device_show_ulong);

ssize_t device_store_int(struct device *dev,
			 struct device_attribute *attr,
			 const char *buf, size_t size)
{
	struct dev_ext_attribute *ea = to_ext_attr(attr);
	char *end;
	long new = simple_strtol(buf, &end, 0);
	if (end == buf || new > INT_MAX || new < INT_MIN)
		return -EINVAL;
	*(int *)(ea->var) = new;
	/* Always return full write size even if we didn't consume all */
	return size;
}
EXPORT_SYMBOL_GPL(device_store_int);

ssize_t device_show_int(struct device *dev,
			struct device_attribute *attr,
			char *buf)
{
	struct dev_ext_attribute *ea = to_ext_attr(attr);

	return snprintf(buf, PAGE_SIZE, "%d\n", *(int *)(ea->var));
}
EXPORT_SYMBOL_GPL(device_show_int);

ssize_t device_store_bool(struct device *dev, struct device_attribute *attr,
			  const char *buf, size_t size)
{
	struct dev_ext_attribute *ea = to_ext_attr(attr);

	if (strtobool(buf, ea->var) < 0)
		return -EINVAL;

	return size;
}
EXPORT_SYMBOL_GPL(device_store_bool);

ssize_t device_show_bool(struct device *dev, struct device_attribute *attr,
			 char *buf)
{
	struct dev_ext_attribute *ea = to_ext_attr(attr);

	return snprintf(buf, PAGE_SIZE, "%d\n", *(bool *)(ea->var));
}
EXPORT_SYMBOL_GPL(device_show_bool);

/**
 * device_release - free device structure.
 * @kobj: device's kobject.
 *
 * This is called once the reference count for the object
 * reaches 0. We forward the call to the device's release
 * method, which should handle actually freeing the structure.
 */
static void device_release(struct kobject *kobj)
{
	struct device *dev = kobj_to_dev(kobj);
	struct device_private *p = dev->p;

	/*
	 * Some platform devices are driven without driver attached
	 * and managed resources may have been acquired.  Make sure
	 * all resources are released.
	 *
	 * Drivers still can add resources into device after device
	 * is deleted but alive, so release devres here to avoid
	 * possible memory leak.
	 */
	devres_release_all(dev);

	if (dev->release)
		dev->release(dev);
	else if (dev->type && dev->type->release)
		dev->type->release(dev);
	else if (dev->class && dev->class->dev_release)
		dev->class->dev_release(dev);
	else
		WARN(1, KERN_ERR "Device '%s' does not have a release() "
			"function, it is broken and must be fixed.\n",
			dev_name(dev));
	kfree(p);
}

static const void *device_namespace(struct kobject *kobj)
{
	struct device *dev = kobj_to_dev(kobj);
	const void *ns = NULL;

	if (dev->class && dev->class->ns_type)
		ns = dev->class->namespace(dev);

	return ns;
}

static struct kobj_type device_ktype = {
	.release	= device_release,
	.sysfs_ops	= &dev_sysfs_ops,
	.namespace	= device_namespace,
};


static int dev_uevent_filter(struct kset *kset, struct kobject *kobj)
{
	struct kobj_type *ktype = get_ktype(kobj);

	if (ktype == &device_ktype) {
		struct device *dev = kobj_to_dev(kobj);
		if (dev->bus)
			return 1;
		if (dev->class)
			return 1;
	}
	return 0;
}

static const char *dev_uevent_name(struct kset *kset, struct kobject *kobj)
{
	struct device *dev = kobj_to_dev(kobj);

	if (dev->bus)
		return dev->bus->name;
	if (dev->class)
		return dev->class->name;
	return NULL;
}

static int dev_uevent(struct kset *kset, struct kobject *kobj,
		      struct kobj_uevent_env *env)
{
	struct device *dev = kobj_to_dev(kobj);
	int retval = 0;

	/* add device node properties if present */
	if (MAJOR(dev->devt)) {
		const char *tmp;
		const char *name;
		umode_t mode = 0;
		kuid_t uid = GLOBAL_ROOT_UID;
		kgid_t gid = GLOBAL_ROOT_GID;

		add_uevent_var(env, "MAJOR=%u", MAJOR(dev->devt));
		add_uevent_var(env, "MINOR=%u", MINOR(dev->devt));
		name = device_get_devnode(dev, &mode, &uid, &gid, &tmp);
		if (name) {
			add_uevent_var(env, "DEVNAME=%s", name);
			if (mode)
				add_uevent_var(env, "DEVMODE=%#o", mode & 0777);
			if (!uid_eq(uid, GLOBAL_ROOT_UID))
				add_uevent_var(env, "DEVUID=%u", from_kuid(&init_user_ns, uid));
			if (!gid_eq(gid, GLOBAL_ROOT_GID))
				add_uevent_var(env, "DEVGID=%u", from_kgid(&init_user_ns, gid));
			kfree(tmp);
		}
	}

	if (dev->type && dev->type->name)
		add_uevent_var(env, "DEVTYPE=%s", dev->type->name);

	if (dev->driver)
		add_uevent_var(env, "DRIVER=%s", dev->driver->name);

	/* Add common DT information about the device */
	of_device_uevent(dev, env);

	/* have the bus specific function add its stuff */
	if (dev->bus && dev->bus->uevent) {
		retval = dev->bus->uevent(dev, env);
		if (retval)
			pr_debug("device: '%s': %s: bus uevent() returned %d\n",
				 dev_name(dev), __func__, retval);
	}

	/* have the class specific function add its stuff */
	if (dev->class && dev->class->dev_uevent) {
		retval = dev->class->dev_uevent(dev, env);
		if (retval)
			pr_debug("device: '%s': %s: class uevent() "
				 "returned %d\n", dev_name(dev),
				 __func__, retval);
	}

	/* have the device type specific function add its stuff */
	if (dev->type && dev->type->uevent) {
		retval = dev->type->uevent(dev, env);
		if (retval)
			pr_debug("device: '%s': %s: dev_type uevent() "
				 "returned %d\n", dev_name(dev),
				 __func__, retval);
	}

	return retval;
}

static const struct kset_uevent_ops device_uevent_ops = {
	.filter =	dev_uevent_filter,
	.name =		dev_uevent_name,
	.uevent =	dev_uevent,
};

static ssize_t uevent_show(struct device *dev, struct device_attribute *attr,
			   char *buf)
{
	struct kobject *top_kobj;
	struct kset *kset;
	struct kobj_uevent_env *env = NULL;
	int i;
	size_t count = 0;
	int retval;

	/* search the kset, the device belongs to */
	top_kobj = &dev->kobj;
	while (!top_kobj->kset && top_kobj->parent)
		top_kobj = top_kobj->parent;
	if (!top_kobj->kset)
		goto out;

	kset = top_kobj->kset;
	if (!kset->uevent_ops || !kset->uevent_ops->uevent)
		goto out;

	/* respect filter */
	if (kset->uevent_ops && kset->uevent_ops->filter)
		if (!kset->uevent_ops->filter(kset, &dev->kobj))
			goto out;

	env = kzalloc(sizeof(struct kobj_uevent_env), GFP_KERNEL);
	if (!env)
		return -ENOMEM;

	/* let the kset specific function add its keys */
	retval = kset->uevent_ops->uevent(kset, &dev->kobj, env);
	if (retval)
		goto out;

	/* copy keys to file */
	for (i = 0; i < env->envp_idx; i++)
		count += sprintf(&buf[count], "%s\n", env->envp[i]);
out:
	kfree(env);
	return count;
}

static ssize_t uevent_store(struct device *dev, struct device_attribute *attr,
			    const char *buf, size_t count)
{
	if (kobject_synth_uevent(&dev->kobj, buf, count))
		dev_err(dev, "uevent: failed to send synthetic uevent\n");

	return count;
}
static DEVICE_ATTR_RW(uevent);

static ssize_t online_show(struct device *dev, struct device_attribute *attr,
			   char *buf)
{
	bool val;

	device_lock(dev);
	val = !dev->offline;
	device_unlock(dev);
	return sprintf(buf, "%u\n", val);
}

static ssize_t online_store(struct device *dev, struct device_attribute *attr,
			    const char *buf, size_t count)
{
	bool val;
	int ret;

	ret = strtobool(buf, &val);
	if (ret < 0)
		return ret;

	ret = lock_device_hotplug_sysfs();
	if (ret)
		return ret;

	ret = val ? device_online(dev) : device_offline(dev);
	unlock_device_hotplug();
	return ret < 0 ? ret : count;
}
static DEVICE_ATTR_RW(online);

int device_add_groups(struct device *dev, const struct attribute_group **groups)
{
	return sysfs_create_groups(&dev->kobj, groups);
}
EXPORT_SYMBOL_GPL(device_add_groups);

void device_remove_groups(struct device *dev,
			  const struct attribute_group **groups)
{
	sysfs_remove_groups(&dev->kobj, groups);
}
EXPORT_SYMBOL_GPL(device_remove_groups);

union device_attr_group_devres {
	const struct attribute_group *group;
	const struct attribute_group **groups;
};

static int devm_attr_group_match(struct device *dev, void *res, void *data)
{
	return ((union device_attr_group_devres *)res)->group == data;
}

static void devm_attr_group_remove(struct device *dev, void *res)
{
	union device_attr_group_devres *devres = res;
	const struct attribute_group *group = devres->group;

	dev_dbg(dev, "%s: removing group %p\n", __func__, group);
	sysfs_remove_group(&dev->kobj, group);
}

static void devm_attr_groups_remove(struct device *dev, void *res)
{
	union device_attr_group_devres *devres = res;
	const struct attribute_group **groups = devres->groups;

	dev_dbg(dev, "%s: removing groups %p\n", __func__, groups);
	sysfs_remove_groups(&dev->kobj, groups);
}

/**
 * devm_device_add_group - given a device, create a managed attribute group
 * @dev:	The device to create the group for
 * @grp:	The attribute group to create
 *
 * This function creates a group for the first time.  It will explicitly
 * warn and error if any of the attribute files being created already exist.
 *
 * Returns 0 on success or error code on failure.
 */
int devm_device_add_group(struct device *dev, const struct attribute_group *grp)
{
	union device_attr_group_devres *devres;
	int error;

	devres = devres_alloc(devm_attr_group_remove,
			      sizeof(*devres), GFP_KERNEL);
	if (!devres)
		return -ENOMEM;

	error = sysfs_create_group(&dev->kobj, grp);
	if (error) {
		devres_free(devres);
		return error;
	}

	devres->group = grp;
	devres_add(dev, devres);
	return 0;
}
EXPORT_SYMBOL_GPL(devm_device_add_group);

/**
 * devm_device_remove_group: remove a managed group from a device
 * @dev:	device to remove the group from
 * @grp:	group to remove
 *
 * This function removes a group of attributes from a device. The attributes
 * previously have to have been created for this group, otherwise it will fail.
 */
void devm_device_remove_group(struct device *dev,
			      const struct attribute_group *grp)
{
	WARN_ON(devres_release(dev, devm_attr_group_remove,
			       devm_attr_group_match,
			       /* cast away const */ (void *)grp));
}
EXPORT_SYMBOL_GPL(devm_device_remove_group);

/**
 * devm_device_add_groups - create a bunch of managed attribute groups
 * @dev:	The device to create the group for
 * @groups:	The attribute groups to create, NULL terminated
 *
 * This function creates a bunch of managed attribute groups.  If an error
 * occurs when creating a group, all previously created groups will be
 * removed, unwinding everything back to the original state when this
 * function was called.  It will explicitly warn and error if any of the
 * attribute files being created already exist.
 *
 * Returns 0 on success or error code from sysfs_create_group on failure.
 */
int devm_device_add_groups(struct device *dev,
			   const struct attribute_group **groups)
{
	union device_attr_group_devres *devres;
	int error;

	devres = devres_alloc(devm_attr_groups_remove,
			      sizeof(*devres), GFP_KERNEL);
	if (!devres)
		return -ENOMEM;

	error = sysfs_create_groups(&dev->kobj, groups);
	if (error) {
		devres_free(devres);
		return error;
	}

	devres->groups = groups;
	devres_add(dev, devres);
	return 0;
}
EXPORT_SYMBOL_GPL(devm_device_add_groups);

/**
 * devm_device_remove_groups - remove a list of managed groups
 *
 * @dev:	The device for the groups to be removed from
 * @groups:	NULL terminated list of groups to be removed
 *
 * If groups is not NULL, remove the specified groups from the device.
 */
void devm_device_remove_groups(struct device *dev,
			       const struct attribute_group **groups)
{
	WARN_ON(devres_release(dev, devm_attr_groups_remove,
			       devm_attr_group_match,
			       /* cast away const */ (void *)groups));
}
EXPORT_SYMBOL_GPL(devm_device_remove_groups);

static int device_add_attrs(struct device *dev)
{
	struct class *class = dev->class;
	const struct device_type *type = dev->type;
	int error;

	if (class) {
		error = device_add_groups(dev, class->dev_groups);
		if (error)
			return error;
	}

	if (type) {
		error = device_add_groups(dev, type->groups);
		if (error)
			goto err_remove_class_groups;
	}

	error = device_add_groups(dev, dev->groups);
	if (error)
		goto err_remove_type_groups;

	if (device_supports_offline(dev) && !dev->offline_disabled) {
		error = device_create_file(dev, &dev_attr_online);
		if (error)
			goto err_remove_dev_groups;
	}

	return 0;

 err_remove_dev_groups:
	device_remove_groups(dev, dev->groups);
 err_remove_type_groups:
	if (type)
		device_remove_groups(dev, type->groups);
 err_remove_class_groups:
	if (class)
		device_remove_groups(dev, class->dev_groups);

	return error;
}

static void device_remove_attrs(struct device *dev)
{
	struct class *class = dev->class;
	const struct device_type *type = dev->type;

	device_remove_file(dev, &dev_attr_online);
	device_remove_groups(dev, dev->groups);

	if (type)
		device_remove_groups(dev, type->groups);

	if (class)
		device_remove_groups(dev, class->dev_groups);
}

static ssize_t dev_show(struct device *dev, struct device_attribute *attr,
			char *buf)
{
	return print_dev_t(buf, dev->devt);
}
static DEVICE_ATTR_RO(dev);

/* /sys/devices/ */
struct kset *devices_kset;

/**
 * devices_kset_move_before - Move device in the devices_kset's list.
 * @deva: Device to move.
 * @devb: Device @deva should come before.
 */
static void devices_kset_move_before(struct device *deva, struct device *devb)
{
	if (!devices_kset)
		return;
	pr_debug("devices_kset: Moving %s before %s\n",
		 dev_name(deva), dev_name(devb));
	spin_lock(&devices_kset->list_lock);
	list_move_tail(&deva->kobj.entry, &devb->kobj.entry);
	spin_unlock(&devices_kset->list_lock);
}

/**
 * devices_kset_move_after - Move device in the devices_kset's list.
 * @deva: Device to move
 * @devb: Device @deva should come after.
 */
static void devices_kset_move_after(struct device *deva, struct device *devb)
{
	if (!devices_kset)
		return;
	pr_debug("devices_kset: Moving %s after %s\n",
		 dev_name(deva), dev_name(devb));
	spin_lock(&devices_kset->list_lock);
	list_move(&deva->kobj.entry, &devb->kobj.entry);
	spin_unlock(&devices_kset->list_lock);
}

/**
 * devices_kset_move_last - move the device to the end of devices_kset's list.
 * @dev: device to move
 */
void devices_kset_move_last(struct device *dev)
{
	if (!devices_kset)
		return;
	pr_debug("devices_kset: Moving %s to end of list\n", dev_name(dev));
	spin_lock(&devices_kset->list_lock);
	list_move_tail(&dev->kobj.entry, &devices_kset->list);
	spin_unlock(&devices_kset->list_lock);
}

/**
 * device_create_file - create sysfs attribute file for device.
 * @dev: device.
 * @attr: device attribute descriptor.
 */
int device_create_file(struct device *dev,
		       const struct device_attribute *attr)
{
	int error = 0;

	if (dev) {
		WARN(((attr->attr.mode & S_IWUGO) && !attr->store),
			"Attribute %s: write permission without 'store'\n",
			attr->attr.name);
		WARN(((attr->attr.mode & S_IRUGO) && !attr->show),
			"Attribute %s: read permission without 'show'\n",
			attr->attr.name);
		error = sysfs_create_file(&dev->kobj, &attr->attr);
	}

	return error;
}
EXPORT_SYMBOL_GPL(device_create_file);

/**
 * device_remove_file - remove sysfs attribute file.
 * @dev: device.
 * @attr: device attribute descriptor.
 */
void device_remove_file(struct device *dev,
			const struct device_attribute *attr)
{
	if (dev)
		sysfs_remove_file(&dev->kobj, &attr->attr);
}
EXPORT_SYMBOL_GPL(device_remove_file);

/**
 * device_remove_file_self - remove sysfs attribute file from its own method.
 * @dev: device.
 * @attr: device attribute descriptor.
 *
 * See kernfs_remove_self() for details.
 */
bool device_remove_file_self(struct device *dev,
			     const struct device_attribute *attr)
{
	if (dev)
		return sysfs_remove_file_self(&dev->kobj, &attr->attr);
	else
		return false;
}
EXPORT_SYMBOL_GPL(device_remove_file_self);

/**
 * device_create_bin_file - create sysfs binary attribute file for device.
 * @dev: device.
 * @attr: device binary attribute descriptor.
 */
int device_create_bin_file(struct device *dev,
			   const struct bin_attribute *attr)
{
	int error = -EINVAL;
	if (dev)
		error = sysfs_create_bin_file(&dev->kobj, attr);
	return error;
}
EXPORT_SYMBOL_GPL(device_create_bin_file);

/**
 * device_remove_bin_file - remove sysfs binary attribute file
 * @dev: device.
 * @attr: device binary attribute descriptor.
 */
void device_remove_bin_file(struct device *dev,
			    const struct bin_attribute *attr)
{
	if (dev)
		sysfs_remove_bin_file(&dev->kobj, attr);
}
EXPORT_SYMBOL_GPL(device_remove_bin_file);

static void klist_children_get(struct klist_node *n)
{
	struct device_private *p = to_device_private_parent(n);
	struct device *dev = p->device;

	get_device(dev);
}

static void klist_children_put(struct klist_node *n)
{
	struct device_private *p = to_device_private_parent(n);
	struct device *dev = p->device;

	put_device(dev);
}

/**
 * device_initialize - init device structure.
 * @dev: device.
 *
 * This prepares the device for use by other layers by initializing
 * its fields.
 * It is the first half of device_register(), if called by
 * that function, though it can also be called separately, so one
 * may use @dev's fields. In particular, get_device()/put_device()
 * may be used for reference counting of @dev after calling this
 * function.
 *
 * All fields in @dev must be initialized by the caller to 0, except
 * for those explicitly set to some other value.  The simplest
 * approach is to use kzalloc() to allocate the structure containing
 * @dev.
 *
 * NOTE: Use put_device() to give up your reference instead of freeing
 * @dev directly once you have called this function.
 */
void device_initialize(struct device *dev)
{
	dev->kobj.kset = devices_kset;
	kobject_init(&dev->kobj, &device_ktype);
	INIT_LIST_HEAD(&dev->dma_pools);
	mutex_init(&dev->mutex);
	lockdep_set_novalidate_class(&dev->mutex);
	spin_lock_init(&dev->devres_lock);
	INIT_LIST_HEAD(&dev->devres_head);
	device_pm_init(dev);
	set_dev_node(dev, -1);
#ifdef CONFIG_GENERIC_MSI_IRQ
	INIT_LIST_HEAD(&dev->msi_list);
#endif
	INIT_LIST_HEAD(&dev->links.consumers);
	INIT_LIST_HEAD(&dev->links.suppliers);
	dev->links.status = DL_DEV_NO_DRIVER;
}
EXPORT_SYMBOL_GPL(device_initialize);

struct kobject *virtual_device_parent(struct device *dev)
{
	static struct kobject *virtual_dir = NULL;

	if (!virtual_dir)
		virtual_dir = kobject_create_and_add("virtual",
						     &devices_kset->kobj);

	return virtual_dir;
}

struct class_dir {
	struct kobject kobj;
	struct class *class;
};

#define to_class_dir(obj) container_of(obj, struct class_dir, kobj)

static void class_dir_release(struct kobject *kobj)
{
	struct class_dir *dir = to_class_dir(kobj);
	kfree(dir);
}

static const
struct kobj_ns_type_operations *class_dir_child_ns_type(struct kobject *kobj)
{
	struct class_dir *dir = to_class_dir(kobj);
	return dir->class->ns_type;
}

static struct kobj_type class_dir_ktype = {
	.release	= class_dir_release,
	.sysfs_ops	= &kobj_sysfs_ops,
	.child_ns_type	= class_dir_child_ns_type
};

static struct kobject *
class_dir_create_and_add(struct class *class, struct kobject *parent_kobj)
{
	struct class_dir *dir;
	int retval;

	dir = kzalloc(sizeof(*dir), GFP_KERNEL);
	if (!dir)
		return NULL;

	dir->class = class;
	kobject_init(&dir->kobj, &class_dir_ktype);

	dir->kobj.kset = &class->p->glue_dirs;

	retval = kobject_add(&dir->kobj, parent_kobj, "%s", class->name);
	if (retval < 0) {
		kobject_put(&dir->kobj);
		return NULL;
	}
	return &dir->kobj;
}

static DEFINE_MUTEX(gdp_mutex);

static struct kobject *get_device_parent(struct device *dev,
					 struct device *parent)
{
	if (dev->class) {
		struct kobject *kobj = NULL;
		struct kobject *parent_kobj;
		struct kobject *k;

#ifdef CONFIG_BLOCK
		/* block disks show up in /sys/block */
		if (sysfs_deprecated && dev->class == &block_class) {
			if (parent && parent->class == &block_class)
				return &parent->kobj;
			return &block_class.p->subsys.kobj;
		}
#endif

		/*
		 * If we have no parent, we live in "virtual".
		 * Class-devices with a non class-device as parent, live
		 * in a "glue" directory to prevent namespace collisions.
		 */
		if (parent == NULL)
			parent_kobj = virtual_device_parent(dev);
		else if (parent->class && !dev->class->ns_type)
			return &parent->kobj;
		else
			parent_kobj = &parent->kobj;

		mutex_lock(&gdp_mutex);

		/* find our class-directory at the parent and reference it */
		spin_lock(&dev->class->p->glue_dirs.list_lock);
		list_for_each_entry(k, &dev->class->p->glue_dirs.list, entry)
			if (k->parent == parent_kobj) {
				kobj = kobject_get(k);
				break;
			}
		spin_unlock(&dev->class->p->glue_dirs.list_lock);
		if (kobj) {
			mutex_unlock(&gdp_mutex);
			return kobj;
		}

		/* or create a new class-directory at the parent device */
		k = class_dir_create_and_add(dev->class, parent_kobj);
		/* do not emit an uevent for this simple "glue" directory */
		mutex_unlock(&gdp_mutex);
		return k;
	}

	/* subsystems can specify a default root directory for their devices */
	if (!parent && dev->bus && dev->bus->dev_root)
		return &dev->bus->dev_root->kobj;

	if (parent)
		return &parent->kobj;
	return NULL;
}

static inline bool live_in_glue_dir(struct kobject *kobj,
				    struct device *dev)
{
	if (!kobj || !dev->class ||
	    kobj->kset != &dev->class->p->glue_dirs)
		return false;
	return true;
}

static inline struct kobject *get_glue_dir(struct device *dev)
{
	return dev->kobj.parent;
}

/*
 * make sure cleaning up dir as the last step, we need to make
 * sure .release handler of kobject is run with holding the
 * global lock
 */
static void cleanup_glue_dir(struct device *dev, struct kobject *glue_dir)
{
	/* see if we live in a "glue" directory */
	if (!live_in_glue_dir(glue_dir, dev))
		return;

	mutex_lock(&gdp_mutex);
	kobject_put(glue_dir);
	mutex_unlock(&gdp_mutex);
}

static int device_add_class_symlinks(struct device *dev)
{
	struct device_node *of_node = dev_of_node(dev);
	int error;

	if (of_node) {
		error = sysfs_create_link(&dev->kobj, &of_node->kobj,"of_node");
		if (error)
			dev_warn(dev, "Error %d creating of_node link\n",error);
		/* An error here doesn't warrant bringing down the device */
	}

	if (!dev->class)
		return 0;

	error = sysfs_create_link(&dev->kobj,
				  &dev->class->p->subsys.kobj,
				  "subsystem");
	if (error)
		goto out_devnode;

	if (dev->parent && device_is_not_partition(dev)) {
		error = sysfs_create_link(&dev->kobj, &dev->parent->kobj,
					  "device");
		if (error)
			goto out_subsys;
	}

#ifdef CONFIG_BLOCK
	/* /sys/block has directories and does not need symlinks */
	if (sysfs_deprecated && dev->class == &block_class)
		return 0;
#endif

	/* link in the class directory pointing to the device */
	error = sysfs_create_link(&dev->class->p->subsys.kobj,
				  &dev->kobj, dev_name(dev));
	if (error)
		goto out_device;

	return 0;

out_device:
	sysfs_remove_link(&dev->kobj, "device");

out_subsys:
	sysfs_remove_link(&dev->kobj, "subsystem");
out_devnode:
	sysfs_remove_link(&dev->kobj, "of_node");
	return error;
}

static void device_remove_class_symlinks(struct device *dev)
{
	if (dev_of_node(dev))
		sysfs_remove_link(&dev->kobj, "of_node");

	if (!dev->class)
		return;

	if (dev->parent && device_is_not_partition(dev))
		sysfs_remove_link(&dev->kobj, "device");
	sysfs_remove_link(&dev->kobj, "subsystem");
#ifdef CONFIG_BLOCK
	if (sysfs_deprecated && dev->class == &block_class)
		return;
#endif
	sysfs_delete_link(&dev->class->p->subsys.kobj, &dev->kobj, dev_name(dev));
}

/**
 * dev_set_name - set a device name
 * @dev: device
 * @fmt: format string for the device's name
 */
int dev_set_name(struct device *dev, const char *fmt, ...)
{
	va_list vargs;
	int err;

	va_start(vargs, fmt);
	err = kobject_set_name_vargs(&dev->kobj, fmt, vargs);
	va_end(vargs);
	return err;
}
EXPORT_SYMBOL_GPL(dev_set_name);

/**
 * device_to_dev_kobj - select a /sys/dev/ directory for the device
 * @dev: device
 *
 * By default we select char/ for new entries.  Setting class->dev_obj
 * to NULL prevents an entry from being created.  class->dev_kobj must
 * be set (or cleared) before any devices are registered to the class
 * otherwise device_create_sys_dev_entry() and
 * device_remove_sys_dev_entry() will disagree about the presence of
 * the link.
 */
static struct kobject *device_to_dev_kobj(struct device *dev)
{
	struct kobject *kobj;

	if (dev->class)
		kobj = dev->class->dev_kobj;
	else
		kobj = sysfs_dev_char_kobj;

	return kobj;
}

static int device_create_sys_dev_entry(struct device *dev)
{
	struct kobject *kobj = device_to_dev_kobj(dev);
	int error = 0;
	char devt_str[15];

	if (kobj) {
		format_dev_t(devt_str, dev->devt);
		error = sysfs_create_link(kobj, &dev->kobj, devt_str);
	}

	return error;
}

static void device_remove_sys_dev_entry(struct device *dev)
{
	struct kobject *kobj = device_to_dev_kobj(dev);
	char devt_str[15];

	if (kobj) {
		format_dev_t(devt_str, dev->devt);
		sysfs_remove_link(kobj, devt_str);
	}
}

int device_private_init(struct device *dev)
{
	dev->p = kzalloc(sizeof(*dev->p), GFP_KERNEL);
	if (!dev->p)
		return -ENOMEM;
	dev->p->device = dev;
	klist_init(&dev->p->klist_children, klist_children_get,
		   klist_children_put);
	INIT_LIST_HEAD(&dev->p->deferred_probe);
	return 0;
}

/**
 * device_add - add device to device hierarchy.
 * @dev: device.
 *
 * This is part 2 of device_register(), though may be called
 * separately _iff_ device_initialize() has been called separately.
 *
 * This adds @dev to the kobject hierarchy via kobject_add(), adds it
 * to the global and sibling lists for the device, then
 * adds it to the other relevant subsystems of the driver model.
 *
 * Do not call this routine or device_register() more than once for
 * any device structure.  The driver model core is not designed to work
 * with devices that get unregistered and then spring back to life.
 * (Among other things, it's very hard to guarantee that all references
 * to the previous incarnation of @dev have been dropped.)  Allocate
 * and register a fresh new struct device instead.
 *
 * NOTE: _Never_ directly free @dev after calling this function, even
 * if it returned an error! Always use put_device() to give up your
 * reference instead.
 */
int device_add(struct device *dev)
{
	struct device *parent;
	struct kobject *kobj;
	struct class_interface *class_intf;
	int error = -EINVAL;
	struct kobject *glue_dir = NULL;

	dev = get_device(dev);
	if (!dev)
		goto done;

	if (!dev->p) {
		error = device_private_init(dev);
		if (error)
			goto done;
	}

	/*
	 * for statically allocated devices, which should all be converted
	 * some day, we need to initialize the name. We prevent reading back
	 * the name, and force the use of dev_name()
	 */
	if (dev->init_name) {
		dev_set_name(dev, "%s", dev->init_name);
		dev->init_name = NULL;
	}

	/* subsystems can specify simple device enumeration */
	if (!dev_name(dev) && dev->bus && dev->bus->dev_name)
		dev_set_name(dev, "%s%u", dev->bus->dev_name, dev->id);

	if (!dev_name(dev)) {
		error = -EINVAL;
		goto name_error;
	}

	pr_debug("device: '%s': %s\n", dev_name(dev), __func__);

	parent = get_device(dev->parent);
	kobj = get_device_parent(dev, parent);
	if (kobj)
		dev->kobj.parent = kobj;

	/* use parent numa_node */
	if (parent && (dev_to_node(dev) == NUMA_NO_NODE))
		set_dev_node(dev, dev_to_node(parent));

	/* first, register with generic layer. */
	/* we require the name to be set before, and pass NULL */
	error = kobject_add(&dev->kobj, dev->kobj.parent, NULL);
	if (error) {
		glue_dir = get_glue_dir(dev);
		goto Error;
	}

	/* notify platform of device entry */
	if (platform_notify)
		platform_notify(dev);

	error = device_create_file(dev, &dev_attr_uevent);
	if (error)
		goto attrError;

	error = device_add_class_symlinks(dev);
	if (error)
		goto SymlinkError;
	error = device_add_attrs(dev);
	if (error)
		goto AttrsError;
	error = bus_add_device(dev);
	if (error)
		goto BusError;
	error = dpm_sysfs_add(dev);
	if (error)
		goto DPMError;
	device_pm_add(dev);

	if (MAJOR(dev->devt)) {
		error = device_create_file(dev, &dev_attr_dev);
		if (error)
			goto DevAttrError;

		error = device_create_sys_dev_entry(dev);
		if (error)
			goto SysEntryError;

		devtmpfs_create_node(dev);
	}

	/* Notify clients of device addition.  This call must come
	 * after dpm_sysfs_add() and before kobject_uevent().
	 */
	if (dev->bus)
		blocking_notifier_call_chain(&dev->bus->p->bus_notifier,
					     BUS_NOTIFY_ADD_DEVICE, dev);

	kobject_uevent(&dev->kobj, KOBJ_ADD);
	bus_probe_device(dev);
	if (parent)
		klist_add_tail(&dev->p->knode_parent,
			       &parent->p->klist_children);

	if (dev->class) {
		mutex_lock(&dev->class->p->mutex);
		/* tie the class to the device */
		klist_add_tail(&dev->knode_class,
			       &dev->class->p->klist_devices);

		/* notify any interfaces that the device is here */
		list_for_each_entry(class_intf,
				    &dev->class->p->interfaces, node)
			if (class_intf->add_dev)
				class_intf->add_dev(dev, class_intf);
		mutex_unlock(&dev->class->p->mutex);
	}
done:
	put_device(dev);
	return error;
 SysEntryError:
	if (MAJOR(dev->devt))
		device_remove_file(dev, &dev_attr_dev);
 DevAttrError:
	device_pm_remove(dev);
	dpm_sysfs_remove(dev);
 DPMError:
	bus_remove_device(dev);
 BusError:
	device_remove_attrs(dev);
 AttrsError:
	device_remove_class_symlinks(dev);
 SymlinkError:
	device_remove_file(dev, &dev_attr_uevent);
 attrError:
	kobject_uevent(&dev->kobj, KOBJ_REMOVE);
	glue_dir = get_glue_dir(dev);
	kobject_del(&dev->kobj);
 Error:
	cleanup_glue_dir(dev, glue_dir);
	put_device(parent);
name_error:
	kfree(dev->p);
	dev->p = NULL;
	goto done;
}
EXPORT_SYMBOL_GPL(device_add);

/**
 * device_register - register a device with the system.
 * @dev: pointer to the device structure
 *
 * This happens in two clean steps - initialize the device
 * and add it to the system. The two steps can be called
 * separately, but this is the easiest and most common.
 * I.e. you should only call the two helpers separately if
 * have a clearly defined need to use and refcount the device
 * before it is added to the hierarchy.
 *
 * For more information, see the kerneldoc for device_initialize()
 * and device_add().
 *
 * NOTE: _Never_ directly free @dev after calling this function, even
 * if it returned an error! Always use put_device() to give up the
 * reference initialized in this function instead.
 */
int device_register(struct device *dev)
{
	device_initialize(dev);
	return device_add(dev);
}
EXPORT_SYMBOL_GPL(device_register);

/**
 * get_device - increment reference count for device.
 * @dev: device.
 *
 * This simply forwards the call to kobject_get(), though
 * we do take care to provide for the case that we get a NULL
 * pointer passed in.
 */
struct device *get_device(struct device *dev)
{
	return dev ? kobj_to_dev(kobject_get(&dev->kobj)) : NULL;
}
EXPORT_SYMBOL_GPL(get_device);

/**
 * put_device - decrement reference count.
 * @dev: device in question.
 */
void put_device(struct device *dev)
{
	/* might_sleep(); */
	if (dev)
		kobject_put(&dev->kobj);
}
EXPORT_SYMBOL_GPL(put_device);

/**
 * device_del - delete device from system.
 * @dev: device.
 *
 * This is the first part of the device unregistration
 * sequence. This removes the device from the lists we control
 * from here, has it removed from the other driver model
 * subsystems it was added to in device_add(), and removes it
 * from the kobject hierarchy.
 *
 * NOTE: this should be called manually _iff_ device_add() was
 * also called manually.
 */
void device_del(struct device *dev)
{
	struct device *parent = dev->parent;
	struct kobject *glue_dir = NULL;
	struct class_interface *class_intf;

	/* Notify clients of device removal.  This call must come
	 * before dpm_sysfs_remove().
	 */
	if (dev->bus)
		blocking_notifier_call_chain(&dev->bus->p->bus_notifier,
					     BUS_NOTIFY_DEL_DEVICE, dev);

	device_links_purge(dev);
	dpm_sysfs_remove(dev);
	if (parent)
		klist_del(&dev->p->knode_parent);
	if (MAJOR(dev->devt)) {
		devtmpfs_delete_node(dev);
		device_remove_sys_dev_entry(dev);
		device_remove_file(dev, &dev_attr_dev);
	}
	if (dev->class) {
		device_remove_class_symlinks(dev);

		mutex_lock(&dev->class->p->mutex);
		/* notify any interfaces that the device is now gone */
		list_for_each_entry(class_intf,
				    &dev->class->p->interfaces, node)
			if (class_intf->remove_dev)
				class_intf->remove_dev(dev, class_intf);
		/* remove the device from the class list */
		klist_del(&dev->knode_class);
		mutex_unlock(&dev->class->p->mutex);
	}
	device_remove_file(dev, &dev_attr_uevent);
	device_remove_attrs(dev);
	bus_remove_device(dev);
	device_pm_remove(dev);
	driver_deferred_probe_del(dev);
	device_remove_properties(dev);

	/* Notify the platform of the removal, in case they
	 * need to do anything...
	 */
	if (platform_notify_remove)
		platform_notify_remove(dev);
	if (dev->bus)
		blocking_notifier_call_chain(&dev->bus->p->bus_notifier,
					     BUS_NOTIFY_REMOVED_DEVICE, dev);
	kobject_uevent(&dev->kobj, KOBJ_REMOVE);
	glue_dir = get_glue_dir(dev);
	kobject_del(&dev->kobj);
	cleanup_glue_dir(dev, glue_dir);
	put_device(parent);
}
EXPORT_SYMBOL_GPL(device_del);

/**
 * device_unregister - unregister device from system.
 * @dev: device going away.
 *
 * We do this in two parts, like we do device_register(). First,
 * we remove it from all the subsystems with device_del(), then
 * we decrement the reference count via put_device(). If that
 * is the final reference count, the device will be cleaned up
 * via device_release() above. Otherwise, the structure will
 * stick around until the final reference to the device is dropped.
 */
void device_unregister(struct device *dev)
{
	pr_debug("device: '%s': %s\n", dev_name(dev), __func__);
	device_del(dev);
	put_device(dev);
}
EXPORT_SYMBOL_GPL(device_unregister);

static struct device *prev_device(struct klist_iter *i)
{
	struct klist_node *n = klist_prev(i);
	struct device *dev = NULL;
	struct device_private *p;

	if (n) {
		p = to_device_private_parent(n);
		dev = p->device;
	}
	return dev;
}

static struct device *next_device(struct klist_iter *i)
{
	struct klist_node *n = klist_next(i);
	struct device *dev = NULL;
	struct device_private *p;

	if (n) {
		p = to_device_private_parent(n);
		dev = p->device;
	}
	return dev;
}

/**
 * device_get_devnode - path of device node file
 * @dev: device
 * @mode: returned file access mode
 * @uid: returned file owner
 * @gid: returned file group
 * @tmp: possibly allocated string
 *
 * Return the relative path of a possible device node.
 * Non-default names may need to allocate a memory to compose
 * a name. This memory is returned in tmp and needs to be
 * freed by the caller.
 */
const char *device_get_devnode(struct device *dev,
			       umode_t *mode, kuid_t *uid, kgid_t *gid,
			       const char **tmp)
{
	char *s;

	*tmp = NULL;

	/* the device type may provide a specific name */
	if (dev->type && dev->type->devnode)
		*tmp = dev->type->devnode(dev, mode, uid, gid);
	if (*tmp)
		return *tmp;

	/* the class may provide a specific name */
	if (dev->class && dev->class->devnode)
		*tmp = dev->class->devnode(dev, mode);
	if (*tmp)
		return *tmp;

	/* return name without allocation, tmp == NULL */
	if (strchr(dev_name(dev), '!') == NULL)
		return dev_name(dev);

	/* replace '!' in the name with '/' */
	s = kstrdup(dev_name(dev), GFP_KERNEL);
	if (!s)
		return NULL;
	strreplace(s, '!', '/');
	return *tmp = s;
}

/**
 * device_for_each_child - device child iterator.
 * @parent: parent struct device.
 * @fn: function to be called for each device.
 * @data: data for the callback.
 *
 * Iterate over @parent's child devices, and call @fn for each,
 * passing it @data.
 *
 * We check the return of @fn each time. If it returns anything
 * other than 0, we break out and return that value.
 */
int device_for_each_child(struct device *parent, void *data,
			  int (*fn)(struct device *dev, void *data))
{
	struct klist_iter i;
	struct device *child;
	int error = 0;

	if (!parent->p)
		return 0;

	klist_iter_init(&parent->p->klist_children, &i);
	while ((child = next_device(&i)) && !error)
		error = fn(child, data);
	klist_iter_exit(&i);
	return error;
}
EXPORT_SYMBOL_GPL(device_for_each_child);

/**
 * device_for_each_child_reverse - device child iterator in reversed order.
 * @parent: parent struct device.
 * @fn: function to be called for each device.
 * @data: data for the callback.
 *
 * Iterate over @parent's child devices, and call @fn for each,
 * passing it @data.
 *
 * We check the return of @fn each time. If it returns anything
 * other than 0, we break out and return that value.
 */
int device_for_each_child_reverse(struct device *parent, void *data,
				  int (*fn)(struct device *dev, void *data))
{
	struct klist_iter i;
	struct device *child;
	int error = 0;

	if (!parent->p)
		return 0;

	klist_iter_init(&parent->p->klist_children, &i);
	while ((child = prev_device(&i)) && !error)
		error = fn(child, data);
	klist_iter_exit(&i);
	return error;
}
EXPORT_SYMBOL_GPL(device_for_each_child_reverse);

/**
 * device_find_child - device iterator for locating a particular device.
 * @parent: parent struct device
 * @match: Callback function to check device
 * @data: Data to pass to match function
 *
 * This is similar to the device_for_each_child() function above, but it
 * returns a reference to a device that is 'found' for later use, as
 * determined by the @match callback.
 *
 * The callback should return 0 if the device doesn't match and non-zero
 * if it does.  If the callback returns non-zero and a reference to the
 * current device can be obtained, this function will return to the caller
 * and not iterate over any more devices.
 *
 * NOTE: you will need to drop the reference with put_device() after use.
 */
struct device *device_find_child(struct device *parent, void *data,
				 int (*match)(struct device *dev, void *data))
{
	struct klist_iter i;
	struct device *child;

	if (!parent)
		return NULL;

	klist_iter_init(&parent->p->klist_children, &i);
	while ((child = next_device(&i)))
		if (match(child, data) && get_device(child))
			break;
	klist_iter_exit(&i);
	return child;
}
EXPORT_SYMBOL_GPL(device_find_child);

int __init devices_init(void)
{
	devices_kset = kset_create_and_add("devices", &device_uevent_ops, NULL);
	if (!devices_kset)
		return -ENOMEM;
	dev_kobj = kobject_create_and_add("dev", NULL);
	if (!dev_kobj)
		goto dev_kobj_err;
	sysfs_dev_block_kobj = kobject_create_and_add("block", dev_kobj);
	if (!sysfs_dev_block_kobj)
		goto block_kobj_err;
	sysfs_dev_char_kobj = kobject_create_and_add("char", dev_kobj);
	if (!sysfs_dev_char_kobj)
		goto char_kobj_err;

	return 0;

 char_kobj_err:
	kobject_put(sysfs_dev_block_kobj);
 block_kobj_err:
	kobject_put(dev_kobj);
 dev_kobj_err:
	kset_unregister(devices_kset);
	return -ENOMEM;
}

static int device_check_offline(struct device *dev, void *not_used)
{
	int ret;

	ret = device_for_each_child(dev, NULL, device_check_offline);
	if (ret)
		return ret;

	return device_supports_offline(dev) && !dev->offline ? -EBUSY : 0;
}

/**
 * device_offline - Prepare the device for hot-removal.
 * @dev: Device to be put offline.
 *
 * Execute the device bus type's .offline() callback, if present, to prepare
 * the device for a subsequent hot-removal.  If that succeeds, the device must
 * not be used until either it is removed or its bus type's .online() callback
 * is executed.
 *
 * Call under device_hotplug_lock.
 */
int device_offline(struct device *dev)
{
	int ret;

	if (dev->offline_disabled)
		return -EPERM;

	ret = device_for_each_child(dev, NULL, device_check_offline);
	if (ret)
		return ret;

	device_lock(dev);
	if (device_supports_offline(dev)) {
		if (dev->offline) {
			ret = 1;
		} else {
			ret = dev->bus->offline(dev);
			if (!ret) {
				kobject_uevent(&dev->kobj, KOBJ_OFFLINE);
				dev->offline = true;
			}
		}
	}
	device_unlock(dev);

	return ret;
}

/**
 * device_online - Put the device back online after successful device_offline().
 * @dev: Device to be put back online.
 *
 * If device_offline() has been successfully executed for @dev, but the device
 * has not been removed subsequently, execute its bus type's .online() callback
 * to indicate that the device can be used again.
 *
 * Call under device_hotplug_lock.
 */
int device_online(struct device *dev)
{
	int ret = 0;

	device_lock(dev);
	if (device_supports_offline(dev)) {
		if (dev->offline) {
			ret = dev->bus->online(dev);
			if (!ret) {
				kobject_uevent(&dev->kobj, KOBJ_ONLINE);
				dev->offline = false;
			}
		} else {
			ret = 1;
		}
	}
	device_unlock(dev);

	return ret;
}

struct root_device {
	struct device dev;
	struct module *owner;
};

static inline struct root_device *to_root_device(struct device *d)
{
	return container_of(d, struct root_device, dev);
}

static void root_device_release(struct device *dev)
{
	kfree(to_root_device(dev));
}

/**
 * __root_device_register - allocate and register a root device
 * @name: root device name
 * @owner: owner module of the root device, usually THIS_MODULE
 *
 * This function allocates a root device and registers it
 * using device_register(). In order to free the returned
 * device, use root_device_unregister().
 *
 * Root devices are dummy devices which allow other devices
 * to be grouped under /sys/devices. Use this function to
 * allocate a root device and then use it as the parent of
 * any device which should appear under /sys/devices/{name}
 *
 * The /sys/devices/{name} directory will also contain a
 * 'module' symlink which points to the @owner directory
 * in sysfs.
 *
 * Returns &struct device pointer on success, or ERR_PTR() on error.
 *
 * Note: You probably want to use root_device_register().
 */
struct device *__root_device_register(const char *name, struct module *owner)
{
	struct root_device *root;
	int err = -ENOMEM;

	root = kzalloc(sizeof(struct root_device), GFP_KERNEL);
	if (!root)
		return ERR_PTR(err);

	err = dev_set_name(&root->dev, "%s", name);
	if (err) {
		kfree(root);
		return ERR_PTR(err);
	}

	root->dev.release = root_device_release;

	err = device_register(&root->dev);
	if (err) {
		put_device(&root->dev);
		return ERR_PTR(err);
	}

#ifdef CONFIG_MODULES	/* gotta find a "cleaner" way to do this */
	if (owner) {
		struct module_kobject *mk = &owner->mkobj;

		err = sysfs_create_link(&root->dev.kobj, &mk->kobj, "module");
		if (err) {
			device_unregister(&root->dev);
			return ERR_PTR(err);
		}
		root->owner = owner;
	}
#endif

	return &root->dev;
}
EXPORT_SYMBOL_GPL(__root_device_register);

/**
 * root_device_unregister - unregister and free a root device
 * @dev: device going away
 *
 * This function unregisters and cleans up a device that was created by
 * root_device_register().
 */
void root_device_unregister(struct device *dev)
{
	struct root_device *root = to_root_device(dev);

	if (root->owner)
		sysfs_remove_link(&root->dev.kobj, "module");

	device_unregister(dev);
}
EXPORT_SYMBOL_GPL(root_device_unregister);


static void device_create_release(struct device *dev)
{
	pr_debug("device: '%s': %s\n", dev_name(dev), __func__);
	kfree(dev);
}

static struct device *
device_create_groups_vargs(struct class *class, struct device *parent,
			   dev_t devt, void *drvdata,
			   const struct attribute_group **groups,
			   const char *fmt, va_list args)
{
	struct device *dev = NULL;
	int retval = -ENODEV;

	if (class == NULL || IS_ERR(class))
		goto error;

	dev = kzalloc(sizeof(*dev), GFP_KERNEL);
	if (!dev) {
		retval = -ENOMEM;
		goto error;
	}

	device_initialize(dev);
	dev->devt = devt;
	dev->class = class;
	dev->parent = parent;
	dev->groups = groups;
	dev->release = device_create_release;
	dev_set_drvdata(dev, drvdata);

	retval = kobject_set_name_vargs(&dev->kobj, fmt, args);
	if (retval)
		goto error;

	retval = device_add(dev);
	if (retval)
		goto error;

	return dev;

error:
	put_device(dev);
	return ERR_PTR(retval);
}

/**
 * device_create_vargs - creates a device and registers it with sysfs
 * @class: pointer to the struct class that this device should be registered to
 * @parent: pointer to the parent struct device of this new device, if any
 * @devt: the dev_t for the char device to be added
 * @drvdata: the data to be added to the device for callbacks
 * @fmt: string for the device's name
 * @args: va_list for the device's name
 *
 * This function can be used by char device classes.  A struct device
 * will be created in sysfs, registered to the specified class.
 *
 * A "dev" file will be created, showing the dev_t for the device, if
 * the dev_t is not 0,0.
 * If a pointer to a parent struct device is passed in, the newly created
 * struct device will be a child of that device in sysfs.
 * The pointer to the struct device will be returned from the call.
 * Any further sysfs files that might be required can be created using this
 * pointer.
 *
 * Returns &struct device pointer on success, or ERR_PTR() on error.
 *
 * Note: the struct class passed to this function must have previously
 * been created with a call to class_create().
 */
struct device *device_create_vargs(struct class *class, struct device *parent,
				   dev_t devt, void *drvdata, const char *fmt,
				   va_list args)
{
	return device_create_groups_vargs(class, parent, devt, drvdata, NULL,
					  fmt, args);
}
EXPORT_SYMBOL_GPL(device_create_vargs);

/**
 * device_create - creates a device and registers it with sysfs
 * @class: pointer to the struct class that this device should be registered to
 * @parent: pointer to the parent struct device of this new device, if any
 * @devt: the dev_t for the char device to be added
 * @drvdata: the data to be added to the device for callbacks
 * @fmt: string for the device's name
 *
 * This function can be used by char device classes.  A struct device
 * will be created in sysfs, registered to the specified class.
 *
 * A "dev" file will be created, showing the dev_t for the device, if
 * the dev_t is not 0,0.
 * If a pointer to a parent struct device is passed in, the newly created
 * struct device will be a child of that device in sysfs.
 * The pointer to the struct device will be returned from the call.
 * Any further sysfs files that might be required can be created using this
 * pointer.
 *
 * Returns &struct device pointer on success, or ERR_PTR() on error.
 *
 * Note: the struct class passed to this function must have previously
 * been created with a call to class_create().
 */
struct device *device_create(struct class *class, struct device *parent,
			     dev_t devt, void *drvdata, const char *fmt, ...)
{
	va_list vargs;
	struct device *dev;

	va_start(vargs, fmt);
	dev = device_create_vargs(class, parent, devt, drvdata, fmt, vargs);
	va_end(vargs);
	return dev;
}
EXPORT_SYMBOL_GPL(device_create);

/**
 * device_create_with_groups - creates a device and registers it with sysfs
 * @class: pointer to the struct class that this device should be registered to
 * @parent: pointer to the parent struct device of this new device, if any
 * @devt: the dev_t for the char device to be added
 * @drvdata: the data to be added to the device for callbacks
 * @groups: NULL-terminated list of attribute groups to be created
 * @fmt: string for the device's name
 *
 * This function can be used by char device classes.  A struct device
 * will be created in sysfs, registered to the specified class.
 * Additional attributes specified in the groups parameter will also
 * be created automatically.
 *
 * A "dev" file will be created, showing the dev_t for the device, if
 * the dev_t is not 0,0.
 * If a pointer to a parent struct device is passed in, the newly created
 * struct device will be a child of that device in sysfs.
 * The pointer to the struct device will be returned from the call.
 * Any further sysfs files that might be required can be created using this
 * pointer.
 *
 * Returns &struct device pointer on success, or ERR_PTR() on error.
 *
 * Note: the struct class passed to this function must have previously
 * been created with a call to class_create().
 */
struct device *device_create_with_groups(struct class *class,
					 struct device *parent, dev_t devt,
					 void *drvdata,
					 const struct attribute_group **groups,
					 const char *fmt, ...)
{
	va_list vargs;
	struct device *dev;

	va_start(vargs, fmt);
	dev = device_create_groups_vargs(class, parent, devt, drvdata, groups,
					 fmt, vargs);
	va_end(vargs);
	return dev;
}
EXPORT_SYMBOL_GPL(device_create_with_groups);

static int __match_devt(struct device *dev, const void *data)
{
	const dev_t *devt = data;

	return dev->devt == *devt;
}

/**
 * device_destroy - removes a device that was created with device_create()
 * @class: pointer to the struct class that this device was registered with
 * @devt: the dev_t of the device that was previously registered
 *
 * This call unregisters and cleans up a device that was created with a
 * call to device_create().
 */
void device_destroy(struct class *class, dev_t devt)
{
	struct device *dev;

	dev = class_find_device(class, NULL, &devt, __match_devt);
	if (dev) {
		put_device(dev);
		device_unregister(dev);
	}
}
EXPORT_SYMBOL_GPL(device_destroy);

/**
 * device_rename - renames a device
 * @dev: the pointer to the struct device to be renamed
 * @new_name: the new name of the device
 *
 * It is the responsibility of the caller to provide mutual
 * exclusion between two different calls of device_rename
 * on the same device to ensure that new_name is valid and
 * won't conflict with other devices.
 *
 * Note: Don't call this function.  Currently, the networking layer calls this
 * function, but that will change.  The following text from Kay Sievers offers
 * some insight:
 *
 * Renaming devices is racy at many levels, symlinks and other stuff are not
 * replaced atomically, and you get a "move" uevent, but it's not easy to
 * connect the event to the old and new device. Device nodes are not renamed at
 * all, there isn't even support for that in the kernel now.
 *
 * In the meantime, during renaming, your target name might be taken by another
 * driver, creating conflicts. Or the old name is taken directly after you
 * renamed it -- then you get events for the same DEVPATH, before you even see
 * the "move" event. It's just a mess, and nothing new should ever rely on
 * kernel device renaming. Besides that, it's not even implemented now for
 * other things than (driver-core wise very simple) network devices.
 *
 * We are currently about to change network renaming in udev to completely
 * disallow renaming of devices in the same namespace as the kernel uses,
 * because we can't solve the problems properly, that arise with swapping names
 * of multiple interfaces without races. Means, renaming of eth[0-9]* will only
 * be allowed to some other name than eth[0-9]*, for the aforementioned
 * reasons.
 *
 * Make up a "real" name in the driver before you register anything, or add
 * some other attributes for userspace to find the device, or use udev to add
 * symlinks -- but never rename kernel devices later, it's a complete mess. We
 * don't even want to get into that and try to implement the missing pieces in
 * the core. We really have other pieces to fix in the driver core mess. :)
 */
int device_rename(struct device *dev, const char *new_name)
{
	struct kobject *kobj = &dev->kobj;
	char *old_device_name = NULL;
	int error;

	dev = get_device(dev);
	if (!dev)
		return -EINVAL;

	dev_dbg(dev, "renaming to %s\n", new_name);

	old_device_name = kstrdup(dev_name(dev), GFP_KERNEL);
	if (!old_device_name) {
		error = -ENOMEM;
		goto out;
	}

	if (dev->class) {
		error = sysfs_rename_link_ns(&dev->class->p->subsys.kobj,
					     kobj, old_device_name,
					     new_name, kobject_namespace(kobj));
		if (error)
			goto out;
	}

	error = kobject_rename(kobj, new_name);
	if (error)
		goto out;

out:
	put_device(dev);

	kfree(old_device_name);

	return error;
}
EXPORT_SYMBOL_GPL(device_rename);

static int device_move_class_links(struct device *dev,
				   struct device *old_parent,
				   struct device *new_parent)
{
	int error = 0;

	if (old_parent)
		sysfs_remove_link(&dev->kobj, "device");
	if (new_parent)
		error = sysfs_create_link(&dev->kobj, &new_parent->kobj,
					  "device");
	return error;
}

/**
 * device_move - moves a device to a new parent
 * @dev: the pointer to the struct device to be moved
 * @new_parent: the new parent of the device (can by NULL)
 * @dpm_order: how to reorder the dpm_list
 */
int device_move(struct device *dev, struct device *new_parent,
		enum dpm_order dpm_order)
{
	int error;
	struct device *old_parent;
	struct kobject *new_parent_kobj;

	dev = get_device(dev);
	if (!dev)
		return -EINVAL;

	device_pm_lock();
	new_parent = get_device(new_parent);
	new_parent_kobj = get_device_parent(dev, new_parent);

	pr_debug("device: '%s': %s: moving to '%s'\n", dev_name(dev),
		 __func__, new_parent ? dev_name(new_parent) : "<NULL>");
	error = kobject_move(&dev->kobj, new_parent_kobj);
	if (error) {
		cleanup_glue_dir(dev, new_parent_kobj);
		put_device(new_parent);
		goto out;
	}
	old_parent = dev->parent;
	dev->parent = new_parent;
	if (old_parent)
		klist_remove(&dev->p->knode_parent);
	if (new_parent) {
		klist_add_tail(&dev->p->knode_parent,
			       &new_parent->p->klist_children);
		set_dev_node(dev, dev_to_node(new_parent));
	}

	if (dev->class) {
		error = device_move_class_links(dev, old_parent, new_parent);
		if (error) {
			/* We ignore errors on cleanup since we're hosed anyway... */
			device_move_class_links(dev, new_parent, old_parent);
			if (!kobject_move(&dev->kobj, &old_parent->kobj)) {
				if (new_parent)
					klist_remove(&dev->p->knode_parent);
				dev->parent = old_parent;
				if (old_parent) {
					klist_add_tail(&dev->p->knode_parent,
						       &old_parent->p->klist_children);
					set_dev_node(dev, dev_to_node(old_parent));
				}
			}
			cleanup_glue_dir(dev, new_parent_kobj);
			put_device(new_parent);
			goto out;
		}
	}
	switch (dpm_order) {
	case DPM_ORDER_NONE:
		break;
	case DPM_ORDER_DEV_AFTER_PARENT:
		device_pm_move_after(dev, new_parent);
		devices_kset_move_after(dev, new_parent);
		break;
	case DPM_ORDER_PARENT_BEFORE_DEV:
		device_pm_move_before(new_parent, dev);
		devices_kset_move_before(new_parent, dev);
		break;
	case DPM_ORDER_DEV_LAST:
		device_pm_move_last(dev);
		devices_kset_move_last(dev);
		break;
	}

	put_device(old_parent);
out:
	device_pm_unlock();
	put_device(dev);
	return error;
}
EXPORT_SYMBOL_GPL(device_move);

/**
 * device_shutdown - call ->shutdown() on each device to shutdown.
 */
void device_shutdown(void)
{
	struct device *dev, *parent;

	spin_lock(&devices_kset->list_lock);
	/*
	 * Walk the devices list backward, shutting down each in turn.
	 * Beware that device unplug events may also start pulling
	 * devices offline, even as the system is shutting down.
	 */
	while (!list_empty(&devices_kset->list)) {
		dev = list_entry(devices_kset->list.prev, struct device,
				kobj.entry);

		/*
		 * hold reference count of device's parent to
		 * prevent it from being freed because parent's
		 * lock is to be held
		 */
		parent = get_device(dev->parent);
		get_device(dev);
		/*
		 * Make sure the device is off the kset list, in the
		 * event that dev->*->shutdown() doesn't remove it.
		 */
		list_del_init(&dev->kobj.entry);
		spin_unlock(&devices_kset->list_lock);

		/* hold lock to avoid race with probe/release */
		if (parent)
			device_lock(parent);
		device_lock(dev);

		/* Don't allow any more runtime suspends */
		pm_runtime_get_noresume(dev);
		pm_runtime_barrier(dev);

<<<<<<< HEAD
		if (dev->class && dev->class->shutdown) {
			if (initcall_debug)
				dev_info(dev, "shutdown\n");
			dev->class->shutdown(dev);
		} else if (dev->bus && dev->bus->shutdown) {
=======
		if (dev->class && dev->class->shutdown_pre) {
			if (initcall_debug)
				dev_info(dev, "shutdown_pre\n");
			dev->class->shutdown_pre(dev);
		}
		if (dev->bus && dev->bus->shutdown) {
>>>>>>> bb176f67
			if (initcall_debug)
				dev_info(dev, "shutdown\n");
			dev->bus->shutdown(dev);
		} else if (dev->driver && dev->driver->shutdown) {
			if (initcall_debug)
				dev_info(dev, "shutdown\n");
			dev->driver->shutdown(dev);
		}

		device_unlock(dev);
		if (parent)
			device_unlock(parent);

		put_device(dev);
		put_device(parent);

		spin_lock(&devices_kset->list_lock);
	}
	spin_unlock(&devices_kset->list_lock);
}

/*
 * Device logging functions
 */

#ifdef CONFIG_PRINTK
static int
create_syslog_header(const struct device *dev, char *hdr, size_t hdrlen)
{
	const char *subsys;
	size_t pos = 0;

	if (dev->class)
		subsys = dev->class->name;
	else if (dev->bus)
		subsys = dev->bus->name;
	else
		return 0;

	pos += snprintf(hdr + pos, hdrlen - pos, "SUBSYSTEM=%s", subsys);
	if (pos >= hdrlen)
		goto overflow;

	/*
	 * Add device identifier DEVICE=:
	 *   b12:8         block dev_t
	 *   c127:3        char dev_t
	 *   n8            netdev ifindex
	 *   +sound:card0  subsystem:devname
	 */
	if (MAJOR(dev->devt)) {
		char c;

		if (strcmp(subsys, "block") == 0)
			c = 'b';
		else
			c = 'c';
		pos++;
		pos += snprintf(hdr + pos, hdrlen - pos,
				"DEVICE=%c%u:%u",
				c, MAJOR(dev->devt), MINOR(dev->devt));
	} else if (strcmp(subsys, "net") == 0) {
		struct net_device *net = to_net_dev(dev);

		pos++;
		pos += snprintf(hdr + pos, hdrlen - pos,
				"DEVICE=n%u", net->ifindex);
	} else {
		pos++;
		pos += snprintf(hdr + pos, hdrlen - pos,
				"DEVICE=+%s:%s", subsys, dev_name(dev));
	}

	if (pos >= hdrlen)
		goto overflow;

	return pos;

overflow:
	dev_WARN(dev, "device/subsystem name too long");
	return 0;
}

int dev_vprintk_emit(int level, const struct device *dev,
		     const char *fmt, va_list args)
{
	char hdr[128];
	size_t hdrlen;

	hdrlen = create_syslog_header(dev, hdr, sizeof(hdr));

	return vprintk_emit(0, level, hdrlen ? hdr : NULL, hdrlen, fmt, args);
}
EXPORT_SYMBOL(dev_vprintk_emit);

int dev_printk_emit(int level, const struct device *dev, const char *fmt, ...)
{
	va_list args;
	int r;

	va_start(args, fmt);

	r = dev_vprintk_emit(level, dev, fmt, args);

	va_end(args);

	return r;
}
EXPORT_SYMBOL(dev_printk_emit);

static void __dev_printk(const char *level, const struct device *dev,
			struct va_format *vaf)
{
	if (dev)
		dev_printk_emit(level[1] - '0', dev, "%s %s: %pV",
				dev_driver_string(dev), dev_name(dev), vaf);
	else
		printk("%s(NULL device *): %pV", level, vaf);
}

void dev_printk(const char *level, const struct device *dev,
		const char *fmt, ...)
{
	struct va_format vaf;
	va_list args;

	va_start(args, fmt);

	vaf.fmt = fmt;
	vaf.va = &args;

	__dev_printk(level, dev, &vaf);

	va_end(args);
}
EXPORT_SYMBOL(dev_printk);

#define define_dev_printk_level(func, kern_level)		\
void func(const struct device *dev, const char *fmt, ...)	\
{								\
	struct va_format vaf;					\
	va_list args;						\
								\
	va_start(args, fmt);					\
								\
	vaf.fmt = fmt;						\
	vaf.va = &args;						\
								\
	__dev_printk(kern_level, dev, &vaf);			\
								\
	va_end(args);						\
}								\
EXPORT_SYMBOL(func);

define_dev_printk_level(dev_emerg, KERN_EMERG);
define_dev_printk_level(dev_alert, KERN_ALERT);
define_dev_printk_level(dev_crit, KERN_CRIT);
define_dev_printk_level(dev_err, KERN_ERR);
define_dev_printk_level(dev_warn, KERN_WARNING);
define_dev_printk_level(dev_notice, KERN_NOTICE);
define_dev_printk_level(_dev_info, KERN_INFO);

#endif

static inline bool fwnode_is_primary(struct fwnode_handle *fwnode)
{
	return fwnode && !IS_ERR(fwnode->secondary);
}

/**
 * set_primary_fwnode - Change the primary firmware node of a given device.
 * @dev: Device to handle.
 * @fwnode: New primary firmware node of the device.
 *
 * Set the device's firmware node pointer to @fwnode, but if a secondary
 * firmware node of the device is present, preserve it.
 */
void set_primary_fwnode(struct device *dev, struct fwnode_handle *fwnode)
{
	if (fwnode) {
		struct fwnode_handle *fn = dev->fwnode;

		if (fwnode_is_primary(fn))
			fn = fn->secondary;

		if (fn) {
			WARN_ON(fwnode->secondary);
			fwnode->secondary = fn;
		}
		dev->fwnode = fwnode;
	} else {
		dev->fwnode = fwnode_is_primary(dev->fwnode) ?
			dev->fwnode->secondary : NULL;
	}
}
EXPORT_SYMBOL_GPL(set_primary_fwnode);

/**
 * set_secondary_fwnode - Change the secondary firmware node of a given device.
 * @dev: Device to handle.
 * @fwnode: New secondary firmware node of the device.
 *
 * If a primary firmware node of the device is present, set its secondary
 * pointer to @fwnode.  Otherwise, set the device's firmware node pointer to
 * @fwnode.
 */
void set_secondary_fwnode(struct device *dev, struct fwnode_handle *fwnode)
{
	if (fwnode)
		fwnode->secondary = ERR_PTR(-ENODEV);

	if (fwnode_is_primary(dev->fwnode))
		dev->fwnode->secondary = fwnode;
	else
		dev->fwnode = fwnode;
}

/**
 * device_set_of_node_from_dev - reuse device-tree node of another device
 * @dev: device whose device-tree node is being set
 * @dev2: device whose device-tree node is being reused
 *
 * Takes another reference to the new device-tree node after first dropping
 * any reference held to the old node.
 */
void device_set_of_node_from_dev(struct device *dev, const struct device *dev2)
{
	of_node_put(dev->of_node);
	dev->of_node = of_node_get(dev2->of_node);
	dev->of_node_reused = true;
}
EXPORT_SYMBOL_GPL(device_set_of_node_from_dev);<|MERGE_RESOLUTION|>--- conflicted
+++ resolved
@@ -2796,20 +2796,12 @@
 		pm_runtime_get_noresume(dev);
 		pm_runtime_barrier(dev);
 
-<<<<<<< HEAD
-		if (dev->class && dev->class->shutdown) {
-			if (initcall_debug)
-				dev_info(dev, "shutdown\n");
-			dev->class->shutdown(dev);
-		} else if (dev->bus && dev->bus->shutdown) {
-=======
 		if (dev->class && dev->class->shutdown_pre) {
 			if (initcall_debug)
 				dev_info(dev, "shutdown_pre\n");
 			dev->class->shutdown_pre(dev);
 		}
 		if (dev->bus && dev->bus->shutdown) {
->>>>>>> bb176f67
 			if (initcall_debug)
 				dev_info(dev, "shutdown\n");
 			dev->bus->shutdown(dev);
