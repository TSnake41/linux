// SPDX-License-Identifier: GPL-2.0-only
/*
 * Copyright (c) 2016-2018, The Linux Foundation. All rights reserved.
 */

#define pr_fmt(fmt)	"[drm:%s] " fmt, __func__
#include "dpu_kms.h"
#include "dpu_hw_lm.h"
#include "dpu_hw_ctl.h"
#include "dpu_hw_pingpong.h"
#include "dpu_hw_intf.h"
#include "dpu_hw_wb.h"
#include "dpu_hw_dspp.h"
#include "dpu_hw_merge3d.h"
#include "dpu_hw_dsc.h"
#include "dpu_encoder.h"
#include "dpu_trace.h"


static inline bool reserved_by_other(uint32_t *res_map, int idx,
				     uint32_t enc_id)
{
	return res_map[idx] && res_map[idx] != enc_id;
}

/**
 * struct dpu_rm_requirements - Reservation requirements parameter bundle
 * @topology:  selected topology for the display
 * @hw_res:	   Hardware resources required as reported by the encoders
 */
struct dpu_rm_requirements {
	struct msm_display_topology topology;
};

int dpu_rm_destroy(struct dpu_rm *rm)
{
	int i;

	for (i = 0; i < ARRAY_SIZE(rm->dspp_blks); i++) {
		struct dpu_hw_dspp *hw;

		if (rm->dspp_blks[i]) {
			hw = to_dpu_hw_dspp(rm->dspp_blks[i]);
			dpu_hw_dspp_destroy(hw);
		}
	}
	for (i = 0; i < ARRAY_SIZE(rm->pingpong_blks); i++) {
		struct dpu_hw_pingpong *hw;

		if (rm->pingpong_blks[i]) {
			hw = to_dpu_hw_pingpong(rm->pingpong_blks[i]);
			dpu_hw_pingpong_destroy(hw);
		}
	}
	for (i = 0; i < ARRAY_SIZE(rm->merge_3d_blks); i++) {
		struct dpu_hw_merge_3d *hw;

		if (rm->merge_3d_blks[i]) {
			hw = to_dpu_hw_merge_3d(rm->merge_3d_blks[i]);
			dpu_hw_merge_3d_destroy(hw);
		}
	}
	for (i = 0; i < ARRAY_SIZE(rm->mixer_blks); i++) {
		struct dpu_hw_mixer *hw;

		if (rm->mixer_blks[i]) {
			hw = to_dpu_hw_mixer(rm->mixer_blks[i]);
			dpu_hw_lm_destroy(hw);
		}
	}
	for (i = 0; i < ARRAY_SIZE(rm->ctl_blks); i++) {
		struct dpu_hw_ctl *hw;

		if (rm->ctl_blks[i]) {
			hw = to_dpu_hw_ctl(rm->ctl_blks[i]);
			dpu_hw_ctl_destroy(hw);
		}
	}
	for (i = 0; i < ARRAY_SIZE(rm->hw_intf); i++)
		dpu_hw_intf_destroy(rm->hw_intf[i]);
<<<<<<< HEAD
=======

	for (i = 0; i < ARRAY_SIZE(rm->dsc_blks); i++) {
		struct dpu_hw_dsc *hw;

		if (rm->dsc_blks[i]) {
			hw = to_dpu_hw_dsc(rm->dsc_blks[i]);
			dpu_hw_dsc_destroy(hw);
		}
	}
>>>>>>> 88084a3d

	for (i = 0; i < ARRAY_SIZE(rm->hw_wb); i++)
		dpu_hw_wb_destroy(rm->hw_wb[i]);

	return 0;
}

int dpu_rm_init(struct dpu_rm *rm,
		struct dpu_mdss_cfg *cat,
		void __iomem *mmio)
{
	int rc, i;

	if (!rm || !cat || !mmio) {
		DPU_ERROR("invalid kms\n");
		return -EINVAL;
	}

	/* Clear, setup lists */
	memset(rm, 0, sizeof(*rm));

	/* Interrogate HW catalog and create tracking items for hw blocks */
	for (i = 0; i < cat->mixer_count; i++) {
		struct dpu_hw_mixer *hw;
		const struct dpu_lm_cfg *lm = &cat->mixer[i];

		if (lm->pingpong == PINGPONG_MAX) {
			DPU_DEBUG("skip mixer %d without pingpong\n", lm->id);
			continue;
		}

		if (lm->id < LM_0 || lm->id >= LM_MAX) {
			DPU_ERROR("skip mixer %d with invalid id\n", lm->id);
			continue;
		}
		hw = dpu_hw_lm_init(lm->id, mmio, cat);
		if (IS_ERR(hw)) {
			rc = PTR_ERR(hw);
			DPU_ERROR("failed lm object creation: err %d\n", rc);
			goto fail;
		}
		rm->mixer_blks[lm->id - LM_0] = &hw->base;
	}

	for (i = 0; i < cat->merge_3d_count; i++) {
		struct dpu_hw_merge_3d *hw;
		const struct dpu_merge_3d_cfg *merge_3d = &cat->merge_3d[i];

		if (merge_3d->id < MERGE_3D_0 || merge_3d->id >= MERGE_3D_MAX) {
			DPU_ERROR("skip merge_3d %d with invalid id\n", merge_3d->id);
			continue;
		}
		hw = dpu_hw_merge_3d_init(merge_3d->id, mmio, cat);
		if (IS_ERR(hw)) {
			rc = PTR_ERR(hw);
			DPU_ERROR("failed merge_3d object creation: err %d\n",
				rc);
			goto fail;
		}
		rm->merge_3d_blks[merge_3d->id - MERGE_3D_0] = &hw->base;
	}

	for (i = 0; i < cat->pingpong_count; i++) {
		struct dpu_hw_pingpong *hw;
		const struct dpu_pingpong_cfg *pp = &cat->pingpong[i];

		if (pp->id < PINGPONG_0 || pp->id >= PINGPONG_MAX) {
			DPU_ERROR("skip pingpong %d with invalid id\n", pp->id);
			continue;
		}
		hw = dpu_hw_pingpong_init(pp->id, mmio, cat);
		if (IS_ERR(hw)) {
			rc = PTR_ERR(hw);
			DPU_ERROR("failed pingpong object creation: err %d\n",
				rc);
			goto fail;
		}
		if (pp->merge_3d && pp->merge_3d < MERGE_3D_MAX)
			hw->merge_3d = to_dpu_hw_merge_3d(rm->merge_3d_blks[pp->merge_3d - MERGE_3D_0]);
		rm->pingpong_blks[pp->id - PINGPONG_0] = &hw->base;
	}

	for (i = 0; i < cat->intf_count; i++) {
		struct dpu_hw_intf *hw;
		const struct dpu_intf_cfg *intf = &cat->intf[i];

		if (intf->type == INTF_NONE) {
			DPU_DEBUG("skip intf %d with type none\n", i);
			continue;
		}
		if (intf->id < INTF_0 || intf->id >= INTF_MAX) {
			DPU_ERROR("skip intf %d with invalid id\n", intf->id);
			continue;
		}
		hw = dpu_hw_intf_init(intf->id, mmio, cat);
		if (IS_ERR(hw)) {
			rc = PTR_ERR(hw);
			DPU_ERROR("failed intf object creation: err %d\n", rc);
			goto fail;
		}
		rm->hw_intf[intf->id - INTF_0] = hw;
<<<<<<< HEAD
=======
	}

	for (i = 0; i < cat->wb_count; i++) {
		struct dpu_hw_wb *hw;
		const struct dpu_wb_cfg *wb = &cat->wb[i];

		if (wb->id < WB_0 || wb->id >= WB_MAX) {
			DPU_ERROR("skip intf %d with invalid id\n", wb->id);
			continue;
		}

		hw = dpu_hw_wb_init(wb->id, mmio, cat);
		if (IS_ERR(hw)) {
			rc = PTR_ERR(hw);
			DPU_ERROR("failed wb object creation: err %d\n", rc);
			goto fail;
		}
		rm->hw_wb[wb->id - WB_0] = hw;
>>>>>>> 88084a3d
	}

	for (i = 0; i < cat->ctl_count; i++) {
		struct dpu_hw_ctl *hw;
		const struct dpu_ctl_cfg *ctl = &cat->ctl[i];

		if (ctl->id < CTL_0 || ctl->id >= CTL_MAX) {
			DPU_ERROR("skip ctl %d with invalid id\n", ctl->id);
			continue;
		}
		hw = dpu_hw_ctl_init(ctl->id, mmio, cat);
		if (IS_ERR(hw)) {
			rc = PTR_ERR(hw);
			DPU_ERROR("failed ctl object creation: err %d\n", rc);
			goto fail;
		}
		rm->ctl_blks[ctl->id - CTL_0] = &hw->base;
	}

	for (i = 0; i < cat->dspp_count; i++) {
		struct dpu_hw_dspp *hw;
		const struct dpu_dspp_cfg *dspp = &cat->dspp[i];

		if (dspp->id < DSPP_0 || dspp->id >= DSPP_MAX) {
			DPU_ERROR("skip dspp %d with invalid id\n", dspp->id);
			continue;
		}
		hw = dpu_hw_dspp_init(dspp->id, mmio, cat);
		if (IS_ERR(hw)) {
			rc = PTR_ERR(hw);
			DPU_ERROR("failed dspp object creation: err %d\n", rc);
			goto fail;
		}
		rm->dspp_blks[dspp->id - DSPP_0] = &hw->base;
	}

	for (i = 0; i < cat->dsc_count; i++) {
		struct dpu_hw_dsc *hw;
		const struct dpu_dsc_cfg *dsc = &cat->dsc[i];

		hw = dpu_hw_dsc_init(dsc->id, mmio, cat);
		if (IS_ERR_OR_NULL(hw)) {
			rc = PTR_ERR(hw);
			DPU_ERROR("failed dsc object creation: err %d\n", rc);
			goto fail;
		}
		rm->dsc_blks[dsc->id - DSC_0] = &hw->base;
	}

	return 0;

fail:
	dpu_rm_destroy(rm);

	return rc ? rc : -EFAULT;
}

static bool _dpu_rm_needs_split_display(const struct msm_display_topology *top)
{
	return top->num_intf > 1;
}

/**
 * _dpu_rm_check_lm_peer - check if a mixer is a peer of the primary
 * @rm: dpu resource manager handle
 * @primary_idx: index of primary mixer in rm->mixer_blks[]
 * @peer_idx: index of other mixer in rm->mixer_blks[]
 * Return: true if rm->mixer_blks[peer_idx] is a peer of
 *          rm->mixer_blks[primary_idx]
 */
static bool _dpu_rm_check_lm_peer(struct dpu_rm *rm, int primary_idx,
		int peer_idx)
{
	const struct dpu_lm_cfg *prim_lm_cfg;
	const struct dpu_lm_cfg *peer_cfg;

	prim_lm_cfg = to_dpu_hw_mixer(rm->mixer_blks[primary_idx])->cap;
	peer_cfg = to_dpu_hw_mixer(rm->mixer_blks[peer_idx])->cap;

	if (!test_bit(peer_cfg->id, &prim_lm_cfg->lm_pair_mask)) {
		DPU_DEBUG("lm %d not peer of lm %d\n", peer_cfg->id,
				peer_cfg->id);
		return false;
	}
	return true;
}

/**
 * _dpu_rm_check_lm_and_get_connected_blks - check if proposed layer mixer meets
 *	proposed use case requirements, incl. hardwired dependent blocks like
 *	pingpong
 * @rm: dpu resource manager handle
 * @global_state: resources shared across multiple kms objects
 * @enc_id: encoder id requesting for allocation
 * @lm_idx: index of proposed layer mixer in rm->mixer_blks[], function checks
 *      if lm, and all other hardwired blocks connected to the lm (pp) is
 *      available and appropriate
 * @pp_idx: output parameter, index of pingpong block attached to the layer
 *      mixer in rm->pingpong_blks[].
 * @dspp_idx: output parameter, index of dspp block attached to the layer
 *      mixer in rm->dspp_blks[].
 * @reqs: input parameter, rm requirements for HW blocks needed in the
 *      datapath.
 * Return: true if lm matches all requirements, false otherwise
 */
static bool _dpu_rm_check_lm_and_get_connected_blks(struct dpu_rm *rm,
		struct dpu_global_state *global_state,
		uint32_t enc_id, int lm_idx, int *pp_idx, int *dspp_idx,
		struct dpu_rm_requirements *reqs)
{
	const struct dpu_lm_cfg *lm_cfg;
	int idx;

	/* Already reserved? */
	if (reserved_by_other(global_state->mixer_to_enc_id, lm_idx, enc_id)) {
		DPU_DEBUG("lm %d already reserved\n", lm_idx + LM_0);
		return false;
	}

	lm_cfg = to_dpu_hw_mixer(rm->mixer_blks[lm_idx])->cap;
	idx = lm_cfg->pingpong - PINGPONG_0;
	if (idx < 0 || idx >= ARRAY_SIZE(rm->pingpong_blks)) {
		DPU_ERROR("failed to get pp on lm %d\n", lm_cfg->pingpong);
		return false;
	}

	if (reserved_by_other(global_state->pingpong_to_enc_id, idx, enc_id)) {
		DPU_DEBUG("lm %d pp %d already reserved\n", lm_cfg->id,
				lm_cfg->pingpong);
		return false;
	}
	*pp_idx = idx;

	if (!reqs->topology.num_dspp)
		return true;

	idx = lm_cfg->dspp - DSPP_0;
	if (idx < 0 || idx >= ARRAY_SIZE(rm->dspp_blks)) {
		DPU_ERROR("failed to get dspp on lm %d\n", lm_cfg->dspp);
		return false;
	}

	if (reserved_by_other(global_state->dspp_to_enc_id, idx, enc_id)) {
		DPU_DEBUG("lm %d dspp %d already reserved\n", lm_cfg->id,
				lm_cfg->dspp);
		return false;
	}
	*dspp_idx = idx;

	return true;
}

static int _dpu_rm_reserve_lms(struct dpu_rm *rm,
			       struct dpu_global_state *global_state,
			       uint32_t enc_id,
			       struct dpu_rm_requirements *reqs)

{
	int lm_idx[MAX_BLOCKS];
	int pp_idx[MAX_BLOCKS];
	int dspp_idx[MAX_BLOCKS] = {0};
	int i, j, lm_count = 0;

	if (!reqs->topology.num_lm) {
		DPU_ERROR("invalid number of lm: %d\n", reqs->topology.num_lm);
		return -EINVAL;
	}

	/* Find a primary mixer */
	for (i = 0; i < ARRAY_SIZE(rm->mixer_blks) &&
			lm_count < reqs->topology.num_lm; i++) {
		if (!rm->mixer_blks[i])
			continue;

		lm_count = 0;
		lm_idx[lm_count] = i;

		if (!_dpu_rm_check_lm_and_get_connected_blks(rm, global_state,
				enc_id, i, &pp_idx[lm_count],
				&dspp_idx[lm_count], reqs)) {
			continue;
		}

		++lm_count;

		/* Valid primary mixer found, find matching peers */
		for (j = i + 1; j < ARRAY_SIZE(rm->mixer_blks) &&
				lm_count < reqs->topology.num_lm; j++) {
			if (!rm->mixer_blks[j])
				continue;

			if (!_dpu_rm_check_lm_peer(rm, i, j)) {
				DPU_DEBUG("lm %d not peer of lm %d\n", LM_0 + j,
						LM_0 + i);
				continue;
			}

			if (!_dpu_rm_check_lm_and_get_connected_blks(rm,
					global_state, enc_id, j,
					&pp_idx[lm_count], &dspp_idx[lm_count],
					reqs)) {
				continue;
			}

			lm_idx[lm_count] = j;
			++lm_count;
		}
	}

	if (lm_count != reqs->topology.num_lm) {
		DPU_DEBUG("unable to find appropriate mixers\n");
		return -ENAVAIL;
	}

	for (i = 0; i < lm_count; i++) {
		global_state->mixer_to_enc_id[lm_idx[i]] = enc_id;
		global_state->pingpong_to_enc_id[pp_idx[i]] = enc_id;
		global_state->dspp_to_enc_id[dspp_idx[i]] =
			reqs->topology.num_dspp ? enc_id : 0;

		trace_dpu_rm_reserve_lms(lm_idx[i] + LM_0, enc_id,
					 pp_idx[i] + PINGPONG_0);
	}

	return 0;
}

static int _dpu_rm_reserve_ctls(
		struct dpu_rm *rm,
		struct dpu_global_state *global_state,
		uint32_t enc_id,
		const struct msm_display_topology *top)
{
	int ctl_idx[MAX_BLOCKS];
	int i = 0, j, num_ctls;
	bool needs_split_display;

	/* each hw_intf needs its own hw_ctrl to program its control path */
	num_ctls = top->num_intf;

	needs_split_display = _dpu_rm_needs_split_display(top);

	for (j = 0; j < ARRAY_SIZE(rm->ctl_blks); j++) {
		const struct dpu_hw_ctl *ctl;
		unsigned long features;
		bool has_split_display;

		if (!rm->ctl_blks[j])
			continue;
		if (reserved_by_other(global_state->ctl_to_enc_id, j, enc_id))
			continue;

		ctl = to_dpu_hw_ctl(rm->ctl_blks[j]);
		features = ctl->caps->features;
		has_split_display = BIT(DPU_CTL_SPLIT_DISPLAY) & features;

		DPU_DEBUG("ctl %d caps 0x%lX\n", j + CTL_0, features);

		if (needs_split_display != has_split_display)
			continue;

		ctl_idx[i] = j;
		DPU_DEBUG("ctl %d match\n", j + CTL_0);

		if (++i == num_ctls)
			break;

	}

	if (i != num_ctls)
		return -ENAVAIL;

	for (i = 0; i < ARRAY_SIZE(ctl_idx) && i < num_ctls; i++) {
		global_state->ctl_to_enc_id[ctl_idx[i]] = enc_id;
		trace_dpu_rm_reserve_ctls(i + CTL_0, enc_id);
	}

	return 0;
}

<<<<<<< HEAD
=======
static int _dpu_rm_reserve_dsc(struct dpu_rm *rm,
			       struct dpu_global_state *global_state,
			       struct drm_encoder *enc,
			       const struct msm_display_topology *top)
{
	int num_dsc = top->num_dsc;
	int i;

	/* check if DSC required are allocated or not */
	for (i = 0; i < num_dsc; i++) {
		if (global_state->dsc_to_enc_id[i]) {
			DPU_ERROR("DSC %d is already allocated\n", i);
			return -EIO;
		}
	}

	for (i = 0; i < num_dsc; i++)
		global_state->dsc_to_enc_id[i] = enc->base.id;

	return 0;
}

>>>>>>> 88084a3d
static int _dpu_rm_make_reservation(
		struct dpu_rm *rm,
		struct dpu_global_state *global_state,
		struct drm_encoder *enc,
		struct dpu_rm_requirements *reqs)
{
	int ret;

	ret = _dpu_rm_reserve_lms(rm, global_state, enc->base.id, reqs);
	if (ret) {
		DPU_ERROR("unable to find appropriate mixers\n");
		return ret;
	}

	ret = _dpu_rm_reserve_ctls(rm, global_state, enc->base.id,
				&reqs->topology);
	if (ret) {
		DPU_ERROR("unable to find appropriate CTL\n");
		return ret;
	}

<<<<<<< HEAD
=======
	ret  = _dpu_rm_reserve_dsc(rm, global_state, enc, &reqs->topology);
	if (ret)
		return ret;

>>>>>>> 88084a3d
	return ret;
}

static int _dpu_rm_populate_requirements(
		struct drm_encoder *enc,
		struct dpu_rm_requirements *reqs,
		struct msm_display_topology req_topology)
{
	reqs->topology = req_topology;

	DRM_DEBUG_KMS("num_lm: %d num_enc: %d num_intf: %d\n",
		      reqs->topology.num_lm, reqs->topology.num_enc,
		      reqs->topology.num_intf);

	return 0;
}

static void _dpu_rm_clear_mapping(uint32_t *res_mapping, int cnt,
				  uint32_t enc_id)
{
	int i;

	for (i = 0; i < cnt; i++) {
		if (res_mapping[i] == enc_id)
			res_mapping[i] = 0;
	}
}

void dpu_rm_release(struct dpu_global_state *global_state,
		    struct drm_encoder *enc)
{
	_dpu_rm_clear_mapping(global_state->pingpong_to_enc_id,
		ARRAY_SIZE(global_state->pingpong_to_enc_id), enc->base.id);
	_dpu_rm_clear_mapping(global_state->mixer_to_enc_id,
		ARRAY_SIZE(global_state->mixer_to_enc_id), enc->base.id);
	_dpu_rm_clear_mapping(global_state->ctl_to_enc_id,
		ARRAY_SIZE(global_state->ctl_to_enc_id), enc->base.id);
<<<<<<< HEAD
=======
	_dpu_rm_clear_mapping(global_state->dsc_to_enc_id,
		ARRAY_SIZE(global_state->dsc_to_enc_id), enc->base.id);
>>>>>>> 88084a3d
}

int dpu_rm_reserve(
		struct dpu_rm *rm,
		struct dpu_global_state *global_state,
		struct drm_encoder *enc,
		struct drm_crtc_state *crtc_state,
		struct msm_display_topology topology)
{
	struct dpu_rm_requirements reqs;
	int ret;

	/* Check if this is just a page-flip */
	if (!drm_atomic_crtc_needs_modeset(crtc_state))
		return 0;

	if (IS_ERR(global_state)) {
		DPU_ERROR("failed to global state\n");
		return PTR_ERR(global_state);
	}

	DRM_DEBUG_KMS("reserving hw for enc %d crtc %d\n",
		      enc->base.id, crtc_state->crtc->base.id);

	ret = _dpu_rm_populate_requirements(enc, &reqs, topology);
	if (ret) {
		DPU_ERROR("failed to populate hw requirements\n");
		return ret;
	}

	ret = _dpu_rm_make_reservation(rm, global_state, enc, &reqs);
	if (ret)
		DPU_ERROR("failed to reserve hw resources: %d\n", ret);



	return ret;
}

int dpu_rm_get_assigned_resources(struct dpu_rm *rm,
	struct dpu_global_state *global_state, uint32_t enc_id,
	enum dpu_hw_blk_type type, struct dpu_hw_blk **blks, int blks_size)
{
	struct dpu_hw_blk **hw_blks;
	uint32_t *hw_to_enc_id;
	int i, num_blks, max_blks;

	switch (type) {
	case DPU_HW_BLK_PINGPONG:
		hw_blks = rm->pingpong_blks;
		hw_to_enc_id = global_state->pingpong_to_enc_id;
		max_blks = ARRAY_SIZE(rm->pingpong_blks);
		break;
	case DPU_HW_BLK_LM:
		hw_blks = rm->mixer_blks;
		hw_to_enc_id = global_state->mixer_to_enc_id;
		max_blks = ARRAY_SIZE(rm->mixer_blks);
		break;
	case DPU_HW_BLK_CTL:
		hw_blks = rm->ctl_blks;
		hw_to_enc_id = global_state->ctl_to_enc_id;
		max_blks = ARRAY_SIZE(rm->ctl_blks);
		break;
	case DPU_HW_BLK_DSPP:
		hw_blks = rm->dspp_blks;
		hw_to_enc_id = global_state->dspp_to_enc_id;
		max_blks = ARRAY_SIZE(rm->dspp_blks);
		break;
	case DPU_HW_BLK_DSC:
		hw_blks = rm->dsc_blks;
		hw_to_enc_id = global_state->dsc_to_enc_id;
		max_blks = ARRAY_SIZE(rm->dsc_blks);
		break;
	default:
		DPU_ERROR("blk type %d not managed by rm\n", type);
		return 0;
	}

	num_blks = 0;
	for (i = 0; i < max_blks; i++) {
		if (hw_to_enc_id[i] != enc_id)
			continue;

		if (num_blks == blks_size) {
			DPU_ERROR("More than %d resources assigned to enc %d\n",
				  blks_size, enc_id);
			break;
		}
		blks[num_blks++] = hw_blks[i];
	}

	return num_blks;
}<|MERGE_RESOLUTION|>--- conflicted
+++ resolved
@@ -78,8 +78,6 @@
 	}
 	for (i = 0; i < ARRAY_SIZE(rm->hw_intf); i++)
 		dpu_hw_intf_destroy(rm->hw_intf[i]);
-<<<<<<< HEAD
-=======
 
 	for (i = 0; i < ARRAY_SIZE(rm->dsc_blks); i++) {
 		struct dpu_hw_dsc *hw;
@@ -89,7 +87,6 @@
 			dpu_hw_dsc_destroy(hw);
 		}
 	}
->>>>>>> 88084a3d
 
 	for (i = 0; i < ARRAY_SIZE(rm->hw_wb); i++)
 		dpu_hw_wb_destroy(rm->hw_wb[i]);
@@ -191,8 +188,6 @@
 			goto fail;
 		}
 		rm->hw_intf[intf->id - INTF_0] = hw;
-<<<<<<< HEAD
-=======
 	}
 
 	for (i = 0; i < cat->wb_count; i++) {
@@ -211,7 +206,6 @@
 			goto fail;
 		}
 		rm->hw_wb[wb->id - WB_0] = hw;
->>>>>>> 88084a3d
 	}
 
 	for (i = 0; i < cat->ctl_count; i++) {
@@ -492,8 +486,6 @@
 	return 0;
 }
 
-<<<<<<< HEAD
-=======
 static int _dpu_rm_reserve_dsc(struct dpu_rm *rm,
 			       struct dpu_global_state *global_state,
 			       struct drm_encoder *enc,
@@ -516,7 +508,6 @@
 	return 0;
 }
 
->>>>>>> 88084a3d
 static int _dpu_rm_make_reservation(
 		struct dpu_rm *rm,
 		struct dpu_global_state *global_state,
@@ -538,13 +529,10 @@
 		return ret;
 	}
 
-<<<<<<< HEAD
-=======
 	ret  = _dpu_rm_reserve_dsc(rm, global_state, enc, &reqs->topology);
 	if (ret)
 		return ret;
 
->>>>>>> 88084a3d
 	return ret;
 }
 
@@ -582,11 +570,8 @@
 		ARRAY_SIZE(global_state->mixer_to_enc_id), enc->base.id);
 	_dpu_rm_clear_mapping(global_state->ctl_to_enc_id,
 		ARRAY_SIZE(global_state->ctl_to_enc_id), enc->base.id);
-<<<<<<< HEAD
-=======
 	_dpu_rm_clear_mapping(global_state->dsc_to_enc_id,
 		ARRAY_SIZE(global_state->dsc_to_enc_id), enc->base.id);
->>>>>>> 88084a3d
 }
 
 int dpu_rm_reserve(
