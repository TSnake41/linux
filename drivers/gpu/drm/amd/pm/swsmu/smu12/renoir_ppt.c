/*
 * Copyright 2019 Advanced Micro Devices, Inc.
 *
 * Permission is hereby granted, free of charge, to any person obtaining a
 * copy of this software and associated documentation files (the "Software"),
 * to deal in the Software without restriction, including without limitation
 * the rights to use, copy, modify, merge, publish, distribute, sublicense,
 * and/or sell copies of the Software, and to permit persons to whom the
 * Software is furnished to do so, subject to the following conditions:
 *
 * The above copyright notice and this permission notice shall be included in
 * all copies or substantial portions of the Software.
 *
 * THE SOFTWARE IS PROVIDED "AS IS", WITHOUT WARRANTY OF ANY KIND, EXPRESS OR
 * IMPLIED, INCLUDING BUT NOT LIMITED TO THE WARRANTIES OF MERCHANTABILITY,
 * FITNESS FOR A PARTICULAR PURPOSE AND NONINFRINGEMENT.  IN NO EVENT SHALL
 * THE COPYRIGHT HOLDER(S) OR AUTHOR(S) BE LIABLE FOR ANY CLAIM, DAMAGES OR
 * OTHER LIABILITY, WHETHER IN AN ACTION OF CONTRACT, TORT OR OTHERWISE,
 * ARISING FROM, OUT OF OR IN CONNECTION WITH THE SOFTWARE OR THE USE OR
 * OTHER DEALINGS IN THE SOFTWARE.
 *
 */

#define SWSMU_CODE_LAYER_L2

#include "amdgpu.h"
#include "amdgpu_smu.h"
#include "smu_v12_0_ppsmc.h"
#include "smu12_driver_if.h"
#include "smu_v12_0.h"
#include "renoir_ppt.h"
#include "smu_cmn.h"

/*
 * DO NOT use these for err/warn/info/debug messages.
 * Use dev_err, dev_warn, dev_info and dev_dbg instead.
 * They are more MGPU friendly.
 */
#undef pr_err
#undef pr_warn
#undef pr_info
#undef pr_debug

static struct cmn2asic_msg_mapping renoir_message_map[SMU_MSG_MAX_COUNT] = {
	MSG_MAP(TestMessage,                    PPSMC_MSG_TestMessage,                  1),
	MSG_MAP(GetSmuVersion,                  PPSMC_MSG_GetSmuVersion,                1),
	MSG_MAP(GetDriverIfVersion,             PPSMC_MSG_GetDriverIfVersion,           1),
	MSG_MAP(PowerUpGfx,                     PPSMC_MSG_PowerUpGfx,                   1),
	MSG_MAP(AllowGfxOff,                    PPSMC_MSG_EnableGfxOff,                 1),
	MSG_MAP(DisallowGfxOff,                 PPSMC_MSG_DisableGfxOff,                1),
	MSG_MAP(PowerDownIspByTile,             PPSMC_MSG_PowerDownIspByTile,           1),
	MSG_MAP(PowerUpIspByTile,               PPSMC_MSG_PowerUpIspByTile,             1),
	MSG_MAP(PowerDownVcn,                   PPSMC_MSG_PowerDownVcn,                 1),
	MSG_MAP(PowerUpVcn,                     PPSMC_MSG_PowerUpVcn,                   1),
	MSG_MAP(PowerDownSdma,                  PPSMC_MSG_PowerDownSdma,                1),
	MSG_MAP(PowerUpSdma,                    PPSMC_MSG_PowerUpSdma,                  1),
	MSG_MAP(SetHardMinIspclkByFreq,         PPSMC_MSG_SetHardMinIspclkByFreq,       1),
	MSG_MAP(SetHardMinVcn,                  PPSMC_MSG_SetHardMinVcn,                1),
	MSG_MAP(SetAllowFclkSwitch,             PPSMC_MSG_SetAllowFclkSwitch,           1),
	MSG_MAP(SetMinVideoGfxclkFreq,          PPSMC_MSG_SetMinVideoGfxclkFreq,        1),
	MSG_MAP(ActiveProcessNotify,            PPSMC_MSG_ActiveProcessNotify,          1),
	MSG_MAP(SetCustomPolicy,                PPSMC_MSG_SetCustomPolicy,              1),
	MSG_MAP(SetVideoFps,                    PPSMC_MSG_SetVideoFps,                  1),
	MSG_MAP(NumOfDisplays,                  PPSMC_MSG_SetDisplayCount,              1),
	MSG_MAP(QueryPowerLimit,                PPSMC_MSG_QueryPowerLimit,              1),
	MSG_MAP(SetDriverDramAddrHigh,          PPSMC_MSG_SetDriverDramAddrHigh,        1),
	MSG_MAP(SetDriverDramAddrLow,           PPSMC_MSG_SetDriverDramAddrLow,         1),
	MSG_MAP(TransferTableSmu2Dram,          PPSMC_MSG_TransferTableSmu2Dram,        1),
	MSG_MAP(TransferTableDram2Smu,          PPSMC_MSG_TransferTableDram2Smu,        1),
	MSG_MAP(GfxDeviceDriverReset,           PPSMC_MSG_GfxDeviceDriverReset,         1),
	MSG_MAP(SetGfxclkOverdriveByFreqVid,    PPSMC_MSG_SetGfxclkOverdriveByFreqVid,  1),
	MSG_MAP(SetHardMinDcfclkByFreq,         PPSMC_MSG_SetHardMinDcfclkByFreq,       1),
	MSG_MAP(SetHardMinSocclkByFreq,         PPSMC_MSG_SetHardMinSocclkByFreq,       1),
	MSG_MAP(ControlIgpuATS,                 PPSMC_MSG_ControlIgpuATS,               1),
	MSG_MAP(SetMinVideoFclkFreq,            PPSMC_MSG_SetMinVideoFclkFreq,          1),
	MSG_MAP(SetMinDeepSleepDcfclk,          PPSMC_MSG_SetMinDeepSleepDcfclk,        1),
	MSG_MAP(ForcePowerDownGfx,              PPSMC_MSG_ForcePowerDownGfx,            1),
	MSG_MAP(SetPhyclkVoltageByFreq,         PPSMC_MSG_SetPhyclkVoltageByFreq,       1),
	MSG_MAP(SetDppclkVoltageByFreq,         PPSMC_MSG_SetDppclkVoltageByFreq,       1),
	MSG_MAP(SetSoftMinVcn,                  PPSMC_MSG_SetSoftMinVcn,                1),
	MSG_MAP(EnablePostCode,                 PPSMC_MSG_EnablePostCode,               1),
	MSG_MAP(GetGfxclkFrequency,             PPSMC_MSG_GetGfxclkFrequency,           1),
	MSG_MAP(GetFclkFrequency,               PPSMC_MSG_GetFclkFrequency,             1),
	MSG_MAP(GetMinGfxclkFrequency,          PPSMC_MSG_GetMinGfxclkFrequency,        1),
	MSG_MAP(GetMaxGfxclkFrequency,          PPSMC_MSG_GetMaxGfxclkFrequency,        1),
	MSG_MAP(SoftReset,                      PPSMC_MSG_SoftReset,                    1),
	MSG_MAP(SetGfxCGPG,                     PPSMC_MSG_SetGfxCGPG,                   1),
	MSG_MAP(SetSoftMaxGfxClk,               PPSMC_MSG_SetSoftMaxGfxClk,             1),
	MSG_MAP(SetHardMinGfxClk,               PPSMC_MSG_SetHardMinGfxClk,             1),
	MSG_MAP(SetSoftMaxSocclkByFreq,         PPSMC_MSG_SetSoftMaxSocclkByFreq,       1),
	MSG_MAP(SetSoftMaxFclkByFreq,           PPSMC_MSG_SetSoftMaxFclkByFreq,         1),
	MSG_MAP(SetSoftMaxVcn,                  PPSMC_MSG_SetSoftMaxVcn,                1),
	MSG_MAP(PowerGateMmHub,                 PPSMC_MSG_PowerGateMmHub,               1),
	MSG_MAP(UpdatePmeRestore,               PPSMC_MSG_UpdatePmeRestore,             1),
	MSG_MAP(GpuChangeState,                 PPSMC_MSG_GpuChangeState,               1),
	MSG_MAP(SetPowerLimitPercentage,        PPSMC_MSG_SetPowerLimitPercentage,      1),
	MSG_MAP(ForceGfxContentSave,            PPSMC_MSG_ForceGfxContentSave,          1),
	MSG_MAP(EnableTmdp48MHzRefclkPwrDown,   PPSMC_MSG_EnableTmdp48MHzRefclkPwrDown, 1),
	MSG_MAP(PowerDownJpeg,                  PPSMC_MSG_PowerDownJpeg,                1),
	MSG_MAP(PowerUpJpeg,                    PPSMC_MSG_PowerUpJpeg,                  1),
	MSG_MAP(PowerGateAtHub,                 PPSMC_MSG_PowerGateAtHub,               1),
	MSG_MAP(SetSoftMinJpeg,                 PPSMC_MSG_SetSoftMinJpeg,               1),
	MSG_MAP(SetHardMinFclkByFreq,           PPSMC_MSG_SetHardMinFclkByFreq,         1),
};

static struct cmn2asic_mapping renoir_clk_map[SMU_CLK_COUNT] = {
	CLK_MAP(GFXCLK, CLOCK_GFXCLK),
	CLK_MAP(SCLK,	CLOCK_GFXCLK),
	CLK_MAP(SOCCLK, CLOCK_SOCCLK),
	CLK_MAP(UCLK, CLOCK_FCLK),
	CLK_MAP(MCLK, CLOCK_FCLK),
	CLK_MAP(VCLK, CLOCK_VCLK),
	CLK_MAP(DCLK, CLOCK_DCLK),
};

static struct cmn2asic_mapping renoir_table_map[SMU_TABLE_COUNT] = {
	TAB_MAP_VALID(WATERMARKS),
	TAB_MAP_INVALID(CUSTOM_DPM),
	TAB_MAP_VALID(DPMCLOCKS),
	TAB_MAP_VALID(SMU_METRICS),
};

static struct cmn2asic_mapping renoir_workload_map[PP_SMC_POWER_PROFILE_COUNT] = {
	WORKLOAD_MAP(PP_SMC_POWER_PROFILE_FULLSCREEN3D,		WORKLOAD_PPLIB_FULL_SCREEN_3D_BIT),
	WORKLOAD_MAP(PP_SMC_POWER_PROFILE_VIDEO,		WORKLOAD_PPLIB_VIDEO_BIT),
	WORKLOAD_MAP(PP_SMC_POWER_PROFILE_VR,			WORKLOAD_PPLIB_VR_BIT),
	WORKLOAD_MAP(PP_SMC_POWER_PROFILE_COMPUTE,		WORKLOAD_PPLIB_COMPUTE_BIT),
	WORKLOAD_MAP(PP_SMC_POWER_PROFILE_CUSTOM,		WORKLOAD_PPLIB_CUSTOM_BIT),
};

static const uint8_t renoir_throttler_map[] = {
	[THROTTLER_STATUS_BIT_SPL]		= (SMU_THROTTLER_SPL_BIT),
	[THROTTLER_STATUS_BIT_FPPT]		= (SMU_THROTTLER_FPPT_BIT),
	[THROTTLER_STATUS_BIT_SPPT]		= (SMU_THROTTLER_SPPT_BIT),
	[THROTTLER_STATUS_BIT_SPPT_APU]		= (SMU_THROTTLER_SPPT_APU_BIT),
	[THROTTLER_STATUS_BIT_THM_CORE]		= (SMU_THROTTLER_TEMP_CORE_BIT),
	[THROTTLER_STATUS_BIT_THM_GFX]		= (SMU_THROTTLER_TEMP_GPU_BIT),
	[THROTTLER_STATUS_BIT_THM_SOC]		= (SMU_THROTTLER_TEMP_SOC_BIT),
	[THROTTLER_STATUS_BIT_TDC_VDD]		= (SMU_THROTTLER_TDC_VDD_BIT),
	[THROTTLER_STATUS_BIT_TDC_SOC]		= (SMU_THROTTLER_TDC_SOC_BIT),
	[THROTTLER_STATUS_BIT_PROCHOT_CPU]	= (SMU_THROTTLER_PROCHOT_CPU_BIT),
	[THROTTLER_STATUS_BIT_PROCHOT_GFX]	= (SMU_THROTTLER_PROCHOT_GFX_BIT),
	[THROTTLER_STATUS_BIT_EDC_CPU]		= (SMU_THROTTLER_EDC_CPU_BIT),
	[THROTTLER_STATUS_BIT_EDC_GFX]		= (SMU_THROTTLER_EDC_GFX_BIT),
};

static int renoir_init_smc_tables(struct smu_context *smu)
{
	struct smu_table_context *smu_table = &smu->smu_table;
	struct smu_table *tables = smu_table->tables;

	SMU_TABLE_INIT(tables, SMU_TABLE_WATERMARKS, sizeof(Watermarks_t),
		PAGE_SIZE, AMDGPU_GEM_DOMAIN_VRAM);
	SMU_TABLE_INIT(tables, SMU_TABLE_DPMCLOCKS, sizeof(DpmClocks_t),
		PAGE_SIZE, AMDGPU_GEM_DOMAIN_VRAM);
	SMU_TABLE_INIT(tables, SMU_TABLE_SMU_METRICS, sizeof(SmuMetrics_t),
		PAGE_SIZE, AMDGPU_GEM_DOMAIN_VRAM);

	smu_table->clocks_table = kzalloc(sizeof(DpmClocks_t), GFP_KERNEL);
	if (!smu_table->clocks_table)
		goto err0_out;

	smu_table->metrics_table = kzalloc(sizeof(SmuMetrics_t), GFP_KERNEL);
	if (!smu_table->metrics_table)
		goto err1_out;
	smu_table->metrics_time = 0;

	smu_table->watermarks_table = kzalloc(sizeof(Watermarks_t), GFP_KERNEL);
	if (!smu_table->watermarks_table)
		goto err2_out;

	smu_table->gpu_metrics_table_size = sizeof(struct gpu_metrics_v2_2);
	smu_table->gpu_metrics_table = kzalloc(smu_table->gpu_metrics_table_size, GFP_KERNEL);
	if (!smu_table->gpu_metrics_table)
		goto err3_out;

	return 0;

err3_out:
	kfree(smu_table->watermarks_table);
err2_out:
	kfree(smu_table->metrics_table);
err1_out:
	kfree(smu_table->clocks_table);
err0_out:
	return -ENOMEM;
}

/*
 * This interface just for getting uclk ultimate freq and should't introduce
 * other likewise function result in overmuch callback.
 */
static int renoir_get_dpm_clk_limited(struct smu_context *smu, enum smu_clk_type clk_type,
						uint32_t dpm_level, uint32_t *freq)
{
	DpmClocks_t *clk_table = smu->smu_table.clocks_table;

	if (!clk_table || clk_type >= SMU_CLK_COUNT)
		return -EINVAL;

	switch (clk_type) {
	case SMU_SOCCLK:
		if (dpm_level >= NUM_SOCCLK_DPM_LEVELS)
			return -EINVAL;
		*freq = clk_table->SocClocks[dpm_level].Freq;
		break;
	case SMU_UCLK:
	case SMU_MCLK:
		if (dpm_level >= NUM_FCLK_DPM_LEVELS)
			return -EINVAL;
		*freq = clk_table->FClocks[dpm_level].Freq;
		break;
	case SMU_DCEFCLK:
		if (dpm_level >= NUM_DCFCLK_DPM_LEVELS)
			return -EINVAL;
		*freq = clk_table->DcfClocks[dpm_level].Freq;
		break;
	case SMU_FCLK:
		if (dpm_level >= NUM_FCLK_DPM_LEVELS)
			return -EINVAL;
		*freq = clk_table->FClocks[dpm_level].Freq;
		break;
	case SMU_VCLK:
		if (dpm_level >= NUM_VCN_DPM_LEVELS)
			return -EINVAL;
		*freq = clk_table->VClocks[dpm_level].Freq;
		break;
	case SMU_DCLK:
		if (dpm_level >= NUM_VCN_DPM_LEVELS)
			return -EINVAL;
		*freq = clk_table->DClocks[dpm_level].Freq;
		break;

	default:
		return -EINVAL;
	}

	return 0;
}

static int renoir_get_profiling_clk_mask(struct smu_context *smu,
					 enum amd_dpm_forced_level level,
					 uint32_t *sclk_mask,
					 uint32_t *mclk_mask,
					 uint32_t *soc_mask)
{

	if (level == AMD_DPM_FORCED_LEVEL_PROFILE_MIN_SCLK) {
		if (sclk_mask)
			*sclk_mask = 0;
	} else if (level == AMD_DPM_FORCED_LEVEL_PROFILE_MIN_MCLK) {
		if (mclk_mask)
			/* mclk levels are in reverse order */
			*mclk_mask = NUM_MEMCLK_DPM_LEVELS - 1;
	} else if (level == AMD_DPM_FORCED_LEVEL_PROFILE_PEAK) {
		if(sclk_mask)
			/* The sclk as gfxclk and has three level about max/min/current */
			*sclk_mask = 3 - 1;

		if(mclk_mask)
			/* mclk levels are in reverse order */
			*mclk_mask = 0;

		if(soc_mask)
			*soc_mask = NUM_SOCCLK_DPM_LEVELS - 1;
	}

	return 0;
}

static int renoir_get_dpm_ultimate_freq(struct smu_context *smu,
					enum smu_clk_type clk_type,
					uint32_t *min,
					uint32_t *max)
{
	int ret = 0;
	uint32_t mclk_mask, soc_mask;
	uint32_t clock_limit;

	if (!smu_cmn_clk_dpm_is_enabled(smu, clk_type)) {
		switch (clk_type) {
		case SMU_MCLK:
		case SMU_UCLK:
			clock_limit = smu->smu_table.boot_values.uclk;
			break;
		case SMU_GFXCLK:
		case SMU_SCLK:
			clock_limit = smu->smu_table.boot_values.gfxclk;
			break;
		case SMU_SOCCLK:
			clock_limit = smu->smu_table.boot_values.socclk;
			break;
		default:
			clock_limit = 0;
			break;
		}

		/* clock in Mhz unit */
		if (min)
			*min = clock_limit / 100;
		if (max)
			*max = clock_limit / 100;

		return 0;
	}

	if (max) {
		ret = renoir_get_profiling_clk_mask(smu,
						    AMD_DPM_FORCED_LEVEL_PROFILE_PEAK,
						    NULL,
						    &mclk_mask,
						    &soc_mask);
		if (ret)
			goto failed;

		switch (clk_type) {
		case SMU_GFXCLK:
		case SMU_SCLK:
			ret = smu_cmn_send_smc_msg(smu, SMU_MSG_GetMaxGfxclkFrequency, max);
			if (ret) {
				dev_err(smu->adev->dev, "Attempt to get max GX frequency from SMC Failed !\n");
				goto failed;
			}
			break;
		case SMU_UCLK:
		case SMU_FCLK:
		case SMU_MCLK:
			ret = renoir_get_dpm_clk_limited(smu, clk_type, mclk_mask, max);
			if (ret)
				goto failed;
			break;
		case SMU_SOCCLK:
			ret = renoir_get_dpm_clk_limited(smu, clk_type, soc_mask, max);
			if (ret)
				goto failed;
			break;
		default:
			ret = -EINVAL;
			goto failed;
		}
	}

	if (min) {
		switch (clk_type) {
		case SMU_GFXCLK:
		case SMU_SCLK:
			ret = smu_cmn_send_smc_msg(smu, SMU_MSG_GetMinGfxclkFrequency, min);
			if (ret) {
				dev_err(smu->adev->dev, "Attempt to get min GX frequency from SMC Failed !\n");
				goto failed;
			}
			break;
		case SMU_UCLK:
		case SMU_FCLK:
		case SMU_MCLK:
			ret = renoir_get_dpm_clk_limited(smu, clk_type, NUM_MEMCLK_DPM_LEVELS - 1, min);
			if (ret)
				goto failed;
			break;
		case SMU_SOCCLK:
			ret = renoir_get_dpm_clk_limited(smu, clk_type, 0, min);
			if (ret)
				goto failed;
			break;
		default:
			ret = -EINVAL;
			goto failed;
		}
	}
failed:
	return ret;
}

static int renoir_od_edit_dpm_table(struct smu_context *smu,
							enum PP_OD_DPM_TABLE_COMMAND type,
							long input[], uint32_t size)
{
	int ret = 0;
	struct smu_dpm_context *smu_dpm_ctx = &(smu->smu_dpm);

	if (!(smu_dpm_ctx->dpm_level == AMD_DPM_FORCED_LEVEL_MANUAL)) {
		dev_warn(smu->adev->dev,
			"pp_od_clk_voltage is not accessible if power_dpm_force_performance_level is not in manual mode!\n");
		return -EINVAL;
	}

	switch (type) {
	case PP_OD_EDIT_SCLK_VDDC_TABLE:
		if (size != 2) {
			dev_err(smu->adev->dev, "Input parameter number not correct\n");
			return -EINVAL;
		}

		if (input[0] == 0) {
			if (input[1] < smu->gfx_default_hard_min_freq) {
				dev_warn(smu->adev->dev,
					"Fine grain setting minimum sclk (%ld) MHz is less than the minimum allowed (%d) MHz\n",
					input[1], smu->gfx_default_hard_min_freq);
				return -EINVAL;
			}
			smu->gfx_actual_hard_min_freq = input[1];
		} else if (input[0] == 1) {
			if (input[1] > smu->gfx_default_soft_max_freq) {
				dev_warn(smu->adev->dev,
					"Fine grain setting maximum sclk (%ld) MHz is greater than the maximum allowed (%d) MHz\n",
					input[1], smu->gfx_default_soft_max_freq);
				return -EINVAL;
			}
			smu->gfx_actual_soft_max_freq = input[1];
		} else {
			return -EINVAL;
		}
		break;
	case PP_OD_RESTORE_DEFAULT_TABLE:
		if (size != 0) {
			dev_err(smu->adev->dev, "Input parameter number not correct\n");
			return -EINVAL;
		}
		smu->gfx_actual_hard_min_freq = smu->gfx_default_hard_min_freq;
		smu->gfx_actual_soft_max_freq = smu->gfx_default_soft_max_freq;
		break;
	case PP_OD_COMMIT_DPM_TABLE:
		if (size != 0) {
			dev_err(smu->adev->dev, "Input parameter number not correct\n");
			return -EINVAL;
		} else {
			if (smu->gfx_actual_hard_min_freq > smu->gfx_actual_soft_max_freq) {
				dev_err(smu->adev->dev,
					"The setting minimum sclk (%d) MHz is greater than the setting maximum sclk (%d) MHz\n",
					smu->gfx_actual_hard_min_freq,
					smu->gfx_actual_soft_max_freq);
				return -EINVAL;
			}

			ret = smu_cmn_send_smc_msg_with_param(smu,
								SMU_MSG_SetHardMinGfxClk,
								smu->gfx_actual_hard_min_freq,
								NULL);
			if (ret) {
				dev_err(smu->adev->dev, "Set hard min sclk failed!");
				return ret;
			}

			ret = smu_cmn_send_smc_msg_with_param(smu,
								SMU_MSG_SetSoftMaxGfxClk,
								smu->gfx_actual_soft_max_freq,
								NULL);
			if (ret) {
				dev_err(smu->adev->dev, "Set soft max sclk failed!");
				return ret;
			}
		}
		break;
	default:
		return -ENOSYS;
	}

	return ret;
}

static int renoir_set_fine_grain_gfx_freq_parameters(struct smu_context *smu)
{
	uint32_t min = 0, max = 0;
	uint32_t ret = 0;

	ret = smu_cmn_send_smc_msg_with_param(smu,
								SMU_MSG_GetMinGfxclkFrequency,
								0, &min);
	if (ret)
		return ret;
	ret = smu_cmn_send_smc_msg_with_param(smu,
								SMU_MSG_GetMaxGfxclkFrequency,
								0, &max);
	if (ret)
		return ret;

	smu->gfx_default_hard_min_freq = min;
	smu->gfx_default_soft_max_freq = max;
	smu->gfx_actual_hard_min_freq = 0;
	smu->gfx_actual_soft_max_freq = 0;

	return 0;
}

static int renoir_print_clk_levels(struct smu_context *smu,
			enum smu_clk_type clk_type, char *buf)
{
	int i, size = 0, ret = 0;
	uint32_t cur_value = 0, value = 0, count = 0, min = 0, max = 0;
	SmuMetrics_t metrics;
	struct smu_dpm_context *smu_dpm_ctx = &(smu->smu_dpm);
	bool cur_value_match_level = false;

	memset(&metrics, 0, sizeof(metrics));

	ret = smu_cmn_get_metrics_table(smu, &metrics, false);
	if (ret)
		return ret;

	smu_cmn_get_sysfs_buf(&buf, &size);

	switch (clk_type) {
	case SMU_OD_RANGE:
		if (smu_dpm_ctx->dpm_level == AMD_DPM_FORCED_LEVEL_MANUAL) {
			ret = smu_cmn_send_smc_msg_with_param(smu,
						SMU_MSG_GetMinGfxclkFrequency,
						0, &min);
			if (ret)
				return ret;
			ret = smu_cmn_send_smc_msg_with_param(smu,
						SMU_MSG_GetMaxGfxclkFrequency,
						0, &max);
			if (ret)
				return ret;
			size += sysfs_emit_at(buf, size, "OD_RANGE\nSCLK: %10uMhz %10uMhz\n", min, max);
		}
		break;
	case SMU_OD_SCLK:
		if (smu_dpm_ctx->dpm_level == AMD_DPM_FORCED_LEVEL_MANUAL) {
			min = (smu->gfx_actual_hard_min_freq > 0) ? smu->gfx_actual_hard_min_freq : smu->gfx_default_hard_min_freq;
			max = (smu->gfx_actual_soft_max_freq > 0) ? smu->gfx_actual_soft_max_freq : smu->gfx_default_soft_max_freq;
			size += sysfs_emit_at(buf, size, "OD_SCLK\n");
			size += sysfs_emit_at(buf, size, "0:%10uMhz\n", min);
			size += sysfs_emit_at(buf, size, "1:%10uMhz\n", max);
		}
		break;
	case SMU_GFXCLK:
	case SMU_SCLK:
		/* retirve table returned paramters unit is MHz */
		cur_value = metrics.ClockFrequency[CLOCK_GFXCLK];
		ret = renoir_get_dpm_ultimate_freq(smu, SMU_GFXCLK, &min, &max);
		if (!ret) {
			/* driver only know min/max gfx_clk, Add level 1 for all other gfx clks */
			if (cur_value  == max)
				i = 2;
			else if (cur_value == min)
				i = 0;
			else
				i = 1;

			size += sysfs_emit_at(buf, size, "0: %uMhz %s\n", min,
					i == 0 ? "*" : "");
			size += sysfs_emit_at(buf, size, "1: %uMhz %s\n",
					i == 1 ? cur_value : RENOIR_UMD_PSTATE_GFXCLK,
					i == 1 ? "*" : "");
			size += sysfs_emit_at(buf, size, "2: %uMhz %s\n", max,
					i == 2 ? "*" : "");
		}
		return size;
	case SMU_SOCCLK:
		count = NUM_SOCCLK_DPM_LEVELS;
		cur_value = metrics.ClockFrequency[CLOCK_SOCCLK];
		break;
	case SMU_MCLK:
		count = NUM_MEMCLK_DPM_LEVELS;
		cur_value = metrics.ClockFrequency[CLOCK_FCLK];
		break;
	case SMU_DCEFCLK:
		count = NUM_DCFCLK_DPM_LEVELS;
		cur_value = metrics.ClockFrequency[CLOCK_DCFCLK];
		break;
	case SMU_FCLK:
		count = NUM_FCLK_DPM_LEVELS;
		cur_value = metrics.ClockFrequency[CLOCK_FCLK];
		break;
	case SMU_VCLK:
		count = NUM_VCN_DPM_LEVELS;
		cur_value = metrics.ClockFrequency[CLOCK_VCLK];
		break;
	case SMU_DCLK:
		count = NUM_VCN_DPM_LEVELS;
		cur_value = metrics.ClockFrequency[CLOCK_DCLK];
		break;
	default:
		break;
	}

	switch (clk_type) {
	case SMU_GFXCLK:
	case SMU_SCLK:
	case SMU_SOCCLK:
	case SMU_MCLK:
	case SMU_DCEFCLK:
	case SMU_FCLK:
	case SMU_VCLK:
	case SMU_DCLK:
		for (i = 0; i < count; i++) {
			ret = renoir_get_dpm_clk_limited(smu, clk_type, i, &value);
			if (ret)
				return ret;
			if (!value)
				continue;
			size += sysfs_emit_at(buf, size, "%d: %uMhz %s\n", i, value,
					cur_value == value ? "*" : "");
			if (cur_value == value)
				cur_value_match_level = true;
		}

		if (!cur_value_match_level)
			size += sysfs_emit_at(buf, size, "   %uMhz *\n", cur_value);

		break;
	default:
		break;
	}

	return size;
}

static enum amd_pm_state_type renoir_get_current_power_state(struct smu_context *smu)
{
	enum amd_pm_state_type pm_type;
	struct smu_dpm_context *smu_dpm_ctx = &(smu->smu_dpm);

	if (!smu_dpm_ctx->dpm_context ||
	    !smu_dpm_ctx->dpm_current_power_state)
		return -EINVAL;

	switch (smu_dpm_ctx->dpm_current_power_state->classification.ui_label) {
	case SMU_STATE_UI_LABEL_BATTERY:
		pm_type = POWER_STATE_TYPE_BATTERY;
		break;
	case SMU_STATE_UI_LABEL_BALLANCED:
		pm_type = POWER_STATE_TYPE_BALANCED;
		break;
	case SMU_STATE_UI_LABEL_PERFORMANCE:
		pm_type = POWER_STATE_TYPE_PERFORMANCE;
		break;
	default:
		if (smu_dpm_ctx->dpm_current_power_state->classification.flags & SMU_STATE_CLASSIFICATION_FLAG_BOOT)
			pm_type = POWER_STATE_TYPE_INTERNAL_BOOT;
		else
			pm_type = POWER_STATE_TYPE_DEFAULT;
		break;
	}

	return pm_type;
}

static int renoir_dpm_set_vcn_enable(struct smu_context *smu, bool enable)
{
	int ret = 0;

	if (enable) {
		/* vcn dpm on is a prerequisite for vcn power gate messages */
		if (smu_cmn_feature_is_enabled(smu, SMU_FEATURE_VCN_PG_BIT)) {
			ret = smu_cmn_send_smc_msg_with_param(smu, SMU_MSG_PowerUpVcn, 0, NULL);
			if (ret)
				return ret;
		}
	} else {
		if (smu_cmn_feature_is_enabled(smu, SMU_FEATURE_VCN_PG_BIT)) {
			ret = smu_cmn_send_smc_msg(smu, SMU_MSG_PowerDownVcn, NULL);
			if (ret)
				return ret;
		}
	}

	return ret;
}

static int renoir_dpm_set_jpeg_enable(struct smu_context *smu, bool enable)
{
	int ret = 0;

	if (enable) {
		if (smu_cmn_feature_is_enabled(smu, SMU_FEATURE_JPEG_PG_BIT)) {
			ret = smu_cmn_send_smc_msg_with_param(smu, SMU_MSG_PowerUpJpeg, 0, NULL);
			if (ret)
				return ret;
		}
	} else {
		if (smu_cmn_feature_is_enabled(smu, SMU_FEATURE_JPEG_PG_BIT)) {
			ret = smu_cmn_send_smc_msg_with_param(smu, SMU_MSG_PowerDownJpeg, 0, NULL);
			if (ret)
				return ret;
		}
	}

	return ret;
}

static int renoir_force_dpm_limit_value(struct smu_context *smu, bool highest)
{
	int ret = 0, i = 0;
	uint32_t min_freq, max_freq, force_freq;
	enum smu_clk_type clk_type;

	enum smu_clk_type clks[] = {
		SMU_GFXCLK,
		SMU_MCLK,
		SMU_SOCCLK,
	};

	for (i = 0; i < ARRAY_SIZE(clks); i++) {
		clk_type = clks[i];
		ret = renoir_get_dpm_ultimate_freq(smu, clk_type, &min_freq, &max_freq);
		if (ret)
			return ret;

		force_freq = highest ? max_freq : min_freq;
		ret = smu_v12_0_set_soft_freq_limited_range(smu, clk_type, force_freq, force_freq);
		if (ret)
			return ret;
	}

	return ret;
}

static int renoir_unforce_dpm_levels(struct smu_context *smu) {

	int ret = 0, i = 0;
	uint32_t min_freq, max_freq;
	enum smu_clk_type clk_type;

	struct clk_feature_map {
		enum smu_clk_type clk_type;
		uint32_t	feature;
	} clk_feature_map[] = {
		{SMU_GFXCLK, SMU_FEATURE_DPM_GFXCLK_BIT},
		{SMU_MCLK,   SMU_FEATURE_DPM_UCLK_BIT},
		{SMU_SOCCLK, SMU_FEATURE_DPM_SOCCLK_BIT},
	};

	for (i = 0; i < ARRAY_SIZE(clk_feature_map); i++) {
		if (!smu_cmn_feature_is_enabled(smu, clk_feature_map[i].feature))
		    continue;

		clk_type = clk_feature_map[i].clk_type;

		ret = renoir_get_dpm_ultimate_freq(smu, clk_type, &min_freq, &max_freq);
		if (ret)
			return ret;

		ret = smu_v12_0_set_soft_freq_limited_range(smu, clk_type, min_freq, max_freq);
		if (ret)
			return ret;
	}

	return ret;
}

/*
 * This interface get dpm clock table for dc
 */
static int renoir_get_dpm_clock_table(struct smu_context *smu, struct dpm_clocks *clock_table)
{
	DpmClocks_t *table = smu->smu_table.clocks_table;
	int i;

	if (!clock_table || !table)
		return -EINVAL;

	for (i = 0; i < NUM_DCFCLK_DPM_LEVELS; i++) {
		clock_table->DcfClocks[i].Freq = table->DcfClocks[i].Freq;
		clock_table->DcfClocks[i].Vol = table->DcfClocks[i].Vol;
	}

	for (i = 0; i < NUM_SOCCLK_DPM_LEVELS; i++) {
		clock_table->SocClocks[i].Freq = table->SocClocks[i].Freq;
		clock_table->SocClocks[i].Vol = table->SocClocks[i].Vol;
	}

	for (i = 0; i < NUM_FCLK_DPM_LEVELS; i++) {
		clock_table->FClocks[i].Freq = table->FClocks[i].Freq;
		clock_table->FClocks[i].Vol = table->FClocks[i].Vol;
	}

	for (i = 0; i<  NUM_MEMCLK_DPM_LEVELS; i++) {
		clock_table->MemClocks[i].Freq = table->MemClocks[i].Freq;
		clock_table->MemClocks[i].Vol = table->MemClocks[i].Vol;
	}

	for (i = 0; i < NUM_VCN_DPM_LEVELS; i++) {
		clock_table->VClocks[i].Freq = table->VClocks[i].Freq;
		clock_table->VClocks[i].Vol = table->VClocks[i].Vol;
	}

	for (i = 0; i < NUM_VCN_DPM_LEVELS; i++) {
		clock_table->DClocks[i].Freq = table->DClocks[i].Freq;
		clock_table->DClocks[i].Vol = table->DClocks[i].Vol;
	}

	return 0;
}

static int renoir_force_clk_levels(struct smu_context *smu,
				   enum smu_clk_type clk_type, uint32_t mask)
{

	int ret = 0 ;
	uint32_t soft_min_level = 0, soft_max_level = 0, min_freq = 0, max_freq = 0;

	soft_min_level = mask ? (ffs(mask) - 1) : 0;
	soft_max_level = mask ? (fls(mask) - 1) : 0;

	switch (clk_type) {
	case SMU_GFXCLK:
	case SMU_SCLK:
		if (soft_min_level > 2 || soft_max_level > 2) {
			dev_info(smu->adev->dev, "Currently sclk only support 3 levels on APU\n");
			return -EINVAL;
		}

		ret = renoir_get_dpm_ultimate_freq(smu, SMU_GFXCLK, &min_freq, &max_freq);
		if (ret)
			return ret;
		ret = smu_cmn_send_smc_msg_with_param(smu, SMU_MSG_SetSoftMaxGfxClk,
					soft_max_level == 0 ? min_freq :
					soft_max_level == 1 ? RENOIR_UMD_PSTATE_GFXCLK : max_freq,
					NULL);
		if (ret)
			return ret;
		ret = smu_cmn_send_smc_msg_with_param(smu, SMU_MSG_SetHardMinGfxClk,
					soft_min_level == 2 ? max_freq :
					soft_min_level == 1 ? RENOIR_UMD_PSTATE_GFXCLK : min_freq,
					NULL);
		if (ret)
			return ret;
		break;
	case SMU_SOCCLK:
		ret = renoir_get_dpm_clk_limited(smu, clk_type, soft_min_level, &min_freq);
		if (ret)
			return ret;
		ret = renoir_get_dpm_clk_limited(smu, clk_type, soft_max_level, &max_freq);
		if (ret)
			return ret;
		ret = smu_cmn_send_smc_msg_with_param(smu, SMU_MSG_SetSoftMaxSocclkByFreq, max_freq, NULL);
		if (ret)
			return ret;
		ret = smu_cmn_send_smc_msg_with_param(smu, SMU_MSG_SetHardMinSocclkByFreq, min_freq, NULL);
		if (ret)
			return ret;
		break;
	case SMU_MCLK:
	case SMU_FCLK:
		ret = renoir_get_dpm_clk_limited(smu, clk_type, soft_min_level, &min_freq);
		if (ret)
			return ret;
		ret = renoir_get_dpm_clk_limited(smu, clk_type, soft_max_level, &max_freq);
		if (ret)
			return ret;
		ret = smu_cmn_send_smc_msg_with_param(smu, SMU_MSG_SetSoftMaxFclkByFreq, max_freq, NULL);
		if (ret)
			return ret;
		ret = smu_cmn_send_smc_msg_with_param(smu, SMU_MSG_SetHardMinFclkByFreq, min_freq, NULL);
		if (ret)
			return ret;
		break;
	default:
		break;
	}

	return ret;
}

static int renoir_set_power_profile_mode(struct smu_context *smu, long *input, uint32_t size)
{
	int workload_type, ret;
	uint32_t profile_mode = input[size];

	if (profile_mode > PP_SMC_POWER_PROFILE_CUSTOM) {
		dev_err(smu->adev->dev, "Invalid power profile mode %d\n", profile_mode);
		return -EINVAL;
	}

	if (profile_mode == PP_SMC_POWER_PROFILE_BOOTUP_DEFAULT ||
			profile_mode == PP_SMC_POWER_PROFILE_POWERSAVING)
		return 0;

	/* conv PP_SMC_POWER_PROFILE* to WORKLOAD_PPLIB_*_BIT */
	workload_type = smu_cmn_to_asic_specific_index(smu,
						       CMN2ASIC_MAPPING_WORKLOAD,
						       profile_mode);
	if (workload_type < 0) {
		/*
		 * TODO: If some case need switch to powersave/default power mode
		 * then can consider enter WORKLOAD_COMPUTE/WORKLOAD_CUSTOM for power saving.
		 */
		dev_dbg(smu->adev->dev, "Unsupported power profile mode %d on RENOIR\n", profile_mode);
		return -EINVAL;
	}

	ret = smu_cmn_send_smc_msg_with_param(smu, SMU_MSG_ActiveProcessNotify,
				    1 << workload_type,
				    NULL);
	if (ret) {
		dev_err_once(smu->adev->dev, "Fail to set workload type %d\n", workload_type);
		return ret;
	}

	smu->power_profile_mode = profile_mode;

	return 0;
}

static int renoir_set_peak_clock_by_device(struct smu_context *smu)
{
	int ret = 0;
	uint32_t sclk_freq = 0, uclk_freq = 0;

	ret = renoir_get_dpm_ultimate_freq(smu, SMU_SCLK, NULL, &sclk_freq);
	if (ret)
		return ret;

	ret = smu_v12_0_set_soft_freq_limited_range(smu, SMU_SCLK, sclk_freq, sclk_freq);
	if (ret)
		return ret;

	ret = renoir_get_dpm_ultimate_freq(smu, SMU_UCLK, NULL, &uclk_freq);
	if (ret)
		return ret;

	ret = smu_v12_0_set_soft_freq_limited_range(smu, SMU_UCLK, uclk_freq, uclk_freq);
	if (ret)
		return ret;

	return ret;
}

static int renoir_set_performance_level(struct smu_context *smu,
					enum amd_dpm_forced_level level)
{
	int ret = 0;
	uint32_t sclk_mask, mclk_mask, soc_mask;

	switch (level) {
	case AMD_DPM_FORCED_LEVEL_HIGH:
		smu->gfx_actual_hard_min_freq = smu->gfx_default_hard_min_freq;
		smu->gfx_actual_soft_max_freq = smu->gfx_default_soft_max_freq;

		ret = renoir_force_dpm_limit_value(smu, true);
		break;
	case AMD_DPM_FORCED_LEVEL_LOW:
		smu->gfx_actual_hard_min_freq = smu->gfx_default_hard_min_freq;
		smu->gfx_actual_soft_max_freq = smu->gfx_default_soft_max_freq;

		ret = renoir_force_dpm_limit_value(smu, false);
		break;
	case AMD_DPM_FORCED_LEVEL_AUTO:
		smu->gfx_actual_hard_min_freq = smu->gfx_default_hard_min_freq;
		smu->gfx_actual_soft_max_freq = smu->gfx_default_soft_max_freq;

		ret = renoir_unforce_dpm_levels(smu);
		break;
	case AMD_DPM_FORCED_LEVEL_PROFILE_STANDARD:
		smu->gfx_actual_hard_min_freq = smu->gfx_default_hard_min_freq;
		smu->gfx_actual_soft_max_freq = smu->gfx_default_soft_max_freq;

		ret = smu_cmn_send_smc_msg_with_param(smu,
						      SMU_MSG_SetHardMinGfxClk,
						      RENOIR_UMD_PSTATE_GFXCLK,
						      NULL);
		if (ret)
			return ret;
		ret = smu_cmn_send_smc_msg_with_param(smu,
						      SMU_MSG_SetHardMinFclkByFreq,
						      RENOIR_UMD_PSTATE_FCLK,
						      NULL);
		if (ret)
			return ret;
		ret = smu_cmn_send_smc_msg_with_param(smu,
						      SMU_MSG_SetHardMinSocclkByFreq,
						      RENOIR_UMD_PSTATE_SOCCLK,
						      NULL);
		if (ret)
			return ret;
		ret = smu_cmn_send_smc_msg_with_param(smu,
						      SMU_MSG_SetHardMinVcn,
						      RENOIR_UMD_PSTATE_VCNCLK,
						      NULL);
		if (ret)
			return ret;

		ret = smu_cmn_send_smc_msg_with_param(smu,
						      SMU_MSG_SetSoftMaxGfxClk,
						      RENOIR_UMD_PSTATE_GFXCLK,
						      NULL);
		if (ret)
			return ret;
		ret = smu_cmn_send_smc_msg_with_param(smu,
						      SMU_MSG_SetSoftMaxFclkByFreq,
						      RENOIR_UMD_PSTATE_FCLK,
						      NULL);
		if (ret)
			return ret;
		ret = smu_cmn_send_smc_msg_with_param(smu,
						      SMU_MSG_SetSoftMaxSocclkByFreq,
						      RENOIR_UMD_PSTATE_SOCCLK,
						      NULL);
		if (ret)
			return ret;
		ret = smu_cmn_send_smc_msg_with_param(smu,
						      SMU_MSG_SetSoftMaxVcn,
						      RENOIR_UMD_PSTATE_VCNCLK,
						      NULL);
		if (ret)
			return ret;
		break;
	case AMD_DPM_FORCED_LEVEL_PROFILE_MIN_SCLK:
	case AMD_DPM_FORCED_LEVEL_PROFILE_MIN_MCLK:
		smu->gfx_actual_hard_min_freq = smu->gfx_default_hard_min_freq;
		smu->gfx_actual_soft_max_freq = smu->gfx_default_soft_max_freq;

		ret = renoir_get_profiling_clk_mask(smu, level,
						    &sclk_mask,
						    &mclk_mask,
						    &soc_mask);
		if (ret)
			return ret;
		renoir_force_clk_levels(smu, SMU_SCLK, 1 << sclk_mask);
		renoir_force_clk_levels(smu, SMU_MCLK, 1 << mclk_mask);
		renoir_force_clk_levels(smu, SMU_SOCCLK, 1 << soc_mask);
		break;
	case AMD_DPM_FORCED_LEVEL_PROFILE_PEAK:
		smu->gfx_actual_hard_min_freq = smu->gfx_default_hard_min_freq;
		smu->gfx_actual_soft_max_freq = smu->gfx_default_soft_max_freq;

		ret = renoir_set_peak_clock_by_device(smu);
		break;
	case AMD_DPM_FORCED_LEVEL_MANUAL:
	case AMD_DPM_FORCED_LEVEL_PROFILE_EXIT:
	default:
		break;
	}
	return ret;
}

/* save watermark settings into pplib smu structure,
 * also pass data to smu controller
 */
static int renoir_set_watermarks_table(
		struct smu_context *smu,
		struct pp_smu_wm_range_sets *clock_ranges)
{
	Watermarks_t *table = smu->smu_table.watermarks_table;
	int ret = 0;
	int i;

	if (clock_ranges) {
		if (clock_ranges->num_reader_wm_sets > NUM_WM_RANGES ||
		    clock_ranges->num_writer_wm_sets > NUM_WM_RANGES)
			return -EINVAL;

		/* save into smu->smu_table.tables[SMU_TABLE_WATERMARKS]->cpu_addr*/
		for (i = 0; i < clock_ranges->num_reader_wm_sets; i++) {
			table->WatermarkRow[WM_DCFCLK][i].MinClock =
				clock_ranges->reader_wm_sets[i].min_drain_clk_mhz;
			table->WatermarkRow[WM_DCFCLK][i].MaxClock =
				clock_ranges->reader_wm_sets[i].max_drain_clk_mhz;
			table->WatermarkRow[WM_DCFCLK][i].MinMclk =
				clock_ranges->reader_wm_sets[i].min_fill_clk_mhz;
			table->WatermarkRow[WM_DCFCLK][i].MaxMclk =
				clock_ranges->reader_wm_sets[i].max_fill_clk_mhz;

			table->WatermarkRow[WM_DCFCLK][i].WmSetting =
				clock_ranges->reader_wm_sets[i].wm_inst;
			table->WatermarkRow[WM_DCFCLK][i].WmType =
				clock_ranges->reader_wm_sets[i].wm_type;
		}

		for (i = 0; i < clock_ranges->num_writer_wm_sets; i++) {
			table->WatermarkRow[WM_SOCCLK][i].MinClock =
				clock_ranges->writer_wm_sets[i].min_fill_clk_mhz;
			table->WatermarkRow[WM_SOCCLK][i].MaxClock =
				clock_ranges->writer_wm_sets[i].max_fill_clk_mhz;
			table->WatermarkRow[WM_SOCCLK][i].MinMclk =
				clock_ranges->writer_wm_sets[i].min_drain_clk_mhz;
			table->WatermarkRow[WM_SOCCLK][i].MaxMclk =
				clock_ranges->writer_wm_sets[i].max_drain_clk_mhz;

			table->WatermarkRow[WM_SOCCLK][i].WmSetting =
				clock_ranges->writer_wm_sets[i].wm_inst;
			table->WatermarkRow[WM_SOCCLK][i].WmType =
				clock_ranges->writer_wm_sets[i].wm_type;
		}

		smu->watermarks_bitmap |= WATERMARKS_EXIST;
	}

	/* pass data to smu controller */
	if ((smu->watermarks_bitmap & WATERMARKS_EXIST) &&
	     !(smu->watermarks_bitmap & WATERMARKS_LOADED)) {
		ret = smu_cmn_write_watermarks_table(smu);
		if (ret) {
			dev_err(smu->adev->dev, "Failed to update WMTABLE!");
			return ret;
		}
		smu->watermarks_bitmap |= WATERMARKS_LOADED;
	}

	return 0;
}

static int renoir_get_power_profile_mode(struct smu_context *smu,
					   char *buf)
{
	uint32_t i, size = 0;
	int16_t workload_type = 0;

	if (!buf)
		return -EINVAL;

	for (i = 0; i <= PP_SMC_POWER_PROFILE_CUSTOM; i++) {
		/*
		 * Conv PP_SMC_POWER_PROFILE* to WORKLOAD_PPLIB_*_BIT
		 * Not all profile modes are supported on arcturus.
		 */
		workload_type = smu_cmn_to_asic_specific_index(smu,
							       CMN2ASIC_MAPPING_WORKLOAD,
							       i);
		if (workload_type < 0)
			continue;

		size += sysfs_emit_at(buf, size, "%2d %14s%s\n",
			i, amdgpu_pp_profile_name[i], (i == smu->power_profile_mode) ? "*" : " ");
	}

	return size;
}

static void renoir_get_ss_power_percent(SmuMetrics_t *metrics,
					uint32_t *apu_percent, uint32_t *dgpu_percent)
{
	uint32_t apu_boost = 0;
	uint32_t dgpu_boost = 0;
	uint16_t apu_limit = 0;
	uint16_t dgpu_limit = 0;
	uint16_t apu_power = 0;
	uint16_t dgpu_power = 0;

	apu_power = metrics->ApuPower;
	apu_limit = metrics->StapmOriginalLimit;
	if (apu_power > apu_limit && apu_limit != 0)
		apu_boost =  ((apu_power - apu_limit) * 100) / apu_limit;
	apu_boost = (apu_boost > 100) ? 100 : apu_boost;

	dgpu_power = metrics->dGpuPower;
	if (metrics->StapmCurrentLimit > metrics->StapmOriginalLimit)
		dgpu_limit = metrics->StapmCurrentLimit - metrics->StapmOriginalLimit;
	if (dgpu_power > dgpu_limit && dgpu_limit != 0)
		dgpu_boost = ((dgpu_power - dgpu_limit) * 100) / dgpu_limit;
	dgpu_boost = (dgpu_boost > 100) ? 100 : dgpu_boost;

	if (dgpu_boost >= apu_boost)
		apu_boost = 0;
	else
		dgpu_boost = 0;

	*apu_percent = apu_boost;
	*dgpu_percent = dgpu_boost;
}


static int renoir_get_smu_metrics_data(struct smu_context *smu,
				       MetricsMember_t member,
				       uint32_t *value)
{
	struct smu_table_context *smu_table = &smu->smu_table;

	SmuMetrics_t *metrics = (SmuMetrics_t *)smu_table->metrics_table;
	int ret = 0;
	uint32_t apu_percent = 0;
	uint32_t dgpu_percent = 0;

<<<<<<< HEAD
=======

>>>>>>> 88084a3d
	ret = smu_cmn_get_metrics_table(smu,
					NULL,
					false);
	if (ret)
		return ret;

	switch (member) {
	case METRICS_AVERAGE_GFXCLK:
		*value = metrics->ClockFrequency[CLOCK_GFXCLK];
		break;
	case METRICS_AVERAGE_SOCCLK:
		*value = metrics->ClockFrequency[CLOCK_SOCCLK];
		break;
	case METRICS_AVERAGE_UCLK:
		*value = metrics->ClockFrequency[CLOCK_FCLK];
		break;
	case METRICS_AVERAGE_GFXACTIVITY:
		*value = metrics->AverageGfxActivity / 100;
		break;
	case METRICS_AVERAGE_VCNACTIVITY:
		*value = metrics->AverageUvdActivity / 100;
		break;
	case METRICS_AVERAGE_SOCKETPOWER:
		*value = (metrics->CurrentSocketPower << 8) / 1000;
		break;
	case METRICS_TEMPERATURE_EDGE:
		*value = (metrics->GfxTemperature / 100) *
			SMU_TEMPERATURE_UNITS_PER_CENTIGRADES;
		break;
	case METRICS_TEMPERATURE_HOTSPOT:
		*value = (metrics->SocTemperature / 100) *
			SMU_TEMPERATURE_UNITS_PER_CENTIGRADES;
		break;
	case METRICS_THROTTLER_STATUS:
		*value = metrics->ThrottlerStatus;
		break;
	case METRICS_VOLTAGE_VDDGFX:
		*value = metrics->Voltage[0];
		break;
	case METRICS_VOLTAGE_VDDSOC:
		*value = metrics->Voltage[1];
		break;
	case METRICS_SS_APU_SHARE:
		/* return the percentage of APU power boost
		 * with respect to APU's power limit.
		 */
		renoir_get_ss_power_percent(metrics, &apu_percent, &dgpu_percent);
		*value = apu_percent;
		break;
	case METRICS_SS_DGPU_SHARE:
		/* return the percentage of dGPU power boost
		 * with respect to dGPU's power limit.
		 */
		renoir_get_ss_power_percent(metrics, &apu_percent, &dgpu_percent);
		*value = dgpu_percent;
		break;
	default:
		*value = UINT_MAX;
		break;
	}

	return ret;
}

static int renoir_read_sensor(struct smu_context *smu,
				 enum amd_pp_sensors sensor,
				 void *data, uint32_t *size)
{
	int ret = 0;

	if (!data || !size)
		return -EINVAL;

	switch (sensor) {
	case AMDGPU_PP_SENSOR_GPU_LOAD:
		ret = renoir_get_smu_metrics_data(smu,
						  METRICS_AVERAGE_GFXACTIVITY,
						  (uint32_t *)data);
		*size = 4;
		break;
	case AMDGPU_PP_SENSOR_EDGE_TEMP:
		ret = renoir_get_smu_metrics_data(smu,
						  METRICS_TEMPERATURE_EDGE,
						  (uint32_t *)data);
		*size = 4;
		break;
	case AMDGPU_PP_SENSOR_HOTSPOT_TEMP:
		ret = renoir_get_smu_metrics_data(smu,
						  METRICS_TEMPERATURE_HOTSPOT,
						  (uint32_t *)data);
		*size = 4;
		break;
	case AMDGPU_PP_SENSOR_GFX_MCLK:
		ret = renoir_get_smu_metrics_data(smu,
						  METRICS_AVERAGE_UCLK,
						  (uint32_t *)data);
		*(uint32_t *)data *= 100;
		*size = 4;
		break;
	case AMDGPU_PP_SENSOR_GFX_SCLK:
		ret = renoir_get_smu_metrics_data(smu,
						  METRICS_AVERAGE_GFXCLK,
						  (uint32_t *)data);
		*(uint32_t *)data *= 100;
		*size = 4;
		break;
	case AMDGPU_PP_SENSOR_VDDGFX:
		ret = renoir_get_smu_metrics_data(smu,
						  METRICS_VOLTAGE_VDDGFX,
						  (uint32_t *)data);
		*size = 4;
		break;
	case AMDGPU_PP_SENSOR_VDDNB:
		ret = renoir_get_smu_metrics_data(smu,
						  METRICS_VOLTAGE_VDDSOC,
						  (uint32_t *)data);
		*size = 4;
		break;
	case AMDGPU_PP_SENSOR_GPU_POWER:
		ret = renoir_get_smu_metrics_data(smu,
						  METRICS_AVERAGE_SOCKETPOWER,
						  (uint32_t *)data);
		*size = 4;
		break;
	case AMDGPU_PP_SENSOR_SS_APU_SHARE:
		ret = renoir_get_smu_metrics_data(smu,
						  METRICS_SS_APU_SHARE,
						  (uint32_t *)data);
		*size = 4;
		break;
	case AMDGPU_PP_SENSOR_SS_DGPU_SHARE:
		ret = renoir_get_smu_metrics_data(smu,
						  METRICS_SS_DGPU_SHARE,
						  (uint32_t *)data);
		*size = 4;
		break;
	default:
		ret = -EOPNOTSUPP;
		break;
	}

	return ret;
}

static bool renoir_is_dpm_running(struct smu_context *smu)
{
	struct amdgpu_device *adev = smu->adev;

	/*
	 * Until now, the pmfw hasn't exported the interface of SMU
	 * feature mask to APU SKU so just force on all the feature
	 * at early initial stage.
	 */
	if (adev->in_suspend)
		return false;
	else
		return true;

}

static ssize_t renoir_get_gpu_metrics(struct smu_context *smu,
				      void **table)
{
	struct smu_table_context *smu_table = &smu->smu_table;
	struct gpu_metrics_v2_2 *gpu_metrics =
		(struct gpu_metrics_v2_2 *)smu_table->gpu_metrics_table;
	SmuMetrics_t metrics;
	int ret = 0;

	ret = smu_cmn_get_metrics_table(smu, &metrics, true);
	if (ret)
		return ret;

	smu_cmn_init_soft_gpu_metrics(gpu_metrics, 2, 2);

	gpu_metrics->temperature_gfx = metrics.GfxTemperature;
	gpu_metrics->temperature_soc = metrics.SocTemperature;
	memcpy(&gpu_metrics->temperature_core[0],
		&metrics.CoreTemperature[0],
		sizeof(uint16_t) * 8);
	gpu_metrics->temperature_l3[0] = metrics.L3Temperature[0];
	gpu_metrics->temperature_l3[1] = metrics.L3Temperature[1];

	gpu_metrics->average_gfx_activity = metrics.AverageGfxActivity;
	gpu_metrics->average_mm_activity = metrics.AverageUvdActivity;

	gpu_metrics->average_socket_power = metrics.CurrentSocketPower;
	gpu_metrics->average_cpu_power = metrics.Power[0];
	gpu_metrics->average_soc_power = metrics.Power[1];
	memcpy(&gpu_metrics->average_core_power[0],
		&metrics.CorePower[0],
		sizeof(uint16_t) * 8);

	gpu_metrics->average_gfxclk_frequency = metrics.AverageGfxclkFrequency;
	gpu_metrics->average_socclk_frequency = metrics.AverageSocclkFrequency;
	gpu_metrics->average_fclk_frequency = metrics.AverageFclkFrequency;
	gpu_metrics->average_vclk_frequency = metrics.AverageVclkFrequency;

	gpu_metrics->current_gfxclk = metrics.ClockFrequency[CLOCK_GFXCLK];
	gpu_metrics->current_socclk = metrics.ClockFrequency[CLOCK_SOCCLK];
	gpu_metrics->current_uclk = metrics.ClockFrequency[CLOCK_UMCCLK];
	gpu_metrics->current_fclk = metrics.ClockFrequency[CLOCK_FCLK];
	gpu_metrics->current_vclk = metrics.ClockFrequency[CLOCK_VCLK];
	gpu_metrics->current_dclk = metrics.ClockFrequency[CLOCK_DCLK];
	memcpy(&gpu_metrics->current_coreclk[0],
		&metrics.CoreFrequency[0],
		sizeof(uint16_t) * 8);
	gpu_metrics->current_l3clk[0] = metrics.L3Frequency[0];
	gpu_metrics->current_l3clk[1] = metrics.L3Frequency[1];

	gpu_metrics->throttle_status = metrics.ThrottlerStatus;
	gpu_metrics->indep_throttle_status =
		smu_cmn_get_indep_throttler_status(metrics.ThrottlerStatus,
						   renoir_throttler_map);

	gpu_metrics->fan_pwm = metrics.FanPwm;

	gpu_metrics->system_clock_counter = ktime_get_boottime_ns();

	*table = (void *)gpu_metrics;

	return sizeof(struct gpu_metrics_v2_2);
}

static int renoir_gfx_state_change_set(struct smu_context *smu, uint32_t state)
{

	return 0;
}

static int renoir_get_enabled_mask(struct smu_context *smu,
				   uint64_t *feature_mask)
{
	if (!feature_mask)
		return -EINVAL;
	memset(feature_mask, 0xff, sizeof(*feature_mask));

	return 0;
}

static const struct pptable_funcs renoir_ppt_funcs = {
	.set_power_state = NULL,
	.print_clk_levels = renoir_print_clk_levels,
	.get_current_power_state = renoir_get_current_power_state,
	.dpm_set_vcn_enable = renoir_dpm_set_vcn_enable,
	.dpm_set_jpeg_enable = renoir_dpm_set_jpeg_enable,
	.force_clk_levels = renoir_force_clk_levels,
	.set_power_profile_mode = renoir_set_power_profile_mode,
	.set_performance_level = renoir_set_performance_level,
	.get_dpm_clock_table = renoir_get_dpm_clock_table,
	.set_watermarks_table = renoir_set_watermarks_table,
	.get_power_profile_mode = renoir_get_power_profile_mode,
	.read_sensor = renoir_read_sensor,
	.check_fw_status = smu_v12_0_check_fw_status,
	.check_fw_version = smu_v12_0_check_fw_version,
	.powergate_sdma = smu_v12_0_powergate_sdma,
	.send_smc_msg_with_param = smu_cmn_send_smc_msg_with_param,
	.send_smc_msg = smu_cmn_send_smc_msg,
	.set_gfx_cgpg = smu_v12_0_set_gfx_cgpg,
	.gfx_off_control = smu_v12_0_gfx_off_control,
	.get_gfx_off_status = smu_v12_0_get_gfxoff_status,
	.init_smc_tables = renoir_init_smc_tables,
	.fini_smc_tables = smu_v12_0_fini_smc_tables,
	.set_default_dpm_table = smu_v12_0_set_default_dpm_tables,
	.get_enabled_mask = renoir_get_enabled_mask,
	.feature_is_enabled = smu_cmn_feature_is_enabled,
	.disable_all_features_with_exception = smu_cmn_disable_all_features_with_exception,
	.get_dpm_ultimate_freq = renoir_get_dpm_ultimate_freq,
	.mode2_reset = smu_v12_0_mode2_reset,
	.set_soft_freq_limited_range = smu_v12_0_set_soft_freq_limited_range,
	.set_driver_table_location = smu_v12_0_set_driver_table_location,
	.is_dpm_running = renoir_is_dpm_running,
	.get_pp_feature_mask = smu_cmn_get_pp_feature_mask,
	.set_pp_feature_mask = smu_cmn_set_pp_feature_mask,
	.get_gpu_metrics = renoir_get_gpu_metrics,
	.gfx_state_change_set = renoir_gfx_state_change_set,
	.set_fine_grain_gfx_freq_parameters = renoir_set_fine_grain_gfx_freq_parameters,
	.od_edit_dpm_table = renoir_od_edit_dpm_table,
	.get_vbios_bootup_values = smu_v12_0_get_vbios_bootup_values,
};

void renoir_set_ppt_funcs(struct smu_context *smu)
{
	smu->ppt_funcs = &renoir_ppt_funcs;
	smu->message_map = renoir_message_map;
	smu->clock_map = renoir_clk_map;
	smu->table_map = renoir_table_map;
	smu->workload_map = renoir_workload_map;
	smu->smc_driver_if_version = SMU12_DRIVER_IF_VERSION;
	smu->is_apu = true;
}<|MERGE_RESOLUTION|>--- conflicted
+++ resolved
@@ -1163,10 +1163,7 @@
 	uint32_t apu_percent = 0;
 	uint32_t dgpu_percent = 0;
 
-<<<<<<< HEAD
-=======
-
->>>>>>> 88084a3d
+
 	ret = smu_cmn_get_metrics_table(smu,
 					NULL,
 					false);
