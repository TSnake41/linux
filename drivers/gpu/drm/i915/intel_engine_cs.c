/*
 * Copyright © 2016 Intel Corporation
 *
 * Permission is hereby granted, free of charge, to any person obtaining a
 * copy of this software and associated documentation files (the "Software"),
 * to deal in the Software without restriction, including without limitation
 * the rights to use, copy, modify, merge, publish, distribute, sublicense,
 * and/or sell copies of the Software, and to permit persons to whom the
 * Software is furnished to do so, subject to the following conditions:
 *
 * The above copyright notice and this permission notice (including the next
 * paragraph) shall be included in all copies or substantial portions of the
 * Software.
 *
 * THE SOFTWARE IS PROVIDED "AS IS", WITHOUT WARRANTY OF ANY KIND, EXPRESS OR
 * IMPLIED, INCLUDING BUT NOT LIMITED TO THE WARRANTIES OF MERCHANTABILITY,
 * FITNESS FOR A PARTICULAR PURPOSE AND NONINFRINGEMENT.  IN NO EVENT SHALL
 * THE AUTHORS OR COPYRIGHT HOLDERS BE LIABLE FOR ANY CLAIM, DAMAGES OR OTHER
 * LIABILITY, WHETHER IN AN ACTION OF CONTRACT, TORT OR OTHERWISE, ARISING
 * FROM, OUT OF OR IN CONNECTION WITH THE SOFTWARE OR THE USE OR OTHER DEALINGS
 * IN THE SOFTWARE.
 *
 */

#include <drm/drm_print.h>

#include "i915_drv.h"
#include "i915_reset.h"
#include "intel_ringbuffer.h"
#include "intel_lrc.h"

/* Haswell does have the CXT_SIZE register however it does not appear to be
 * valid. Now, docs explain in dwords what is in the context object. The full
 * size is 70720 bytes, however, the power context and execlist context will
 * never be saved (power context is stored elsewhere, and execlists don't work
 * on HSW) - so the final size, including the extra state required for the
 * Resource Streamer, is 66944 bytes, which rounds to 17 pages.
 */
#define HSW_CXT_TOTAL_SIZE		(17 * PAGE_SIZE)

#define DEFAULT_LR_CONTEXT_RENDER_SIZE	(22 * PAGE_SIZE)
#define GEN8_LR_CONTEXT_RENDER_SIZE	(20 * PAGE_SIZE)
#define GEN9_LR_CONTEXT_RENDER_SIZE	(22 * PAGE_SIZE)
#define GEN10_LR_CONTEXT_RENDER_SIZE	(18 * PAGE_SIZE)
#define GEN11_LR_CONTEXT_RENDER_SIZE	(14 * PAGE_SIZE)

#define GEN8_LR_CONTEXT_OTHER_SIZE	( 2 * PAGE_SIZE)

struct engine_class_info {
	const char *name;
	int (*init_legacy)(struct intel_engine_cs *engine);
	int (*init_execlists)(struct intel_engine_cs *engine);

	u8 uabi_class;
};

static const struct engine_class_info intel_engine_classes[] = {
	[RENDER_CLASS] = {
		.name = "rcs",
		.init_execlists = logical_render_ring_init,
		.init_legacy = intel_init_render_ring_buffer,
		.uabi_class = I915_ENGINE_CLASS_RENDER,
	},
	[COPY_ENGINE_CLASS] = {
		.name = "bcs",
		.init_execlists = logical_xcs_ring_init,
		.init_legacy = intel_init_blt_ring_buffer,
		.uabi_class = I915_ENGINE_CLASS_COPY,
	},
	[VIDEO_DECODE_CLASS] = {
		.name = "vcs",
		.init_execlists = logical_xcs_ring_init,
		.init_legacy = intel_init_bsd_ring_buffer,
		.uabi_class = I915_ENGINE_CLASS_VIDEO,
	},
	[VIDEO_ENHANCEMENT_CLASS] = {
		.name = "vecs",
		.init_execlists = logical_xcs_ring_init,
		.init_legacy = intel_init_vebox_ring_buffer,
		.uabi_class = I915_ENGINE_CLASS_VIDEO_ENHANCE,
	},
};

#define MAX_MMIO_BASES 3
struct engine_info {
	unsigned int hw_id;
	u8 class;
	u8 instance;
	/* mmio bases table *must* be sorted in reverse gen order */
	struct engine_mmio_base {
		u32 gen : 8;
		u32 base : 24;
	} mmio_bases[MAX_MMIO_BASES];
};

static const struct engine_info intel_engines[] = {
	[RCS0] = {
		.hw_id = RCS0_HW,
		.class = RENDER_CLASS,
		.instance = 0,
		.mmio_bases = {
			{ .gen = 1, .base = RENDER_RING_BASE }
		},
	},
	[BCS0] = {
		.hw_id = BCS0_HW,
		.class = COPY_ENGINE_CLASS,
		.instance = 0,
		.mmio_bases = {
			{ .gen = 6, .base = BLT_RING_BASE }
		},
	},
	[VCS0] = {
		.hw_id = VCS0_HW,
		.class = VIDEO_DECODE_CLASS,
		.instance = 0,
		.mmio_bases = {
			{ .gen = 11, .base = GEN11_BSD_RING_BASE },
			{ .gen = 6, .base = GEN6_BSD_RING_BASE },
			{ .gen = 4, .base = BSD_RING_BASE }
		},
	},
	[VCS1] = {
		.hw_id = VCS1_HW,
		.class = VIDEO_DECODE_CLASS,
		.instance = 1,
		.mmio_bases = {
			{ .gen = 11, .base = GEN11_BSD2_RING_BASE },
			{ .gen = 8, .base = GEN8_BSD2_RING_BASE }
		},
	},
	[VCS2] = {
		.hw_id = VCS2_HW,
		.class = VIDEO_DECODE_CLASS,
		.instance = 2,
		.mmio_bases = {
			{ .gen = 11, .base = GEN11_BSD3_RING_BASE }
		},
	},
	[VCS3] = {
		.hw_id = VCS3_HW,
		.class = VIDEO_DECODE_CLASS,
		.instance = 3,
		.mmio_bases = {
			{ .gen = 11, .base = GEN11_BSD4_RING_BASE }
		},
	},
	[VECS0] = {
		.hw_id = VECS0_HW,
		.class = VIDEO_ENHANCEMENT_CLASS,
		.instance = 0,
		.mmio_bases = {
			{ .gen = 11, .base = GEN11_VEBOX_RING_BASE },
			{ .gen = 7, .base = VEBOX_RING_BASE }
		},
	},
	[VECS1] = {
		.hw_id = VECS1_HW,
		.class = VIDEO_ENHANCEMENT_CLASS,
		.instance = 1,
		.mmio_bases = {
			{ .gen = 11, .base = GEN11_VEBOX2_RING_BASE }
		},
	},
};

/**
 * ___intel_engine_context_size() - return the size of the context for an engine
 * @dev_priv: i915 device private
 * @class: engine class
 *
 * Each engine class may require a different amount of space for a context
 * image.
 *
 * Return: size (in bytes) of an engine class specific context image
 *
 * Note: this size includes the HWSP, which is part of the context image
 * in LRC mode, but does not include the "shared data page" used with
 * GuC submission. The caller should account for this if using the GuC.
 */
static u32
__intel_engine_context_size(struct drm_i915_private *dev_priv, u8 class)
{
	u32 cxt_size;

	BUILD_BUG_ON(I915_GTT_PAGE_SIZE != PAGE_SIZE);

	switch (class) {
	case RENDER_CLASS:
		switch (INTEL_GEN(dev_priv)) {
		default:
			MISSING_CASE(INTEL_GEN(dev_priv));
			return DEFAULT_LR_CONTEXT_RENDER_SIZE;
		case 11:
			return GEN11_LR_CONTEXT_RENDER_SIZE;
		case 10:
			return GEN10_LR_CONTEXT_RENDER_SIZE;
		case 9:
			return GEN9_LR_CONTEXT_RENDER_SIZE;
		case 8:
			return GEN8_LR_CONTEXT_RENDER_SIZE;
		case 7:
			if (IS_HASWELL(dev_priv))
				return HSW_CXT_TOTAL_SIZE;

			cxt_size = I915_READ(GEN7_CXT_SIZE);
			return round_up(GEN7_CXT_TOTAL_SIZE(cxt_size) * 64,
					PAGE_SIZE);
		case 6:
			cxt_size = I915_READ(CXT_SIZE);
			return round_up(GEN6_CXT_TOTAL_SIZE(cxt_size) * 64,
					PAGE_SIZE);
		case 5:
		case 4:
		case 3:
		case 2:
		/* For the special day when i810 gets merged. */
		case 1:
			return 0;
		}
		break;
	default:
		MISSING_CASE(class);
		/* fall through */
	case VIDEO_DECODE_CLASS:
	case VIDEO_ENHANCEMENT_CLASS:
	case COPY_ENGINE_CLASS:
		if (INTEL_GEN(dev_priv) < 8)
			return 0;
		return GEN8_LR_CONTEXT_OTHER_SIZE;
	}
}

static u32 __engine_mmio_base(struct drm_i915_private *i915,
			      const struct engine_mmio_base *bases)
{
	int i;

	for (i = 0; i < MAX_MMIO_BASES; i++)
		if (INTEL_GEN(i915) >= bases[i].gen)
			break;

	GEM_BUG_ON(i == MAX_MMIO_BASES);
	GEM_BUG_ON(!bases[i].base);

	return bases[i].base;
}

static void __sprint_engine_name(char *name, const struct engine_info *info)
{
	WARN_ON(snprintf(name, INTEL_ENGINE_CS_MAX_NAME, "%s%u",
			 intel_engine_classes[info->class].name,
			 info->instance) >= INTEL_ENGINE_CS_MAX_NAME);
}

void intel_engine_set_hwsp_writemask(struct intel_engine_cs *engine, u32 mask)
{
	/*
	 * Though they added more rings on g4x/ilk, they did not add
	 * per-engine HWSTAM until gen6.
	 */
	if (INTEL_GEN(engine->i915) < 6 && engine->class != RENDER_CLASS)
		return;

	if (INTEL_GEN(engine->i915) >= 3)
		ENGINE_WRITE(engine, RING_HWSTAM, mask);
	else
		ENGINE_WRITE16(engine, RING_HWSTAM, mask);
}

static void intel_engine_sanitize_mmio(struct intel_engine_cs *engine)
{
	/* Mask off all writes into the unknown HWSP */
	intel_engine_set_hwsp_writemask(engine, ~0u);
}

static int
intel_engine_setup(struct drm_i915_private *dev_priv,
		   enum intel_engine_id id)
{
	const struct engine_info *info = &intel_engines[id];
	struct intel_engine_cs *engine;

	GEM_BUG_ON(info->class >= ARRAY_SIZE(intel_engine_classes));

	BUILD_BUG_ON(MAX_ENGINE_CLASS >= BIT(GEN11_ENGINE_CLASS_WIDTH));
	BUILD_BUG_ON(MAX_ENGINE_INSTANCE >= BIT(GEN11_ENGINE_INSTANCE_WIDTH));

	if (GEM_DEBUG_WARN_ON(info->class > MAX_ENGINE_CLASS))
		return -EINVAL;

	if (GEM_DEBUG_WARN_ON(info->instance > MAX_ENGINE_INSTANCE))
		return -EINVAL;

	if (GEM_DEBUG_WARN_ON(dev_priv->engine_class[info->class][info->instance]))
		return -EINVAL;

	GEM_BUG_ON(dev_priv->engine[id]);
	engine = kzalloc(sizeof(*engine), GFP_KERNEL);
	if (!engine)
		return -ENOMEM;

	BUILD_BUG_ON(BITS_PER_TYPE(engine->mask) < I915_NUM_ENGINES);

	engine->id = id;
	engine->mask = BIT(id);
	engine->i915 = dev_priv;
	engine->uncore = &dev_priv->uncore;
	__sprint_engine_name(engine->name, info);
	engine->hw_id = engine->guc_id = info->hw_id;
	engine->mmio_base = __engine_mmio_base(dev_priv, info->mmio_bases);
	engine->class = info->class;
	engine->instance = info->instance;

	engine->uabi_class = intel_engine_classes[info->class].uabi_class;

	engine->context_size = __intel_engine_context_size(dev_priv,
							   engine->class);
	if (WARN_ON(engine->context_size > BIT(20)))
		engine->context_size = 0;
	if (engine->context_size)
		DRIVER_CAPS(dev_priv)->has_logical_contexts = true;

	/* Nothing to do here, execute in order of dependencies */
	engine->schedule = NULL;

	seqlock_init(&engine->stats.lock);

	ATOMIC_INIT_NOTIFIER_HEAD(&engine->context_status_notifier);

	/* Scrub mmio state on takeover */
	intel_engine_sanitize_mmio(engine);

	dev_priv->engine_class[info->class][info->instance] = engine;
	dev_priv->engine[id] = engine;
	return 0;
}

/**
 * intel_engines_init_mmio() - allocate and prepare the Engine Command Streamers
 * @dev_priv: i915 device private
 *
 * Return: non-zero if the initialization failed.
 */
int intel_engines_init_mmio(struct drm_i915_private *dev_priv)
{
	struct intel_device_info *device_info = mkwrite_device_info(dev_priv);
	const unsigned int engine_mask = INTEL_INFO(dev_priv)->engine_mask;
	struct intel_engine_cs *engine;
	enum intel_engine_id id;
	unsigned int mask = 0;
	unsigned int i;
	int err;

	WARN_ON(engine_mask == 0);
	WARN_ON(engine_mask &
		GENMASK(BITS_PER_TYPE(mask) - 1, I915_NUM_ENGINES));

	if (i915_inject_load_failure())
		return -ENODEV;

	for (i = 0; i < ARRAY_SIZE(intel_engines); i++) {
		if (!HAS_ENGINE(dev_priv, i))
			continue;

		err = intel_engine_setup(dev_priv, i);
		if (err)
			goto cleanup;

		mask |= BIT(i);
	}

	/*
	 * Catch failures to update intel_engines table when the new engines
	 * are added to the driver by a warning and disabling the forgotten
	 * engines.
	 */
	if (WARN_ON(mask != engine_mask))
		device_info->engine_mask = mask;

	/* We always presume we have at least RCS available for later probing */
	if (WARN_ON(!HAS_ENGINE(dev_priv, RCS0))) {
		err = -ENODEV;
		goto cleanup;
	}

	RUNTIME_INFO(dev_priv)->num_engines = hweight32(mask);

	i915_check_and_clear_faults(dev_priv);

	return 0;

cleanup:
	for_each_engine(engine, dev_priv, id)
		kfree(engine);
	return err;
}

/**
 * intel_engines_init() - init the Engine Command Streamers
 * @dev_priv: i915 device private
 *
 * Return: non-zero if the initialization failed.
 */
int intel_engines_init(struct drm_i915_private *dev_priv)
{
	struct intel_engine_cs *engine;
	enum intel_engine_id id, err_id;
	int err;

	for_each_engine(engine, dev_priv, id) {
		const struct engine_class_info *class_info =
			&intel_engine_classes[engine->class];
		int (*init)(struct intel_engine_cs *engine);

		if (HAS_EXECLISTS(dev_priv))
			init = class_info->init_execlists;
		else
			init = class_info->init_legacy;

		err = -EINVAL;
		err_id = id;

		if (GEM_DEBUG_WARN_ON(!init))
			goto cleanup;

		err = init(engine);
		if (err)
			goto cleanup;

		GEM_BUG_ON(!engine->submit_request);
	}

	return 0;

cleanup:
	for_each_engine(engine, dev_priv, id) {
		if (id >= err_id) {
			kfree(engine);
			dev_priv->engine[id] = NULL;
		} else {
			dev_priv->gt.cleanup_engine(engine);
		}
	}
	return err;
}

static void intel_engine_init_batch_pool(struct intel_engine_cs *engine)
{
	i915_gem_batch_pool_init(&engine->batch_pool, engine);
}

static void intel_engine_init_execlist(struct intel_engine_cs *engine)
{
	struct intel_engine_execlists * const execlists = &engine->execlists;

	execlists->port_mask = 1;
	GEM_BUG_ON(!is_power_of_2(execlists_num_ports(execlists)));
	GEM_BUG_ON(execlists_num_ports(execlists) > EXECLIST_MAX_PORTS);

	execlists->queue_priority_hint = INT_MIN;
	execlists->queue = RB_ROOT_CACHED;
}

static void cleanup_status_page(struct intel_engine_cs *engine)
{
	struct i915_vma *vma;

	/* Prevent writes into HWSP after returning the page to the system */
	intel_engine_set_hwsp_writemask(engine, ~0u);

	vma = fetch_and_zero(&engine->status_page.vma);
	if (!vma)
		return;

	if (!HWS_NEEDS_PHYSICAL(engine->i915))
		i915_vma_unpin(vma);

	i915_gem_object_unpin_map(vma->obj);
	__i915_gem_object_release_unless_active(vma->obj);
}

static int pin_ggtt_status_page(struct intel_engine_cs *engine,
				struct i915_vma *vma)
{
	unsigned int flags;

	flags = PIN_GLOBAL;
	if (!HAS_LLC(engine->i915))
		/*
		 * On g33, we cannot place HWS above 256MiB, so
		 * restrict its pinning to the low mappable arena.
		 * Though this restriction is not documented for
		 * gen4, gen5, or byt, they also behave similarly
		 * and hang if the HWS is placed at the top of the
		 * GTT. To generalise, it appears that all !llc
		 * platforms have issues with us placing the HWS
		 * above the mappable region (even though we never
		 * actually map it).
		 */
		flags |= PIN_MAPPABLE;
	else
		flags |= PIN_HIGH;

	return i915_vma_pin(vma, 0, 0, flags);
}

static int init_status_page(struct intel_engine_cs *engine)
{
	struct drm_i915_gem_object *obj;
	struct i915_vma *vma;
	void *vaddr;
	int ret;

	/*
	 * Though the HWS register does support 36bit addresses, historically
	 * we have had hangs and corruption reported due to wild writes if
	 * the HWS is placed above 4G. We only allow objects to be allocated
	 * in GFP_DMA32 for i965, and no earlier physical address users had
	 * access to more than 4G.
	 */
	obj = i915_gem_object_create_internal(engine->i915, PAGE_SIZE);
	if (IS_ERR(obj)) {
		DRM_ERROR("Failed to allocate status page\n");
		return PTR_ERR(obj);
	}

	i915_gem_object_set_cache_coherency(obj, I915_CACHE_LLC);

	vma = i915_vma_instance(obj, &engine->i915->ggtt.vm, NULL);
	if (IS_ERR(vma)) {
		ret = PTR_ERR(vma);
		goto err;
	}

	vaddr = i915_gem_object_pin_map(obj, I915_MAP_WB);
	if (IS_ERR(vaddr)) {
		ret = PTR_ERR(vaddr);
		goto err;
	}

	engine->status_page.addr = memset(vaddr, 0, PAGE_SIZE);
	engine->status_page.vma = vma;

	if (!HWS_NEEDS_PHYSICAL(engine->i915)) {
		ret = pin_ggtt_status_page(engine, vma);
		if (ret)
			goto err_unpin;
	}

	return 0;

err_unpin:
	i915_gem_object_unpin_map(obj);
err:
	i915_gem_object_put(obj);
	return ret;
}

/**
 * intel_engines_setup_common - setup engine state not requiring hw access
 * @engine: Engine to setup.
 *
 * Initializes @engine@ structure members shared between legacy and execlists
 * submission modes which do not require hardware access.
 *
 * Typically done early in the submission mode specific engine setup stage.
 */
int intel_engine_setup_common(struct intel_engine_cs *engine)
{
	int err;

	err = init_status_page(engine);
	if (err)
		return err;

	err = i915_timeline_init(engine->i915,
				 &engine->timeline,
				 engine->status_page.vma);
	if (err)
		goto err_hwsp;

	i915_timeline_set_subclass(&engine->timeline, TIMELINE_ENGINE);

	intel_engine_init_breadcrumbs(engine);
	intel_engine_init_execlist(engine);
	intel_engine_init_hangcheck(engine);
	intel_engine_init_batch_pool(engine);
	intel_engine_init_cmd_parser(engine);

	return 0;

err_hwsp:
	cleanup_status_page(engine);
	return err;
}

void intel_engines_set_scheduler_caps(struct drm_i915_private *i915)
{
	static const struct {
		u8 engine;
		u8 sched;
	} map[] = {
#define MAP(x, y) { ilog2(I915_ENGINE_HAS_##x), ilog2(I915_SCHEDULER_CAP_##y) }
		MAP(PREEMPTION, PREEMPTION),
		MAP(SEMAPHORES, SEMAPHORES),
#undef MAP
	};
	struct intel_engine_cs *engine;
	enum intel_engine_id id;
	u32 enabled, disabled;

	enabled = 0;
	disabled = 0;
	for_each_engine(engine, i915, id) { /* all engines must agree! */
		int i;

		if (engine->schedule)
			enabled |= (I915_SCHEDULER_CAP_ENABLED |
				    I915_SCHEDULER_CAP_PRIORITY);
		else
			disabled |= (I915_SCHEDULER_CAP_ENABLED |
				     I915_SCHEDULER_CAP_PRIORITY);

		for (i = 0; i < ARRAY_SIZE(map); i++) {
			if (engine->flags & BIT(map[i].engine))
				enabled |= BIT(map[i].sched);
			else
				disabled |= BIT(map[i].sched);
		}
	}

	i915->caps.scheduler = enabled & ~disabled;
	if (!(i915->caps.scheduler & I915_SCHEDULER_CAP_ENABLED))
		i915->caps.scheduler = 0;
}

struct measure_breadcrumb {
	struct i915_request rq;
	struct i915_timeline timeline;
	struct intel_ring ring;
	u32 cs[1024];
};

static int measure_breadcrumb_dw(struct intel_engine_cs *engine)
{
	struct measure_breadcrumb *frame;
	int dw = -ENOMEM;

	GEM_BUG_ON(!engine->i915->gt.scratch);

	frame = kzalloc(sizeof(*frame), GFP_KERNEL);
	if (!frame)
		return -ENOMEM;

	if (i915_timeline_init(engine->i915,
			       &frame->timeline,
			       engine->status_page.vma))
		goto out_frame;

	INIT_LIST_HEAD(&frame->ring.request_list);
	frame->ring.timeline = &frame->timeline;
	frame->ring.vaddr = frame->cs;
	frame->ring.size = sizeof(frame->cs);
	frame->ring.effective_size = frame->ring.size;
	intel_ring_update_space(&frame->ring);

	frame->rq.i915 = engine->i915;
	frame->rq.engine = engine;
	frame->rq.ring = &frame->ring;
	frame->rq.timeline = &frame->timeline;

	dw = i915_timeline_pin(&frame->timeline);
	if (dw < 0)
		goto out_timeline;

	dw = engine->emit_fini_breadcrumb(&frame->rq, frame->cs) - frame->cs;

	i915_timeline_unpin(&frame->timeline);

out_timeline:
	i915_timeline_fini(&frame->timeline);
out_frame:
	kfree(frame);
	return dw;
}

static int pin_context(struct i915_gem_context *ctx,
		       struct intel_engine_cs *engine,
		       struct intel_context **out)
{
	struct intel_context *ce;

	ce = intel_context_pin(ctx, engine);
	if (IS_ERR(ce))
		return PTR_ERR(ce);

	*out = ce;
	return 0;
}

/**
 * intel_engines_init_common - initialize cengine state which might require hw access
 * @engine: Engine to initialize.
 *
 * Initializes @engine@ structure members shared between legacy and execlists
 * submission modes which do require hardware access.
 *
 * Typcally done at later stages of submission mode specific engine setup.
 *
 * Returns zero on success or an error code on failure.
 */
int intel_engine_init_common(struct intel_engine_cs *engine)
{
	struct drm_i915_private *i915 = engine->i915;
	int ret;

	/* We may need to do things with the shrinker which
	 * require us to immediately switch back to the default
	 * context. This can cause a problem as pinning the
	 * default context also requires GTT space which may not
	 * be available. To avoid this we always pin the default
	 * context.
	 */
	ret = pin_context(i915->kernel_context, engine,
			  &engine->kernel_context);
	if (ret)
		return ret;

	/*
	 * Similarly the preempt context must always be available so that
	 * we can interrupt the engine at any time. However, as preemption
	 * is optional, we allow it to fail.
	 */
	if (i915->preempt_context)
		pin_context(i915->preempt_context, engine,
			    &engine->preempt_context);

	ret = measure_breadcrumb_dw(engine);
	if (ret < 0)
		goto err_unpin;

	engine->emit_fini_breadcrumb_dw = ret;

	engine->set_default_submission(engine);

	return 0;

err_unpin:
	if (engine->preempt_context)
		intel_context_unpin(engine->preempt_context);
	intel_context_unpin(engine->kernel_context);
	return ret;
}

/**
 * intel_engines_cleanup_common - cleans up the engine state created by
 *                                the common initiailizers.
 * @engine: Engine to cleanup.
 *
 * This cleans up everything created by the common helpers.
 */
void intel_engine_cleanup_common(struct intel_engine_cs *engine)
{
	cleanup_status_page(engine);

	intel_engine_fini_breadcrumbs(engine);
	intel_engine_cleanup_cmd_parser(engine);
	i915_gem_batch_pool_fini(&engine->batch_pool);

	if (engine->default_state)
		i915_gem_object_put(engine->default_state);

	if (engine->preempt_context)
		intel_context_unpin(engine->preempt_context);
	intel_context_unpin(engine->kernel_context);

	i915_timeline_fini(&engine->timeline);

	intel_wa_list_free(&engine->ctx_wa_list);
	intel_wa_list_free(&engine->wa_list);
	intel_wa_list_free(&engine->whitelist);
}

u64 intel_engine_get_active_head(const struct intel_engine_cs *engine)
{
	struct drm_i915_private *i915 = engine->i915;

	u64 acthd;

	if (INTEL_GEN(i915) >= 8)
		acthd = ENGINE_READ64(engine, RING_ACTHD, RING_ACTHD_UDW);
	else if (INTEL_GEN(i915) >= 4)
		acthd = ENGINE_READ(engine, RING_ACTHD);
	else
		acthd = ENGINE_READ(engine, ACTHD);

	return acthd;
}

u64 intel_engine_get_last_batch_head(const struct intel_engine_cs *engine)
{
	u64 bbaddr;

	if (INTEL_GEN(engine->i915) >= 8)
		bbaddr = ENGINE_READ64(engine, RING_BBADDR, RING_BBADDR_UDW);
	else
		bbaddr = ENGINE_READ(engine, RING_BBADDR);

	return bbaddr;
}

int intel_engine_stop_cs(struct intel_engine_cs *engine)
{
	struct intel_uncore *uncore = engine->uncore;
	const u32 base = engine->mmio_base;
	const i915_reg_t mode = RING_MI_MODE(base);
	int err;

	if (INTEL_GEN(engine->i915) < 3)
		return -ENODEV;

	GEM_TRACE("%s\n", engine->name);

	intel_uncore_write_fw(uncore, mode, _MASKED_BIT_ENABLE(STOP_RING));

	err = 0;
	if (__intel_wait_for_register_fw(uncore,
					 mode, MODE_IDLE, MODE_IDLE,
					 1000, 0,
					 NULL)) {
		GEM_TRACE("%s: timed out on STOP_RING -> IDLE\n", engine->name);
		err = -ETIMEDOUT;
	}

	/* A final mmio read to let GPU writes be hopefully flushed to memory */
	intel_uncore_posting_read_fw(uncore, mode);

	return err;
}

void intel_engine_cancel_stop_cs(struct intel_engine_cs *engine)
{
	GEM_TRACE("%s\n", engine->name);

	ENGINE_WRITE_FW(engine, RING_MI_MODE, _MASKED_BIT_DISABLE(STOP_RING));
}

const char *i915_cache_level_str(struct drm_i915_private *i915, int type)
{
	switch (type) {
	case I915_CACHE_NONE: return " uncached";
	case I915_CACHE_LLC: return HAS_LLC(i915) ? " LLC" : " snooped";
	case I915_CACHE_L3_LLC: return " L3+LLC";
	case I915_CACHE_WT: return " WT";
	default: return "";
	}
}

u32 intel_calculate_mcr_s_ss_select(struct drm_i915_private *dev_priv)
{
	const struct sseu_dev_info *sseu = &RUNTIME_INFO(dev_priv)->sseu;
	u32 mcr_s_ss_select;
	u32 slice = fls(sseu->slice_mask);
	u32 subslice = fls(sseu->subslice_mask[slice]);

	if (IS_GEN(dev_priv, 10))
		mcr_s_ss_select = GEN8_MCR_SLICE(slice) |
				  GEN8_MCR_SUBSLICE(subslice);
	else if (INTEL_GEN(dev_priv) >= 11)
		mcr_s_ss_select = GEN11_MCR_SLICE(slice) |
				  GEN11_MCR_SUBSLICE(subslice);
	else
		mcr_s_ss_select = 0;

	return mcr_s_ss_select;
}

static inline u32
read_subslice_reg(struct drm_i915_private *dev_priv, int slice,
		  int subslice, i915_reg_t reg)
{
	struct intel_uncore *uncore = &dev_priv->uncore;
	u32 mcr_slice_subslice_mask;
	u32 mcr_slice_subslice_select;
	u32 default_mcr_s_ss_select;
	u32 mcr;
	u32 ret;
	enum forcewake_domains fw_domains;

	if (INTEL_GEN(dev_priv) >= 11) {
		mcr_slice_subslice_mask = GEN11_MCR_SLICE_MASK |
					  GEN11_MCR_SUBSLICE_MASK;
		mcr_slice_subslice_select = GEN11_MCR_SLICE(slice) |
					    GEN11_MCR_SUBSLICE(subslice);
	} else {
		mcr_slice_subslice_mask = GEN8_MCR_SLICE_MASK |
					  GEN8_MCR_SUBSLICE_MASK;
		mcr_slice_subslice_select = GEN8_MCR_SLICE(slice) |
					    GEN8_MCR_SUBSLICE(subslice);
	}

	default_mcr_s_ss_select = intel_calculate_mcr_s_ss_select(dev_priv);

	fw_domains = intel_uncore_forcewake_for_reg(uncore, reg,
						    FW_REG_READ);
	fw_domains |= intel_uncore_forcewake_for_reg(uncore,
						     GEN8_MCR_SELECTOR,
						     FW_REG_READ | FW_REG_WRITE);

	spin_lock_irq(&uncore->lock);
	intel_uncore_forcewake_get__locked(uncore, fw_domains);

	mcr = intel_uncore_read_fw(uncore, GEN8_MCR_SELECTOR);

	WARN_ON_ONCE((mcr & mcr_slice_subslice_mask) !=
		     default_mcr_s_ss_select);

	mcr &= ~mcr_slice_subslice_mask;
	mcr |= mcr_slice_subslice_select;
	intel_uncore_write_fw(uncore, GEN8_MCR_SELECTOR, mcr);

	ret = intel_uncore_read_fw(uncore, reg);

	mcr &= ~mcr_slice_subslice_mask;
	mcr |= default_mcr_s_ss_select;

	intel_uncore_write_fw(uncore, GEN8_MCR_SELECTOR, mcr);

	intel_uncore_forcewake_put__locked(uncore, fw_domains);
	spin_unlock_irq(&uncore->lock);

	return ret;
}

/* NB: please notice the memset */
void intel_engine_get_instdone(struct intel_engine_cs *engine,
			       struct intel_instdone *instdone)
{
	struct drm_i915_private *dev_priv = engine->i915;
	struct intel_uncore *uncore = engine->uncore;
	u32 mmio_base = engine->mmio_base;
	int slice;
	int subslice;

	memset(instdone, 0, sizeof(*instdone));

	switch (INTEL_GEN(dev_priv)) {
	default:
		instdone->instdone =
			intel_uncore_read(uncore, RING_INSTDONE(mmio_base));

		if (engine->id != RCS0)
			break;

		instdone->slice_common =
			intel_uncore_read(uncore, GEN7_SC_INSTDONE);
		for_each_instdone_slice_subslice(dev_priv, slice, subslice) {
			instdone->sampler[slice][subslice] =
				read_subslice_reg(dev_priv, slice, subslice,
						  GEN7_SAMPLER_INSTDONE);
			instdone->row[slice][subslice] =
				read_subslice_reg(dev_priv, slice, subslice,
						  GEN7_ROW_INSTDONE);
		}
		break;
	case 7:
		instdone->instdone =
			intel_uncore_read(uncore, RING_INSTDONE(mmio_base));

		if (engine->id != RCS0)
			break;

		instdone->slice_common =
			intel_uncore_read(uncore, GEN7_SC_INSTDONE);
		instdone->sampler[0][0] =
			intel_uncore_read(uncore, GEN7_SAMPLER_INSTDONE);
		instdone->row[0][0] =
			intel_uncore_read(uncore, GEN7_ROW_INSTDONE);

		break;
	case 6:
	case 5:
	case 4:
<<<<<<< HEAD
		instdone->instdone = I915_READ(RING_INSTDONE(mmio_base));

=======
		instdone->instdone =
			intel_uncore_read(uncore, RING_INSTDONE(mmio_base));
>>>>>>> a01b2c6f
		if (engine->id == RCS0)
			/* HACK: Using the wrong struct member */
			instdone->slice_common =
				intel_uncore_read(uncore, GEN4_INSTDONE1);
		break;
	case 3:
	case 2:
		instdone->instdone = intel_uncore_read(uncore, GEN2_INSTDONE);
		break;
	}
}

static bool ring_is_idle(struct intel_engine_cs *engine)
{
	struct drm_i915_private *dev_priv = engine->i915;
	intel_wakeref_t wakeref;
	bool idle = true;

	if (I915_SELFTEST_ONLY(!engine->mmio_base))
		return true;

	/* If the whole device is asleep, the engine must be idle */
	wakeref = intel_runtime_pm_get_if_in_use(dev_priv);
	if (!wakeref)
		return true;

	/* First check that no commands are left in the ring */
	if ((ENGINE_READ(engine, RING_HEAD) & HEAD_ADDR) !=
	    (ENGINE_READ(engine, RING_TAIL) & TAIL_ADDR))
		idle = false;

	/* No bit for gen2, so assume the CS parser is idle */
	if (INTEL_GEN(dev_priv) > 2 &&
	    !(ENGINE_READ(engine, RING_MI_MODE) & MODE_IDLE))
		idle = false;

	intel_runtime_pm_put(dev_priv, wakeref);

	return idle;
}

/**
 * intel_engine_is_idle() - Report if the engine has finished process all work
 * @engine: the intel_engine_cs
 *
 * Return true if there are no requests pending, nothing left to be submitted
 * to hardware, and that the engine is idle.
 */
bool intel_engine_is_idle(struct intel_engine_cs *engine)
{
	/* More white lies, if wedged, hw state is inconsistent */
	if (i915_reset_failed(engine->i915))
		return true;

	/* Waiting to drain ELSP? */
	if (READ_ONCE(engine->execlists.active)) {
		struct tasklet_struct *t = &engine->execlists.tasklet;

		local_bh_disable();
		if (tasklet_trylock(t)) {
			/* Must wait for any GPU reset in progress. */
			if (__tasklet_is_enabled(t))
				t->func(t->data);
			tasklet_unlock(t);
		}
		local_bh_enable();

		/* Otherwise flush the tasklet if it was on another cpu */
		tasklet_unlock_wait(t);

		if (READ_ONCE(engine->execlists.active))
			return false;
	}

	/* ELSP is empty, but there are ready requests? E.g. after reset */
	if (!RB_EMPTY_ROOT(&engine->execlists.queue.rb_root))
		return false;

	/* Ring stopped? */
	return ring_is_idle(engine);
}

bool intel_engines_are_idle(struct drm_i915_private *i915)
{
	struct intel_engine_cs *engine;
	enum intel_engine_id id;

	/*
	 * If the driver is wedged, HW state may be very inconsistent and
	 * report that it is still busy, even though we have stopped using it.
	 */
	if (i915_reset_failed(i915))
		return true;

	/* Already parked (and passed an idleness test); must still be idle */
	if (!READ_ONCE(i915->gt.awake))
		return true;

	for_each_engine(engine, i915, id) {
		if (!intel_engine_is_idle(engine))
			return false;
	}

	return true;
}

void intel_engines_reset_default_submission(struct drm_i915_private *i915)
{
	struct intel_engine_cs *engine;
	enum intel_engine_id id;

	for_each_engine(engine, i915, id)
		engine->set_default_submission(engine);
}

static bool reset_engines(struct drm_i915_private *i915)
{
	if (INTEL_INFO(i915)->gpu_reset_clobbers_display)
		return false;

	return intel_gpu_reset(i915, ALL_ENGINES) == 0;
}

/**
 * intel_engines_sanitize: called after the GPU has lost power
 * @i915: the i915 device
 * @force: ignore a failed reset and sanitize engine state anyway
 *
 * Anytime we reset the GPU, either with an explicit GPU reset or through a
 * PCI power cycle, the GPU loses state and we must reset our state tracking
 * to match. Note that calling intel_engines_sanitize() if the GPU has not
 * been reset results in much confusion!
 */
void intel_engines_sanitize(struct drm_i915_private *i915, bool force)
{
	struct intel_engine_cs *engine;
	enum intel_engine_id id;

	GEM_TRACE("\n");

	if (!reset_engines(i915) && !force)
		return;

	for_each_engine(engine, i915, id)
		intel_engine_reset(engine, false);
}

/**
 * intel_engines_park: called when the GT is transitioning from busy->idle
 * @i915: the i915 device
 *
 * The GT is now idle and about to go to sleep (maybe never to wake again?).
 * Time for us to tidy and put away our toys (release resources back to the
 * system).
 */
void intel_engines_park(struct drm_i915_private *i915)
{
	struct intel_engine_cs *engine;
	enum intel_engine_id id;

	for_each_engine(engine, i915, id) {
		/* Flush the residual irq tasklets first. */
		intel_engine_disarm_breadcrumbs(engine);
		tasklet_kill(&engine->execlists.tasklet);

		/*
		 * We are committed now to parking the engines, make sure there
		 * will be no more interrupts arriving later and the engines
		 * are truly idle.
		 */
		if (wait_for(intel_engine_is_idle(engine), 10)) {
			struct drm_printer p = drm_debug_printer(__func__);

			dev_err(i915->drm.dev,
				"%s is not idle before parking\n",
				engine->name);
			intel_engine_dump(engine, &p, NULL);
		}

		/* Must be reset upon idling, or we may miss the busy wakeup. */
		GEM_BUG_ON(engine->execlists.queue_priority_hint != INT_MIN);

		if (engine->park)
			engine->park(engine);

		if (engine->pinned_default_state) {
			i915_gem_object_unpin_map(engine->default_state);
			engine->pinned_default_state = NULL;
		}

		i915_gem_batch_pool_fini(&engine->batch_pool);
		engine->execlists.no_priolist = false;
	}

	i915->gt.active_engines = 0;
}

/**
 * intel_engines_unpark: called when the GT is transitioning from idle->busy
 * @i915: the i915 device
 *
 * The GT was idle and now about to fire up with some new user requests.
 */
void intel_engines_unpark(struct drm_i915_private *i915)
{
	struct intel_engine_cs *engine;
	enum intel_engine_id id;

	for_each_engine(engine, i915, id) {
		void *map;

		/* Pin the default state for fast resets from atomic context. */
		map = NULL;
		if (engine->default_state)
			map = i915_gem_object_pin_map(engine->default_state,
						      I915_MAP_WB);
		if (!IS_ERR_OR_NULL(map))
			engine->pinned_default_state = map;

		if (engine->unpark)
			engine->unpark(engine);

		intel_engine_init_hangcheck(engine);
	}
}

/**
 * intel_engine_lost_context: called when the GPU is reset into unknown state
 * @engine: the engine
 *
 * We have either reset the GPU or otherwise about to lose state tracking of
 * the current GPU logical state (e.g. suspend). On next use, it is therefore
 * imperative that we make no presumptions about the current state and load
 * from scratch.
 */
void intel_engine_lost_context(struct intel_engine_cs *engine)
{
	struct intel_context *ce;

	lockdep_assert_held(&engine->i915->drm.struct_mutex);

	ce = fetch_and_zero(&engine->last_retired_context);
	if (ce)
		intel_context_unpin(ce);
}

bool intel_engine_can_store_dword(struct intel_engine_cs *engine)
{
	switch (INTEL_GEN(engine->i915)) {
	case 2:
		return false; /* uses physical not virtual addresses */
	case 3:
		/* maybe only uses physical not virtual addresses */
		return !(IS_I915G(engine->i915) || IS_I915GM(engine->i915));
	case 6:
		return engine->class != VIDEO_DECODE_CLASS; /* b0rked */
	default:
		return true;
	}
}

unsigned int intel_engines_has_context_isolation(struct drm_i915_private *i915)
{
	struct intel_engine_cs *engine;
	enum intel_engine_id id;
	unsigned int which;

	which = 0;
	for_each_engine(engine, i915, id)
		if (engine->default_state)
			which |= BIT(engine->uabi_class);

	return which;
}

static int print_sched_attr(struct drm_i915_private *i915,
			    const struct i915_sched_attr *attr,
			    char *buf, int x, int len)
{
	if (attr->priority == I915_PRIORITY_INVALID)
		return x;

	x += snprintf(buf + x, len - x,
		      " prio=%d", attr->priority);

	return x;
}

static void print_request(struct drm_printer *m,
			  struct i915_request *rq,
			  const char *prefix)
{
	const char *name = rq->fence.ops->get_timeline_name(&rq->fence);
	char buf[80] = "";
	int x = 0;

	x = print_sched_attr(rq->i915, &rq->sched.attr, buf, x, sizeof(buf));

	drm_printf(m, "%s %llx:%llx%s%s %s @ %dms: %s\n",
		   prefix,
		   rq->fence.context, rq->fence.seqno,
		   i915_request_completed(rq) ? "!" :
		   i915_request_started(rq) ? "*" :
		   "",
		   test_bit(DMA_FENCE_FLAG_ENABLE_SIGNAL_BIT,
			    &rq->fence.flags) ?  "+" : "",
		   buf,
		   jiffies_to_msecs(jiffies - rq->emitted_jiffies),
		   name);
}

static void hexdump(struct drm_printer *m, const void *buf, size_t len)
{
	const size_t rowsize = 8 * sizeof(u32);
	const void *prev = NULL;
	bool skip = false;
	size_t pos;

	for (pos = 0; pos < len; pos += rowsize) {
		char line[128];

		if (prev && !memcmp(prev, buf + pos, rowsize)) {
			if (!skip) {
				drm_printf(m, "*\n");
				skip = true;
			}
			continue;
		}

		WARN_ON_ONCE(hex_dump_to_buffer(buf + pos, len - pos,
						rowsize, sizeof(u32),
						line, sizeof(line),
						false) >= sizeof(line));
		drm_printf(m, "[%04zx] %s\n", pos, line);

		prev = buf + pos;
		skip = false;
	}
}

static void intel_engine_print_registers(const struct intel_engine_cs *engine,
					 struct drm_printer *m)
{
	struct drm_i915_private *dev_priv = engine->i915;
	const struct intel_engine_execlists * const execlists =
		&engine->execlists;
	u64 addr;

	if (engine->id == RCS0 && IS_GEN_RANGE(dev_priv, 4, 7))
<<<<<<< HEAD
		drm_printf(m, "\tCCID: 0x%08x\n", I915_READ(CCID));
=======
		drm_printf(m, "\tCCID: 0x%08x\n", ENGINE_READ(engine, CCID));
>>>>>>> a01b2c6f
	drm_printf(m, "\tRING_START: 0x%08x\n",
		   ENGINE_READ(engine, RING_START));
	drm_printf(m, "\tRING_HEAD:  0x%08x\n",
		   ENGINE_READ(engine, RING_HEAD) & HEAD_ADDR);
	drm_printf(m, "\tRING_TAIL:  0x%08x\n",
		   ENGINE_READ(engine, RING_TAIL) & TAIL_ADDR);
	drm_printf(m, "\tRING_CTL:   0x%08x%s\n",
		   ENGINE_READ(engine, RING_CTL),
		   ENGINE_READ(engine, RING_CTL) & (RING_WAIT | RING_WAIT_SEMAPHORE) ? " [waiting]" : "");
	if (INTEL_GEN(engine->i915) > 2) {
		drm_printf(m, "\tRING_MODE:  0x%08x%s\n",
			   ENGINE_READ(engine, RING_MI_MODE),
			   ENGINE_READ(engine, RING_MI_MODE) & (MODE_IDLE) ? " [idle]" : "");
	}

	if (INTEL_GEN(dev_priv) >= 6) {
		drm_printf(m, "\tRING_IMR: %08x\n",
			   ENGINE_READ(engine, RING_IMR));
	}

	addr = intel_engine_get_active_head(engine);
	drm_printf(m, "\tACTHD:  0x%08x_%08x\n",
		   upper_32_bits(addr), lower_32_bits(addr));
	addr = intel_engine_get_last_batch_head(engine);
	drm_printf(m, "\tBBADDR: 0x%08x_%08x\n",
		   upper_32_bits(addr), lower_32_bits(addr));
	if (INTEL_GEN(dev_priv) >= 8)
		addr = ENGINE_READ64(engine, RING_DMA_FADD, RING_DMA_FADD_UDW);
	else if (INTEL_GEN(dev_priv) >= 4)
		addr = ENGINE_READ(engine, RING_DMA_FADD);
	else
		addr = ENGINE_READ(engine, DMA_FADD_I8XX);
	drm_printf(m, "\tDMA_FADDR: 0x%08x_%08x\n",
		   upper_32_bits(addr), lower_32_bits(addr));
	if (INTEL_GEN(dev_priv) >= 4) {
		drm_printf(m, "\tIPEIR: 0x%08x\n",
			   ENGINE_READ(engine, RING_IPEIR));
		drm_printf(m, "\tIPEHR: 0x%08x\n",
			   ENGINE_READ(engine, RING_IPEHR));
	} else {
		drm_printf(m, "\tIPEIR: 0x%08x\n", ENGINE_READ(engine, IPEIR));
		drm_printf(m, "\tIPEHR: 0x%08x\n", ENGINE_READ(engine, IPEHR));
	}

	if (HAS_EXECLISTS(dev_priv)) {
		const u32 *hws =
			&engine->status_page.addr[I915_HWS_CSB_BUF0_INDEX];
		unsigned int idx;
		u8 read, write;

		drm_printf(m, "\tExeclist status: 0x%08x %08x\n",
			   ENGINE_READ(engine, RING_EXECLIST_STATUS_LO),
			   ENGINE_READ(engine, RING_EXECLIST_STATUS_HI));

		read = execlists->csb_head;
		write = READ_ONCE(*execlists->csb_write);

		drm_printf(m, "\tExeclist CSB read %d, write %d [mmio:%d], tasklet queued? %s (%s)\n",
			   read, write,
			   GEN8_CSB_WRITE_PTR(ENGINE_READ(engine, RING_CONTEXT_STATUS_PTR)),
			   yesno(test_bit(TASKLET_STATE_SCHED,
					  &engine->execlists.tasklet.state)),
			   enableddisabled(!atomic_read(&engine->execlists.tasklet.count)));
		if (read >= GEN8_CSB_ENTRIES)
			read = 0;
		if (write >= GEN8_CSB_ENTRIES)
			write = 0;
		if (read > write)
			write += GEN8_CSB_ENTRIES;
		while (read < write) {
			idx = ++read % GEN8_CSB_ENTRIES;
			drm_printf(m, "\tExeclist CSB[%d]: 0x%08x [mmio:0x%08x], context: %d [mmio:%d]\n",
				   idx,
				   hws[idx * 2],
				   ENGINE_READ_IDX(engine,
						   RING_CONTEXT_STATUS_BUF_LO,
						   idx),
				   hws[idx * 2 + 1],
				   ENGINE_READ_IDX(engine,
						   RING_CONTEXT_STATUS_BUF_HI,
						   idx));
		}

		rcu_read_lock();
		for (idx = 0; idx < execlists_num_ports(execlists); idx++) {
			struct i915_request *rq;
			unsigned int count;

			rq = port_unpack(&execlists->port[idx], &count);
			if (rq) {
				char hdr[80];

				snprintf(hdr, sizeof(hdr),
					 "\t\tELSP[%d] count=%d, ring:{start:%08x, hwsp:%08x, seqno:%08x}, rq: ",
					 idx, count,
					 i915_ggtt_offset(rq->ring->vma),
					 rq->timeline->hwsp_offset,
					 hwsp_seqno(rq));
				print_request(m, rq, hdr);
			} else {
				drm_printf(m, "\t\tELSP[%d] idle\n", idx);
			}
		}
		drm_printf(m, "\t\tHW active? 0x%x\n", execlists->active);
		rcu_read_unlock();
	} else if (INTEL_GEN(dev_priv) > 6) {
		drm_printf(m, "\tPP_DIR_BASE: 0x%08x\n",
			   ENGINE_READ(engine, RING_PP_DIR_BASE));
		drm_printf(m, "\tPP_DIR_BASE_READ: 0x%08x\n",
			   ENGINE_READ(engine, RING_PP_DIR_BASE_READ));
		drm_printf(m, "\tPP_DIR_DCLV: 0x%08x\n",
			   ENGINE_READ(engine, RING_PP_DIR_DCLV));
	}
}

static void print_request_ring(struct drm_printer *m, struct i915_request *rq)
{
	void *ring;
	int size;

	drm_printf(m,
		   "[head %04x, postfix %04x, tail %04x, batch 0x%08x_%08x]:\n",
		   rq->head, rq->postfix, rq->tail,
		   rq->batch ? upper_32_bits(rq->batch->node.start) : ~0u,
		   rq->batch ? lower_32_bits(rq->batch->node.start) : ~0u);

	size = rq->tail - rq->head;
	if (rq->tail < rq->head)
		size += rq->ring->size;

	ring = kmalloc(size, GFP_ATOMIC);
	if (ring) {
		const void *vaddr = rq->ring->vaddr;
		unsigned int head = rq->head;
		unsigned int len = 0;

		if (rq->tail < head) {
			len = rq->ring->size - head;
			memcpy(ring, vaddr + head, len);
			head = 0;
		}
		memcpy(ring + len, vaddr + head, size - len);

		hexdump(m, ring, size);
		kfree(ring);
	}
}

void intel_engine_dump(struct intel_engine_cs *engine,
		       struct drm_printer *m,
		       const char *header, ...)
{
	struct i915_gpu_error * const error = &engine->i915->gpu_error;
	struct i915_request *rq;
	intel_wakeref_t wakeref;

	if (header) {
		va_list ap;

		va_start(ap, header);
		drm_vprintf(m, header, &ap);
		va_end(ap);
	}

	if (i915_reset_failed(engine->i915))
		drm_printf(m, "*** WEDGED ***\n");

	drm_printf(m, "\tHangcheck %x:%x [%d ms]\n",
		   engine->hangcheck.last_seqno,
		   engine->hangcheck.next_seqno,
		   jiffies_to_msecs(jiffies - engine->hangcheck.action_timestamp));
	drm_printf(m, "\tReset count: %d (global %d)\n",
		   i915_reset_engine_count(error, engine),
		   i915_reset_count(error));

	rcu_read_lock();

	drm_printf(m, "\tRequests:\n");

	rq = list_first_entry(&engine->timeline.requests,
			      struct i915_request, link);
	if (&rq->link != &engine->timeline.requests)
		print_request(m, rq, "\t\tfirst  ");

	rq = list_last_entry(&engine->timeline.requests,
			     struct i915_request, link);
	if (&rq->link != &engine->timeline.requests)
		print_request(m, rq, "\t\tlast   ");

	rq = intel_engine_find_active_request(engine);
	if (rq) {
		print_request(m, rq, "\t\tactive ");

		drm_printf(m, "\t\tring->start:  0x%08x\n",
			   i915_ggtt_offset(rq->ring->vma));
		drm_printf(m, "\t\tring->head:   0x%08x\n",
			   rq->ring->head);
		drm_printf(m, "\t\tring->tail:   0x%08x\n",
			   rq->ring->tail);
		drm_printf(m, "\t\tring->emit:   0x%08x\n",
			   rq->ring->emit);
		drm_printf(m, "\t\tring->space:  0x%08x\n",
			   rq->ring->space);
		drm_printf(m, "\t\tring->hwsp:   0x%08x\n",
			   rq->timeline->hwsp_offset);

		print_request_ring(m, rq);
	}

	rcu_read_unlock();

	wakeref = intel_runtime_pm_get_if_in_use(engine->i915);
	if (wakeref) {
		intel_engine_print_registers(engine, m);
		intel_runtime_pm_put(engine->i915, wakeref);
	} else {
		drm_printf(m, "\tDevice is asleep; skipping register dump\n");
	}

	intel_execlists_show_requests(engine, m, print_request, 8);

	drm_printf(m, "HWSP:\n");
	hexdump(m, engine->status_page.addr, PAGE_SIZE);

	drm_printf(m, "Idle? %s\n", yesno(intel_engine_is_idle(engine)));

	intel_engine_print_breadcrumbs(engine, m);
}

static u8 user_class_map[] = {
	[I915_ENGINE_CLASS_RENDER] = RENDER_CLASS,
	[I915_ENGINE_CLASS_COPY] = COPY_ENGINE_CLASS,
	[I915_ENGINE_CLASS_VIDEO] = VIDEO_DECODE_CLASS,
	[I915_ENGINE_CLASS_VIDEO_ENHANCE] = VIDEO_ENHANCEMENT_CLASS,
};

struct intel_engine_cs *
intel_engine_lookup_user(struct drm_i915_private *i915, u8 class, u8 instance)
{
	if (class >= ARRAY_SIZE(user_class_map))
		return NULL;

	class = user_class_map[class];

	GEM_BUG_ON(class > MAX_ENGINE_CLASS);

	if (instance > MAX_ENGINE_INSTANCE)
		return NULL;

	return i915->engine_class[class][instance];
}

/**
 * intel_enable_engine_stats() - Enable engine busy tracking on engine
 * @engine: engine to enable stats collection
 *
 * Start collecting the engine busyness data for @engine.
 *
 * Returns 0 on success or a negative error code.
 */
int intel_enable_engine_stats(struct intel_engine_cs *engine)
{
	struct intel_engine_execlists *execlists = &engine->execlists;
	unsigned long flags;
	int err = 0;

	if (!intel_engine_supports_stats(engine))
		return -ENODEV;

	spin_lock_irqsave(&engine->timeline.lock, flags);
	write_seqlock(&engine->stats.lock);

	if (unlikely(engine->stats.enabled == ~0)) {
		err = -EBUSY;
		goto unlock;
	}

	if (engine->stats.enabled++ == 0) {
		const struct execlist_port *port = execlists->port;
		unsigned int num_ports = execlists_num_ports(execlists);

		engine->stats.enabled_at = ktime_get();

		/* XXX submission method oblivious? */
		while (num_ports-- && port_isset(port)) {
			engine->stats.active++;
			port++;
		}

		if (engine->stats.active)
			engine->stats.start = engine->stats.enabled_at;
	}

unlock:
	write_sequnlock(&engine->stats.lock);
	spin_unlock_irqrestore(&engine->timeline.lock, flags);

	return err;
}

static ktime_t __intel_engine_get_busy_time(struct intel_engine_cs *engine)
{
	ktime_t total = engine->stats.total;

	/*
	 * If the engine is executing something at the moment
	 * add it to the total.
	 */
	if (engine->stats.active)
		total = ktime_add(total,
				  ktime_sub(ktime_get(), engine->stats.start));

	return total;
}

/**
 * intel_engine_get_busy_time() - Return current accumulated engine busyness
 * @engine: engine to report on
 *
 * Returns accumulated time @engine was busy since engine stats were enabled.
 */
ktime_t intel_engine_get_busy_time(struct intel_engine_cs *engine)
{
	unsigned int seq;
	ktime_t total;

	do {
		seq = read_seqbegin(&engine->stats.lock);
		total = __intel_engine_get_busy_time(engine);
	} while (read_seqretry(&engine->stats.lock, seq));

	return total;
}

/**
 * intel_disable_engine_stats() - Disable engine busy tracking on engine
 * @engine: engine to disable stats collection
 *
 * Stops collecting the engine busyness data for @engine.
 */
void intel_disable_engine_stats(struct intel_engine_cs *engine)
{
	unsigned long flags;

	if (!intel_engine_supports_stats(engine))
		return;

	write_seqlock_irqsave(&engine->stats.lock, flags);
	WARN_ON_ONCE(engine->stats.enabled == 0);
	if (--engine->stats.enabled == 0) {
		engine->stats.total = __intel_engine_get_busy_time(engine);
		engine->stats.active = 0;
	}
	write_sequnlock_irqrestore(&engine->stats.lock, flags);
}

static bool match_ring(struct i915_request *rq)
{
<<<<<<< HEAD
	struct drm_i915_private *dev_priv = rq->i915;
	u32 ring = I915_READ(RING_START(rq->engine->mmio_base));
=======
	u32 ring = ENGINE_READ(rq->engine, RING_START);
>>>>>>> a01b2c6f

	return ring == i915_ggtt_offset(rq->ring->vma);
}

struct i915_request *
intel_engine_find_active_request(struct intel_engine_cs *engine)
{
	struct i915_request *request, *active = NULL;
	unsigned long flags;

	/*
	 * We are called by the error capture, reset and to dump engine
	 * state at random points in time. In particular, note that neither is
	 * crucially ordered with an interrupt. After a hang, the GPU is dead
	 * and we assume that no more writes can happen (we waited long enough
	 * for all writes that were in transaction to be flushed) - adding an
	 * extra delay for a recent interrupt is pointless. Hence, we do
	 * not need an engine->irq_seqno_barrier() before the seqno reads.
	 * At all other times, we must assume the GPU is still running, but
	 * we only care about the snapshot of this moment.
	 */
	spin_lock_irqsave(&engine->timeline.lock, flags);
	list_for_each_entry(request, &engine->timeline.requests, link) {
		if (i915_request_completed(request))
			continue;

		if (!i915_request_started(request))
			break;

		/* More than one preemptible request may match! */
		if (!match_ring(request))
			break;

		active = request;
		break;
	}
	spin_unlock_irqrestore(&engine->timeline.lock, flags);

	return active;
}

#if IS_ENABLED(CONFIG_DRM_I915_SELFTEST)
#include "selftests/mock_engine.c"
#include "selftests/intel_engine_cs.c"
#endif<|MERGE_RESOLUTION|>--- conflicted
+++ resolved
@@ -982,13 +982,8 @@
 	case 6:
 	case 5:
 	case 4:
-<<<<<<< HEAD
-		instdone->instdone = I915_READ(RING_INSTDONE(mmio_base));
-
-=======
 		instdone->instdone =
 			intel_uncore_read(uncore, RING_INSTDONE(mmio_base));
->>>>>>> a01b2c6f
 		if (engine->id == RCS0)
 			/* HACK: Using the wrong struct member */
 			instdone->slice_common =
@@ -1338,11 +1333,7 @@
 	u64 addr;
 
 	if (engine->id == RCS0 && IS_GEN_RANGE(dev_priv, 4, 7))
-<<<<<<< HEAD
-		drm_printf(m, "\tCCID: 0x%08x\n", I915_READ(CCID));
-=======
 		drm_printf(m, "\tCCID: 0x%08x\n", ENGINE_READ(engine, CCID));
->>>>>>> a01b2c6f
 	drm_printf(m, "\tRING_START: 0x%08x\n",
 		   ENGINE_READ(engine, RING_START));
 	drm_printf(m, "\tRING_HEAD:  0x%08x\n",
@@ -1701,12 +1692,7 @@
 
 static bool match_ring(struct i915_request *rq)
 {
-<<<<<<< HEAD
-	struct drm_i915_private *dev_priv = rq->i915;
-	u32 ring = I915_READ(RING_START(rq->engine->mmio_base));
-=======
 	u32 ring = ENGINE_READ(rq->engine, RING_START);
->>>>>>> a01b2c6f
 
 	return ring == i915_ggtt_offset(rq->ring->vma);
 }
