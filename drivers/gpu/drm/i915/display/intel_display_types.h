--- conflicted
+++ resolved
@@ -269,12 +269,9 @@
 	const struct intel_ddi_buf_trans *(*get_buf_trans)(struct intel_encoder *encoder,
 							   const struct intel_crtc_state *crtc_state,
 							   int *n_entries);
-<<<<<<< HEAD
-=======
 	void (*set_signal_levels)(struct intel_encoder *encoder,
 				  const struct intel_crtc_state *crtc_state);
 
->>>>>>> df0cc57e
 	enum hpd_pin hpd_pin;
 	enum intel_display_power_domain power_domain;
 	/* for communication with audio component; protected by av_mutex */
@@ -1073,10 +1070,7 @@
 	bool req_psr2_sdp_prior_scanline;
 	u32 dc3co_exitline;
 	u16 su_y_granularity;
-<<<<<<< HEAD
-=======
 	struct drm_dp_vsc_sdp psr_vsc;
->>>>>>> df0cc57e
 
 	/*
 	 * Frequence the dpll for the port should run at. Differs from the
@@ -2030,23 +2024,8 @@
 }
 
 static inline bool intel_modifier_uses_dpt(struct drm_i915_private *i915, u64 modifier)
-<<<<<<< HEAD
 {
 	return DISPLAY_VER(i915) >= 13 && modifier != DRM_FORMAT_MOD_LINEAR;
-}
-
-static inline bool intel_fb_uses_dpt(const struct drm_framebuffer *fb)
-{
-	return fb && intel_modifier_uses_dpt(to_i915(fb->dev), fb->modifier);
-}
-
-static inline u32 intel_plane_ggtt_offset(const struct intel_plane_state *plane_state)
-{
-	return i915_ggtt_offset(plane_state->ggtt_vma);
-=======
-{
-	return DISPLAY_VER(i915) >= 13 && modifier != DRM_FORMAT_MOD_LINEAR;
->>>>>>> df0cc57e
 }
 
 static inline bool intel_fb_uses_dpt(const struct drm_framebuffer *fb)
