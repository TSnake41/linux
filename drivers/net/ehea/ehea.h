/*
 *  linux/drivers/net/ehea/ehea.h
 *
 *  eHEA ethernet device driver for IBM eServer System p
 *
 *  (C) Copyright IBM Corp. 2006
 *
 *  Authors:
 *       Christoph Raisch <raisch@de.ibm.com>
 *       Jan-Bernd Themann <themann@de.ibm.com>
 *       Thomas Klein <tklein@de.ibm.com>
 *
 *
 * This program is free software; you can redistribute it and/or modify
 * it under the terms of the GNU General Public License as published by
 * the Free Software Foundation; either version 2, or (at your option)
 * any later version.
 *
 * This program is distributed in the hope that it will be useful,
 * but WITHOUT ANY WARRANTY; without even the implied warranty of
 * MERCHANTABILITY or FITNESS FOR A PARTICULAR PURPOSE.	 See the
 * GNU General Public License for more details.
 *
 * You should have received a copy of the GNU General Public License
 * along with this program; if not, write to the Free Software
 * Foundation, Inc., 675 Mass Ave, Cambridge, MA 02139, USA.
 */

#ifndef __EHEA_H__
#define __EHEA_H__

#include <linux/module.h>
#include <linux/ethtool.h>
#include <linux/vmalloc.h>
#include <linux/if_vlan.h>
#include <linux/inet_lro.h>

#include <asm/ibmebus.h>
#include <asm/abs_addr.h>
#include <asm/io.h>

#define DRV_NAME	"ehea"
<<<<<<< HEAD
#define DRV_VERSION	"EHEA_0094"
=======
#define DRV_VERSION	"EHEA_0095"
>>>>>>> c07f62e5

/* eHEA capability flags */
#define DLPAR_PORT_ADD_REM 1
#define DLPAR_MEM_ADD      2
#define DLPAR_MEM_REM      4
#define EHEA_CAPABILITIES  (DLPAR_PORT_ADD_REM | DLPAR_MEM_ADD | DLPAR_MEM_REM)

#define EHEA_MSG_DEFAULT (NETIF_MSG_LINK | NETIF_MSG_TIMER \
	| NETIF_MSG_RX_ERR | NETIF_MSG_TX_ERR)

#define EHEA_MAX_ENTRIES_RQ1 32767
#define EHEA_MAX_ENTRIES_RQ2 16383
#define EHEA_MAX_ENTRIES_RQ3 16383
#define EHEA_MAX_ENTRIES_SQ  32767
#define EHEA_MIN_ENTRIES_QP  127

#define EHEA_SMALL_QUEUES
#define EHEA_NUM_TX_QP 1
#define EHEA_LRO_MAX_AGGR 64

#ifdef EHEA_SMALL_QUEUES
#define EHEA_MAX_CQE_COUNT      1023
#define EHEA_DEF_ENTRIES_SQ     1023
#define EHEA_DEF_ENTRIES_RQ1    4095
#define EHEA_DEF_ENTRIES_RQ2    1023
#define EHEA_DEF_ENTRIES_RQ3    1023
#else
#define EHEA_MAX_CQE_COUNT      4080
#define EHEA_DEF_ENTRIES_SQ     4080
#define EHEA_DEF_ENTRIES_RQ1    8160
#define EHEA_DEF_ENTRIES_RQ2    2040
#define EHEA_DEF_ENTRIES_RQ3    2040
#endif

#define EHEA_MAX_ENTRIES_EQ 20

#define EHEA_SG_SQ  2
#define EHEA_SG_RQ1 1
#define EHEA_SG_RQ2 0
#define EHEA_SG_RQ3 0

#define EHEA_MAX_PACKET_SIZE    9022	/* for jumbo frames */
#define EHEA_RQ2_PKT_SIZE       1522
#define EHEA_L_PKT_SIZE         256	/* low latency */

#define MAX_LRO_DESCRIPTORS 8

/* Send completion signaling */

/* Protection Domain Identifier */
#define EHEA_PD_ID        0xaabcdeff

#define EHEA_RQ2_THRESHOLD 	   1
#define EHEA_RQ3_THRESHOLD 	   9	/* use RQ3 threshold of 1522 bytes */

#define EHEA_SPEED_10G         10000
#define EHEA_SPEED_1G           1000
#define EHEA_SPEED_100M          100
#define EHEA_SPEED_10M            10
#define EHEA_SPEED_AUTONEG         0

/* Broadcast/Multicast registration types */
#define EHEA_BCMC_SCOPE_ALL	0x08
#define EHEA_BCMC_SCOPE_SINGLE	0x00
#define EHEA_BCMC_MULTICAST	0x04
#define EHEA_BCMC_BROADCAST	0x00
#define EHEA_BCMC_UNTAGGED	0x02
#define EHEA_BCMC_TAGGED	0x00
#define EHEA_BCMC_VLANID_ALL	0x01
#define EHEA_BCMC_VLANID_SINGLE	0x00

#define EHEA_CACHE_LINE          128

/* Memory Regions */
#define EHEA_MR_ACC_CTRL       0x00800000

#define EHEA_BUSMAP_START      0x8000000000000000ULL
#define EHEA_INVAL_ADDR        0xFFFFFFFFFFFFFFFFULL
#define EHEA_DIR_INDEX_SHIFT 13                   /* 8k Entries in 64k block */
#define EHEA_TOP_INDEX_SHIFT (EHEA_DIR_INDEX_SHIFT * 2)
#define EHEA_MAP_ENTRIES (1 << EHEA_DIR_INDEX_SHIFT)
#define EHEA_MAP_SIZE (0x10000)                   /* currently fixed map size */
#define EHEA_INDEX_MASK (EHEA_MAP_ENTRIES - 1)


#define EHEA_WATCH_DOG_TIMEOUT 10*HZ

/* utility functions */

#define ehea_info(fmt, args...) \
	printk(KERN_INFO DRV_NAME ": " fmt "\n", ## args)

#define ehea_error(fmt, args...) \
	printk(KERN_ERR DRV_NAME ": Error in %s: " fmt "\n", __func__, ## args)

#ifdef DEBUG
#define ehea_debug(fmt, args...) \
	printk(KERN_DEBUG DRV_NAME ": " fmt, ## args)
#else
#define ehea_debug(fmt, args...) do {} while (0)
#endif

void ehea_dump(void *adr, int len, char *msg);

#define EHEA_BMASK(pos, length) (((pos) << 16) + (length))

#define EHEA_BMASK_IBM(from, to) (((63 - to) << 16) + ((to) - (from) + 1))

#define EHEA_BMASK_SHIFTPOS(mask) (((mask) >> 16) & 0xffff)

#define EHEA_BMASK_MASK(mask) \
	(0xffffffffffffffffULL >> ((64 - (mask)) & 0xffff))

#define EHEA_BMASK_SET(mask, value) \
	((EHEA_BMASK_MASK(mask) & ((u64)(value))) << EHEA_BMASK_SHIFTPOS(mask))

#define EHEA_BMASK_GET(mask, value) \
	(EHEA_BMASK_MASK(mask) & (((u64)(value)) >> EHEA_BMASK_SHIFTPOS(mask)))

/*
 * Generic ehea page
 */
struct ehea_page {
	u8 entries[PAGE_SIZE];
};

/*
 * Generic queue in linux kernel virtual memory
 */
struct hw_queue {
	u64 current_q_offset;		/* current queue entry */
	struct ehea_page **queue_pages;	/* array of pages belonging to queue */
	u32 qe_size;			/* queue entry size */
	u32 queue_length;      		/* queue length allocated in bytes */
	u32 pagesize;
	u32 toggle_state;		/* toggle flag - per page */
	u32 reserved;			/* 64 bit alignment */
};

/*
 * For pSeries this is a 64bit memory address where
 * I/O memory is mapped into CPU address space
 */
struct h_epa {
	void __iomem *addr;
};

struct h_epa_user {
	u64 addr;
};

struct h_epas {
	struct h_epa kernel;	/* kernel space accessible resource,
				   set to 0 if unused */
	struct h_epa_user user;	/* user space accessible resource
				   set to 0 if unused */
};

/*
 * Memory map data structures
 */
struct ehea_dir_bmap
{
	u64 ent[EHEA_MAP_ENTRIES];
};
struct ehea_top_bmap
{
	struct ehea_dir_bmap *dir[EHEA_MAP_ENTRIES];
};
struct ehea_bmap
{
	struct ehea_top_bmap *top[EHEA_MAP_ENTRIES];
};

struct ehea_qp;
struct ehea_cq;
struct ehea_eq;
struct ehea_port;
struct ehea_av;

/*
 * Queue attributes passed to ehea_create_qp()
 */
struct ehea_qp_init_attr {
	/* input parameter */
	u32 qp_token;           /* queue token */
	u8 low_lat_rq1;
	u8 signalingtype;       /* cqe generation flag */
	u8 rq_count;            /* num of receive queues */
	u8 eqe_gen;             /* eqe generation flag */
	u16 max_nr_send_wqes;   /* max number of send wqes */
	u16 max_nr_rwqes_rq1;   /* max number of receive wqes */
	u16 max_nr_rwqes_rq2;
	u16 max_nr_rwqes_rq3;
	u8 wqe_size_enc_sq;
	u8 wqe_size_enc_rq1;
	u8 wqe_size_enc_rq2;
	u8 wqe_size_enc_rq3;
	u8 swqe_imm_data_len;   /* immediate data length for swqes */
	u16 port_nr;
	u16 rq2_threshold;
	u16 rq3_threshold;
	u64 send_cq_handle;
	u64 recv_cq_handle;
	u64 aff_eq_handle;

	/* output parameter */
	u32 qp_nr;
	u16 act_nr_send_wqes;
	u16 act_nr_rwqes_rq1;
	u16 act_nr_rwqes_rq2;
	u16 act_nr_rwqes_rq3;
	u8 act_wqe_size_enc_sq;
	u8 act_wqe_size_enc_rq1;
	u8 act_wqe_size_enc_rq2;
	u8 act_wqe_size_enc_rq3;
	u32 nr_sq_pages;
	u32 nr_rq1_pages;
	u32 nr_rq2_pages;
	u32 nr_rq3_pages;
	u32 liobn_sq;
	u32 liobn_rq1;
	u32 liobn_rq2;
	u32 liobn_rq3;
};

/*
 * Event Queue attributes, passed as paramter
 */
struct ehea_eq_attr {
	u32 type;
	u32 max_nr_of_eqes;
	u8 eqe_gen;        /* generate eqe flag */
	u64 eq_handle;
	u32 act_nr_of_eqes;
	u32 nr_pages;
	u32 ist1;          /* Interrupt service token */
	u32 ist2;
	u32 ist3;
	u32 ist4;
};


/*
 * Event Queue
 */
struct ehea_eq {
	struct ehea_adapter *adapter;
	struct hw_queue hw_queue;
	u64 fw_handle;
	struct h_epas epas;
	spinlock_t spinlock;
	struct ehea_eq_attr attr;
};

/*
 * HEA Queues
 */
struct ehea_qp {
	struct ehea_adapter *adapter;
	u64 fw_handle;			/* QP handle for firmware calls */
	struct hw_queue hw_squeue;
	struct hw_queue hw_rqueue1;
	struct hw_queue hw_rqueue2;
	struct hw_queue hw_rqueue3;
	struct h_epas epas;
	struct ehea_qp_init_attr init_attr;
};

/*
 * Completion Queue attributes
 */
struct ehea_cq_attr {
	/* input parameter */
	u32 max_nr_of_cqes;
	u32 cq_token;
	u64 eq_handle;

	/* output parameter */
	u32 act_nr_of_cqes;
	u32 nr_pages;
};

/*
 * Completion Queue
 */
struct ehea_cq {
	struct ehea_adapter *adapter;
	u64 fw_handle;
	struct hw_queue hw_queue;
	struct h_epas epas;
	struct ehea_cq_attr attr;
};

/*
 * Memory Region
 */
struct ehea_mr {
	struct ehea_adapter *adapter;
	u64 handle;
	u64 vaddr;
	u32 lkey;
};

/*
 * Port state information
 */
struct port_stats {
	int poll_receive_errors;
	int queue_stopped;
	int err_tcp_cksum;
	int err_ip_cksum;
	int err_frame_crc;
};

#define EHEA_IRQ_NAME_SIZE 20

/*
 * Queue SKB Array
 */
struct ehea_q_skb_arr {
	struct sk_buff **arr;		/* skb array for queue */
	int len;                	/* array length */
	int index;			/* array index */
	int os_skbs;			/* rq2/rq3 only: outstanding skbs */
};

/*
 * Port resources
 */
struct ehea_port_res {
	struct napi_struct napi;
	struct port_stats p_stats;
	struct ehea_mr send_mr;       	/* send memory region */
	struct ehea_mr recv_mr;       	/* receive memory region */
	spinlock_t xmit_lock;
	struct ehea_port *port;
	char int_recv_name[EHEA_IRQ_NAME_SIZE];
	char int_send_name[EHEA_IRQ_NAME_SIZE];
	struct ehea_qp *qp;
	struct ehea_cq *send_cq;
	struct ehea_cq *recv_cq;
	struct ehea_eq *eq;
	struct ehea_q_skb_arr rq1_skba;
	struct ehea_q_skb_arr rq2_skba;
	struct ehea_q_skb_arr rq3_skba;
	struct ehea_q_skb_arr sq_skba;
	int sq_skba_size;
	spinlock_t netif_queue;
	int queue_stopped;
	int swqe_refill_th;
	atomic_t swqe_avail;
	int swqe_ll_count;
	u32 swqe_id_counter;
	u64 tx_packets;
	u64 rx_packets;
	u32 poll_counter;
	struct net_lro_mgr lro_mgr;
	struct net_lro_desc lro_desc[MAX_LRO_DESCRIPTORS];
};


#define EHEA_MAX_PORTS 16

#define EHEA_NUM_PORTRES_FW_HANDLES    6  /* QP handle, SendCQ handle,
					     RecvCQ handle, EQ handle,
					     SendMR handle, RecvMR handle */
#define EHEA_NUM_PORT_FW_HANDLES       1  /* EQ handle */
#define EHEA_NUM_ADAPTER_FW_HANDLES    2  /* MR handle, NEQ handle */

struct ehea_adapter {
	u64 handle;
	struct of_device *ofdev;
	struct ehea_port *port[EHEA_MAX_PORTS];
	struct ehea_eq *neq;       /* notification event queue */
	struct tasklet_struct neq_tasklet;
	struct ehea_mr mr;
	u32 pd;                    /* protection domain */
	u64 max_mc_mac;            /* max number of multicast mac addresses */
	int active_ports;
	struct list_head list;
};


struct ehea_mc_list {
	struct list_head list;
	u64 macaddr;
};

/* kdump support */
struct ehea_fw_handle_entry {
	u64 adh;               /* Adapter Handle */
	u64 fwh;               /* Firmware Handle */
};

struct ehea_fw_handle_array {
	struct ehea_fw_handle_entry *arr;
	int num_entries;
	struct mutex lock;
};

struct ehea_bcmc_reg_entry {
	u64 adh;               /* Adapter Handle */
	u32 port_id;           /* Logical Port Id */
	u8 reg_type;           /* Registration Type */
	u64 macaddr;
};

struct ehea_bcmc_reg_array {
	struct ehea_bcmc_reg_entry *arr;
	int num_entries;
	spinlock_t lock;
};

#define EHEA_PORT_UP 1
#define EHEA_PORT_DOWN 0
#define EHEA_PHY_LINK_UP 1
#define EHEA_PHY_LINK_DOWN 0
#define EHEA_MAX_PORT_RES 16
struct ehea_port {
	struct ehea_adapter *adapter;	 /* adapter that owns this port */
	struct net_device *netdev;
	struct net_device_stats stats;
	struct ehea_port_res port_res[EHEA_MAX_PORT_RES];
	struct of_device  ofdev; /* Open Firmware Device */
	struct ehea_mc_list *mc_list;	 /* Multicast MAC addresses */
	struct vlan_group *vgrp;
	struct ehea_eq *qp_eq;
	struct work_struct reset_task;
	struct mutex port_lock;
	char int_aff_name[EHEA_IRQ_NAME_SIZE];
	int allmulti;			 /* Indicates IFF_ALLMULTI state */
	int promisc;		 	 /* Indicates IFF_PROMISC state */
	int num_tx_qps;
	int num_add_tx_qps;
	int num_mcs;
	int resets;
	u64 flags;
	u64 mac_addr;
	u32 logical_port_id;
	u32 port_speed;
	u32 msg_enable;
	u32 sig_comp_iv;
	u32 state;
	u32 lro_max_aggr;
	u8 phy_link;
	u8 full_duplex;
	u8 autoneg;
	u8 num_def_qps;
};

struct port_res_cfg {
	int max_entries_rcq;
	int max_entries_scq;
	int max_entries_sq;
	int max_entries_rq1;
	int max_entries_rq2;
	int max_entries_rq3;
};

enum ehea_flag_bits {
	__EHEA_STOP_XFER,
	__EHEA_DISABLE_PORT_RESET
};

void ehea_set_ethtool_ops(struct net_device *netdev);
int ehea_sense_port_attr(struct ehea_port *port);
int ehea_set_portspeed(struct ehea_port *port, u32 port_speed);

extern u64 ehea_driver_flags;
extern struct work_struct ehea_rereg_mr_task;

#endif	/* __EHEA_H__ */<|MERGE_RESOLUTION|>--- conflicted
+++ resolved
@@ -40,11 +40,7 @@
 #include <asm/io.h>
 
 #define DRV_NAME	"ehea"
-<<<<<<< HEAD
-#define DRV_VERSION	"EHEA_0094"
-=======
 #define DRV_VERSION	"EHEA_0095"
->>>>>>> c07f62e5
 
 /* eHEA capability flags */
 #define DLPAR_PORT_ADD_REM 1
