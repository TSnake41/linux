--- conflicted
+++ resolved
@@ -1640,11 +1640,7 @@
 	base = le32_to_cpu(priv->card_alive.log_event_table_ptr);
 	if (!iwl3945_hw_valid_rtc_data_addr(base)) {
 		IWL_ERR(priv, "Invalid event log pointer 0x%08X\n", base);
-<<<<<<< HEAD
-		return pos;
-=======
 		return  -EINVAL;
->>>>>>> 5ffaf8a3
 	}
 
 	/* event log header */
@@ -1693,11 +1689,7 @@
 			bufsz = size * 48;
 		*buf = kmalloc(bufsz, GFP_KERNEL);
 		if (!*buf)
-<<<<<<< HEAD
-			return pos;
-=======
 			return -ENOMEM;
->>>>>>> 5ffaf8a3
 	}
 	if ((iwl_get_debug_level(priv) & IWL_DL_FW_ERRORS) || full_log) {
 		/* if uCode has wrapped back to top of log,
