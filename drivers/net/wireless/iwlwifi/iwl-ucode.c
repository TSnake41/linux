--- conflicted
+++ resolved
@@ -83,52 +83,29 @@
  *
  ******************************************************************************/
 
-<<<<<<< HEAD
-static void iwl_free_fw_desc(struct iwl_trans *trans, struct fw_desc *desc)
-{
-	if (desc->v_addr)
-		dma_free_coherent(trans->dev, desc->len,
-=======
 static void iwl_free_fw_desc(struct iwl_nic *nic, struct fw_desc *desc)
 {
 	if (desc->v_addr)
 		dma_free_coherent(trans(nic)->dev, desc->len,
->>>>>>> c288ec61
 				  desc->v_addr, desc->p_addr);
 	desc->v_addr = NULL;
 	desc->len = 0;
 }
 
-<<<<<<< HEAD
-static void iwl_free_fw_img(struct iwl_trans *trans, struct fw_img *img)
-{
-	iwl_free_fw_desc(trans, &img->code);
-	iwl_free_fw_desc(trans, &img->data);
-=======
 static void iwl_free_fw_img(struct iwl_nic *nic, struct fw_img *img)
 {
 	iwl_free_fw_desc(nic, &img->code);
 	iwl_free_fw_desc(nic, &img->data);
->>>>>>> c288ec61
 }
 
 void iwl_dealloc_ucode(struct iwl_nic *nic)
 {
-<<<<<<< HEAD
-	iwl_free_fw_img(trans, &trans->ucode_rt);
-	iwl_free_fw_img(trans, &trans->ucode_init);
-	iwl_free_fw_img(trans, &trans->ucode_wowlan);
-}
-
-static int iwl_alloc_fw_desc(struct iwl_trans *trans, struct fw_desc *desc,
-=======
 	iwl_free_fw_img(nic, &nic->fw.ucode_rt);
 	iwl_free_fw_img(nic, &nic->fw.ucode_init);
 	iwl_free_fw_img(nic, &nic->fw.ucode_wowlan);
 }
 
 static int iwl_alloc_fw_desc(struct iwl_nic *nic, struct fw_desc *desc,
->>>>>>> c288ec61
 		      const void *data, size_t len)
 {
 	if (!len) {
@@ -136,11 +113,7 @@
 		return -EINVAL;
 	}
 
-<<<<<<< HEAD
-	desc->v_addr = dma_alloc_coherent(trans->dev, len,
-=======
 	desc->v_addr = dma_alloc_coherent(trans(nic)->dev, len,
->>>>>>> c288ec61
 					  &desc->p_addr, GFP_KERNEL);
 	if (!desc->v_addr)
 		return -ENOMEM;
@@ -150,11 +123,7 @@
 	return 0;
 }
 
-<<<<<<< HEAD
-static inline struct fw_img *iwl_get_ucode_image(struct iwl_trans *trans,
-=======
 static inline struct fw_img *iwl_get_ucode_image(struct iwl_nic *nic,
->>>>>>> c288ec61
 					enum iwl_ucode_type ucode_type)
 {
 	switch (ucode_type) {
@@ -429,11 +398,7 @@
  *   using sample data 100 bytes apart.  If these sample points are good,
  *   it's a pretty good bet that everything between them is good, too.
  */
-<<<<<<< HEAD
-static int iwl_verify_inst_sparse(struct iwl_trans *trans,
-=======
 static int iwl_verify_inst_sparse(struct iwl_nic *nic,
->>>>>>> c288ec61
 				      struct fw_desc *fw_desc)
 {
 	struct iwl_trans *trans = trans(nic);
@@ -442,11 +407,7 @@
 	u32 val;
 	u32 i;
 
-<<<<<<< HEAD
-	IWL_DEBUG_FW(trans, "ucode inst image size is %u\n", len);
-=======
 	IWL_DEBUG_FW(nic, "ucode inst image size is %u\n", len);
->>>>>>> c288ec61
 
 	for (i = 0; i < len; i += 100, image += 100/sizeof(u32)) {
 		/* read data comes through single port, auto-incr addr */
@@ -462,11 +423,7 @@
 	return 0;
 }
 
-<<<<<<< HEAD
-static void iwl_print_mismatch_inst(struct iwl_trans *trans,
-=======
 static void iwl_print_mismatch_inst(struct iwl_nic *nic,
->>>>>>> c288ec61
 				    struct fw_desc *fw_desc)
 {
 	struct iwl_trans *trans = trans(nic);
@@ -476,11 +433,7 @@
 	u32 offs;
 	int errors = 0;
 
-<<<<<<< HEAD
-	IWL_DEBUG_FW(trans, "ucode inst image size is %u\n", len);
-=======
 	IWL_DEBUG_FW(nic, "ucode inst image size is %u\n", len);
->>>>>>> c288ec61
 
 	iwl_write_direct32(trans, HBUS_TARG_MEM_RADDR,
 			   IWLAGN_RTC_INST_LOWER_BOUND);
@@ -491,11 +444,7 @@
 		/* read data comes through single port, auto-incr addr */
 		val = iwl_read32(trans, HBUS_TARG_MEM_RDAT);
 		if (val != le32_to_cpu(*image)) {
-<<<<<<< HEAD
-			IWL_ERR(trans, "uCode INST section at "
-=======
 			IWL_ERR(nic, "uCode INST section at "
->>>>>>> c288ec61
 				"offset 0x%x, is 0x%x, s/b 0x%x\n",
 				offs, val, le32_to_cpu(*image));
 			errors++;
@@ -517,23 +466,14 @@
 		return -EINVAL;
 	}
 
-<<<<<<< HEAD
-	if (!iwl_verify_inst_sparse(trans, &img->code)) {
-		IWL_DEBUG_FW(trans, "uCode is good in inst SRAM\n");
-=======
 	if (!iwl_verify_inst_sparse(nic, &img->code)) {
 		IWL_DEBUG_FW(nic, "uCode is good in inst SRAM\n");
->>>>>>> c288ec61
 		return 0;
 	}
 
 	IWL_ERR(nic, "UCODE IMAGE IN INSTRUCTION SRAM NOT VALID!!\n");
 
-<<<<<<< HEAD
-	iwl_print_mismatch_inst(trans, &img->code);
-=======
 	iwl_print_mismatch_inst(nic, &img->code);
->>>>>>> c288ec61
 	return -EIO;
 }
 
@@ -646,11 +586,7 @@
 
 	old_type = trans->shrd->ucode_type;
 	trans->shrd->ucode_type = ucode_type;
-<<<<<<< HEAD
-	fw = iwl_get_ucode_image(trans, ucode_type);
-=======
 	fw = iwl_get_ucode_image(nic(trans), ucode_type);
->>>>>>> c288ec61
 
 	if (!fw)
 		return -EINVAL;
@@ -752,53 +688,16 @@
 
 static void iwl_ucode_callback(const struct firmware *ucode_raw, void *context);
 
-<<<<<<< HEAD
-#define UCODE_EXPERIMENTAL_INDEX	100
-#define UCODE_EXPERIMENTAL_TAG		"exp"
-
-int __must_check iwl_request_firmware(struct iwl_priv *priv, bool first)
-{
-	const char *name_pre = cfg(priv)->fw_name_pre;
-=======
 #define UCODE_EXPERIMENTAL_TAG		"exp"
 
 int __must_check iwl_request_firmware(struct iwl_nic *nic, bool first)
 {
 	struct iwl_cfg *cfg = cfg(nic);
 	const char *name_pre = cfg->fw_name_pre;
->>>>>>> c288ec61
 	char tag[8];
 
 	if (first) {
 #ifdef CONFIG_IWLWIFI_DEBUG_EXPERIMENTAL_UCODE
-<<<<<<< HEAD
-		priv->fw_index = UCODE_EXPERIMENTAL_INDEX;
-		strcpy(tag, UCODE_EXPERIMENTAL_TAG);
-	} else if (priv->fw_index == UCODE_EXPERIMENTAL_INDEX) {
-#endif
-		priv->fw_index = cfg(priv)->ucode_api_max;
-		sprintf(tag, "%d", priv->fw_index);
-	} else {
-		priv->fw_index--;
-		sprintf(tag, "%d", priv->fw_index);
-	}
-
-	if (priv->fw_index < cfg(priv)->ucode_api_min) {
-		IWL_ERR(priv, "no suitable firmware found!\n");
-		return -ENOENT;
-	}
-
-	sprintf(priv->firmware_name, "%s%s%s", name_pre, tag, ".ucode");
-
-	IWL_DEBUG_INFO(priv, "attempting to load firmware %s'%s'\n",
-		       (priv->fw_index == UCODE_EXPERIMENTAL_INDEX)
-				? "EXPERIMENTAL " : "",
-		       priv->firmware_name);
-
-	return request_firmware_nowait(THIS_MODULE, 1, priv->firmware_name,
-				       trans(priv)->dev,
-				       GFP_KERNEL, priv, iwl_ucode_callback);
-=======
 		nic->fw_index = UCODE_EXPERIMENTAL_INDEX;
 		strcpy(tag, UCODE_EXPERIMENTAL_TAG);
 	} else if (nic->fw_index == UCODE_EXPERIMENTAL_INDEX) {
@@ -825,7 +724,6 @@
 	return request_firmware_nowait(THIS_MODULE, 1, nic->firmware_name,
 				       trans(nic)->dev,
 				       GFP_KERNEL, nic, iwl_ucode_callback);
->>>>>>> c288ec61
 }
 
 struct iwlagn_firmware_pieces {
@@ -833,54 +731,30 @@
 	size_t inst_size, data_size, init_size, init_data_size,
 	       wowlan_inst_size, wowlan_data_size;
 
-<<<<<<< HEAD
-	u32 build;
-
-=======
->>>>>>> c288ec61
 	u32 init_evtlog_ptr, init_evtlog_size, init_errlog_ptr;
 	u32 inst_evtlog_ptr, inst_evtlog_size, inst_errlog_ptr;
 };
 
-<<<<<<< HEAD
-static int iwlagn_load_legacy_firmware(struct iwl_priv *priv,
-=======
 static int iwl_parse_v1_v2_firmware(struct iwl_nic *nic,
->>>>>>> c288ec61
 				       const struct firmware *ucode_raw,
 				       struct iwlagn_firmware_pieces *pieces)
 {
 	struct iwl_ucode_header *ucode = (void *)ucode_raw->data;
-<<<<<<< HEAD
-	u32 api_ver, hdr_size;
-	const u8 *src;
-
-	priv->ucode_ver = le32_to_cpu(ucode->ver);
-	api_ver = IWL_UCODE_API(priv->ucode_ver);
-=======
 	u32 api_ver, hdr_size, build;
 	char buildstr[25];
 	const u8 *src;
 
 	nic->fw.ucode_ver = le32_to_cpu(ucode->ver);
 	api_ver = IWL_UCODE_API(nic->fw.ucode_ver);
->>>>>>> c288ec61
 
 	switch (api_ver) {
 	default:
 		hdr_size = 28;
 		if (ucode_raw->size < hdr_size) {
-<<<<<<< HEAD
-			IWL_ERR(priv, "File size too small!\n");
-			return -EINVAL;
-		}
-		pieces->build = le32_to_cpu(ucode->u.v2.build);
-=======
 			IWL_ERR(nic, "File size too small!\n");
 			return -EINVAL;
 		}
 		build = le32_to_cpu(ucode->u.v2.build);
->>>>>>> c288ec61
 		pieces->inst_size = le32_to_cpu(ucode->u.v2.inst_size);
 		pieces->data_size = le32_to_cpu(ucode->u.v2.data_size);
 		pieces->init_size = le32_to_cpu(ucode->u.v2.init_size);
@@ -892,17 +766,10 @@
 	case 2:
 		hdr_size = 24;
 		if (ucode_raw->size < hdr_size) {
-<<<<<<< HEAD
-			IWL_ERR(priv, "File size too small!\n");
-			return -EINVAL;
-		}
-		pieces->build = 0;
-=======
 			IWL_ERR(nic, "File size too small!\n");
 			return -EINVAL;
 		}
 		build = 0;
->>>>>>> c288ec61
 		pieces->inst_size = le32_to_cpu(ucode->u.v1.inst_size);
 		pieces->data_size = le32_to_cpu(ucode->u.v1.data_size);
 		pieces->init_size = le32_to_cpu(ucode->u.v1.init_size);
@@ -911,8 +778,6 @@
 		break;
 	}
 
-<<<<<<< HEAD
-=======
 	if (build)
 		sprintf(buildstr, " build %u%s", build,
 		       (nic->fw_index == UCODE_EXPERIMENTAL_INDEX)
@@ -929,17 +794,12 @@
 		 IWL_UCODE_SERIAL(nic->fw.ucode_ver),
 		 buildstr);
 
->>>>>>> c288ec61
 	/* Verify size of file vs. image size info in file's header */
 	if (ucode_raw->size != hdr_size + pieces->inst_size +
 				pieces->data_size + pieces->init_size +
 				pieces->init_data_size) {
 
-<<<<<<< HEAD
-		IWL_ERR(priv,
-=======
 		IWL_ERR(nic,
->>>>>>> c288ec61
 			"uCode file size %d does not match expected size\n",
 			(int)ucode_raw->size);
 		return -EINVAL;
@@ -957,17 +817,10 @@
 	return 0;
 }
 
-<<<<<<< HEAD
-static int iwlagn_load_firmware(struct iwl_priv *priv,
-				const struct firmware *ucode_raw,
-				struct iwlagn_firmware_pieces *pieces,
-				struct iwlagn_ucode_capabilities *capa)
-=======
 static int iwl_parse_tlv_firmware(struct iwl_nic *nic,
 				const struct firmware *ucode_raw,
 				struct iwlagn_firmware_pieces *pieces,
 				struct iwl_ucode_capabilities *capa)
->>>>>>> c288ec61
 {
 	struct iwl_tlv_ucode_header *ucode = (void *)ucode_raw->data;
 	struct iwl_ucode_tlv *tlv;
@@ -979,26 +832,16 @@
 	u32 tlv_len;
 	enum iwl_ucode_tlv_type tlv_type;
 	const u8 *tlv_data;
-<<<<<<< HEAD
-
-	if (len < sizeof(*ucode)) {
-		IWL_ERR(priv, "uCode has invalid length: %zd\n", len);
-=======
 	char buildstr[25];
 	u32 build;
 
 	if (len < sizeof(*ucode)) {
 		IWL_ERR(nic, "uCode has invalid length: %zd\n", len);
->>>>>>> c288ec61
 		return -EINVAL;
 	}
 
 	if (ucode->magic != cpu_to_le32(IWL_TLV_UCODE_MAGIC)) {
-<<<<<<< HEAD
-		IWL_ERR(priv, "invalid uCode magic: 0X%x\n",
-=======
 		IWL_ERR(nic, "invalid uCode magic: 0X%x\n",
->>>>>>> c288ec61
 			le32_to_cpu(ucode->magic));
 		return -EINVAL;
 	}
@@ -1016,14 +859,6 @@
 	while (wanted_alternative && !(alternatives & BIT(wanted_alternative)))
 		wanted_alternative--;
 	if (wanted_alternative && wanted_alternative != tmp)
-<<<<<<< HEAD
-		IWL_WARN(priv,
-			 "uCode alternative %d not available, choosing %d\n",
-			 tmp, wanted_alternative);
-
-	priv->ucode_ver = le32_to_cpu(ucode->ver);
-	pieces->build = le32_to_cpu(ucode->build);
-=======
 		IWL_WARN(nic,
 			 "uCode alternative %d not available, choosing %d\n",
 			 tmp, wanted_alternative);
@@ -1047,7 +882,6 @@
 		 IWL_UCODE_SERIAL(nic->fw.ucode_ver),
 		 buildstr);
 
->>>>>>> c288ec61
 	data = ucode->data;
 
 	len -= sizeof(*ucode);
@@ -1064,11 +898,7 @@
 		tlv_data = tlv->data;
 
 		if (len < tlv_len) {
-<<<<<<< HEAD
-			IWL_ERR(priv, "invalid TLV len: %zd/%u\n",
-=======
 			IWL_ERR(nic, "invalid TLV len: %zd/%u\n",
->>>>>>> c288ec61
 				len, tlv_len);
 			return -EINVAL;
 		}
@@ -1101,11 +931,7 @@
 			pieces->init_data_size = tlv_len;
 			break;
 		case IWL_UCODE_TLV_BOOT:
-<<<<<<< HEAD
-			IWL_ERR(priv, "Found unexpected BOOT ucode\n");
-=======
 			IWL_ERR(nic, "Found unexpected BOOT ucode\n");
->>>>>>> c288ec61
 			break;
 		case IWL_UCODE_TLV_PROBE_MAX_LEN:
 			if (tlv_len != sizeof(u32))
@@ -1173,11 +999,7 @@
 		case IWL_UCODE_TLV_ENHANCE_SENS_TBL:
 			if (tlv_len)
 				goto invalid_tlv_len;
-<<<<<<< HEAD
-			priv->enhance_sensitivity_table = true;
-=======
 			nic->fw.enhance_sensitivity_table = true;
->>>>>>> c288ec61
 			break;
 		case IWL_UCODE_TLV_WOWLAN_INST:
 			pieces->wowlan_inst = tlv_data;
@@ -1194,36 +1016,22 @@
 					le32_to_cpup((__le32 *)tlv_data);
 			break;
 		default:
-<<<<<<< HEAD
-			IWL_DEBUG_INFO(priv, "unknown TLV: %d\n", tlv_type);
-=======
 			IWL_DEBUG_INFO(nic, "unknown TLV: %d\n", tlv_type);
->>>>>>> c288ec61
 			break;
 		}
 	}
 
 	if (len) {
-<<<<<<< HEAD
-		IWL_ERR(priv, "invalid TLV after parsing: %zd\n", len);
-		iwl_print_hex_dump(priv, IWL_DL_FW, (u8 *)data, len);
-=======
 		IWL_ERR(nic, "invalid TLV after parsing: %zd\n", len);
 		iwl_print_hex_dump(nic, IWL_DL_FW, (u8 *)data, len);
->>>>>>> c288ec61
 		return -EINVAL;
 	}
 
 	return 0;
 
  invalid_tlv_len:
-<<<<<<< HEAD
-	IWL_ERR(priv, "TLV %d has invalid size: %u\n", tlv_type, tlv_len);
-	iwl_print_hex_dump(priv, IWL_DL_FW, tlv_data, tlv_len);
-=======
 	IWL_ERR(nic, "TLV %d has invalid size: %u\n", tlv_type, tlv_len);
 	iwl_print_hex_dump(nic, IWL_DL_FW, tlv_data, tlv_len);
->>>>>>> c288ec61
 
 	return -EINVAL;
 }
@@ -1236,23 +1044,6 @@
  */
 static void iwl_ucode_callback(const struct firmware *ucode_raw, void *context)
 {
-<<<<<<< HEAD
-	struct iwl_priv *priv = context;
-	struct iwl_ucode_header *ucode;
-	int err;
-	struct iwlagn_firmware_pieces pieces;
-	const unsigned int api_max = cfg(priv)->ucode_api_max;
-	unsigned int api_ok = cfg(priv)->ucode_api_ok;
-	const unsigned int api_min = cfg(priv)->ucode_api_min;
-	u32 api_ver;
-	char buildstr[25];
-	u32 build;
-	struct iwlagn_ucode_capabilities ucode_capa = {
-		.max_probe_length = 200,
-		.standard_phy_calibration_size =
-			IWL_DEFAULT_STANDARD_PHY_CALIBRATE_TBL_SIZE,
-	};
-=======
 	struct iwl_nic *nic = context;
 	struct iwl_cfg *cfg = cfg(nic);
 	struct iwl_fw *fw = &nic->fw;
@@ -1267,7 +1058,6 @@
 	fw->ucode_capa.max_probe_length = 200;
 	fw->ucode_capa.standard_phy_calibration_size =
 			IWL_DEFAULT_STANDARD_PHY_CALIBRATE_TBL_SIZE;
->>>>>>> c288ec61
 
 	if (!api_ok)
 		api_ok = api_max;
@@ -1275,21 +1065,6 @@
 	memset(&pieces, 0, sizeof(pieces));
 
 	if (!ucode_raw) {
-<<<<<<< HEAD
-		if (priv->fw_index <= api_ok)
-			IWL_ERR(priv,
-				"request for firmware file '%s' failed.\n",
-				priv->firmware_name);
-		goto try_again;
-	}
-
-	IWL_DEBUG_INFO(priv, "Loaded firmware file '%s' (%zd bytes).\n",
-		       priv->firmware_name, ucode_raw->size);
-
-	/* Make sure that we got at least the API version number */
-	if (ucode_raw->size < 4) {
-		IWL_ERR(priv, "File size way too small!\n");
-=======
 		if (nic->fw_index <= api_ok)
 			IWL_ERR(nic,
 				"request for firmware file '%s' failed.\n",
@@ -1303,7 +1078,6 @@
 	/* Make sure that we got at least the API version number */
 	if (ucode_raw->size < 4) {
 		IWL_ERR(nic, "File size way too small!\n");
->>>>>>> c288ec61
 		goto try_again;
 	}
 
@@ -1311,27 +1085,15 @@
 	ucode = (struct iwl_ucode_header *)ucode_raw->data;
 
 	if (ucode->ver)
-<<<<<<< HEAD
-		err = iwlagn_load_legacy_firmware(priv, ucode_raw, &pieces);
-	else
-		err = iwlagn_load_firmware(priv, ucode_raw, &pieces,
-					   &ucode_capa);
-=======
 		err = iwl_parse_v1_v2_firmware(nic, ucode_raw, &pieces);
 	else
 		err = iwl_parse_tlv_firmware(nic, ucode_raw, &pieces,
 					   &fw->ucode_capa);
->>>>>>> c288ec61
 
 	if (err)
 		goto try_again;
 
-<<<<<<< HEAD
-	api_ver = IWL_UCODE_API(priv->ucode_ver);
-	build = pieces.build;
-=======
 	api_ver = IWL_UCODE_API(nic->fw.ucode_ver);
->>>>>>> c288ec61
 
 	/*
 	 * api_ver should match the api version forming part of the
@@ -1339,15 +1101,9 @@
 	 * on the API version read from firmware header from here on forward
 	 */
 	/* no api version check required for experimental uCode */
-<<<<<<< HEAD
-	if (priv->fw_index != UCODE_EXPERIMENTAL_INDEX) {
-		if (api_ver < api_min || api_ver > api_max) {
-			IWL_ERR(priv,
-=======
 	if (nic->fw_index != UCODE_EXPERIMENTAL_INDEX) {
 		if (api_ver < api_min || api_ver > api_max) {
 			IWL_ERR(nic,
->>>>>>> c288ec61
 				"Driver unable to support your firmware API. "
 				"Driver supports v%u, firmware is v%u.\n",
 				api_max, api_ver);
@@ -1356,16 +1112,6 @@
 
 		if (api_ver < api_ok) {
 			if (api_ok != api_max)
-<<<<<<< HEAD
-				IWL_ERR(priv, "Firmware has old API version, "
-					"expected v%u through v%u, got v%u.\n",
-					api_ok, api_max, api_ver);
-			else
-				IWL_ERR(priv, "Firmware has old API version, "
-					"expected v%u, got v%u.\n",
-					api_max, api_ver);
-			IWL_ERR(priv, "New firmware can be obtained from "
-=======
 				IWL_ERR(nic, "Firmware has old API version, "
 					"expected v%u through v%u, got v%u.\n",
 					api_ok, api_max, api_ver);
@@ -1374,37 +1120,11 @@
 					"expected v%u, got v%u.\n",
 					api_max, api_ver);
 			IWL_ERR(nic, "New firmware can be obtained from "
->>>>>>> c288ec61
 				      "http://www.intellinuxwireless.org/.\n");
 		}
 	}
 
-<<<<<<< HEAD
-	if (build)
-		sprintf(buildstr, " build %u%s", build,
-		       (priv->fw_index == UCODE_EXPERIMENTAL_INDEX)
-				? " (EXP)" : "");
-	else
-		buildstr[0] = '\0';
-
-	IWL_INFO(priv, "loaded firmware version %u.%u.%u.%u%s\n",
-		 IWL_UCODE_MAJOR(priv->ucode_ver),
-		 IWL_UCODE_MINOR(priv->ucode_ver),
-		 IWL_UCODE_API(priv->ucode_ver),
-		 IWL_UCODE_SERIAL(priv->ucode_ver),
-		 buildstr);
-
-	snprintf(priv->hw->wiphy->fw_version,
-		 sizeof(priv->hw->wiphy->fw_version),
-		 "%u.%u.%u.%u%s",
-		 IWL_UCODE_MAJOR(priv->ucode_ver),
-		 IWL_UCODE_MINOR(priv->ucode_ver),
-		 IWL_UCODE_API(priv->ucode_ver),
-		 IWL_UCODE_SERIAL(priv->ucode_ver),
-		 buildstr);
-=======
 	IWL_INFO(nic, "loaded firmware version %s", nic->fw.fw_version);
->>>>>>> c288ec61
 
 	/*
 	 * For any of the failures below (before allocating pci memory)
@@ -1412,22 +1132,6 @@
 	 * user just got a corrupted version of the latest API.
 	 */
 
-<<<<<<< HEAD
-	IWL_DEBUG_INFO(priv, "f/w package hdr ucode version raw = 0x%x\n",
-		       priv->ucode_ver);
-	IWL_DEBUG_INFO(priv, "f/w package hdr runtime inst size = %Zd\n",
-		       pieces.inst_size);
-	IWL_DEBUG_INFO(priv, "f/w package hdr runtime data size = %Zd\n",
-		       pieces.data_size);
-	IWL_DEBUG_INFO(priv, "f/w package hdr init inst size = %Zd\n",
-		       pieces.init_size);
-	IWL_DEBUG_INFO(priv, "f/w package hdr init data size = %Zd\n",
-		       pieces.init_data_size);
-
-	/* Verify that uCode images will fit in card's SRAM */
-	if (pieces.inst_size > hw_params(priv).max_inst_size) {
-		IWL_ERR(priv, "uCode instr len %Zd too large to fit in\n",
-=======
 	IWL_DEBUG_INFO(nic, "f/w package hdr ucode version raw = 0x%x\n",
 		       nic->fw.ucode_ver);
 	IWL_DEBUG_INFO(nic, "f/w package hdr runtime inst size = %Zd\n",
@@ -1442,40 +1146,24 @@
 	/* Verify that uCode images will fit in card's SRAM */
 	if (pieces.inst_size > cfg->max_inst_size) {
 		IWL_ERR(nic, "uCode instr len %Zd too large to fit in\n",
->>>>>>> c288ec61
 			pieces.inst_size);
 		goto try_again;
 	}
 
-<<<<<<< HEAD
-	if (pieces.data_size > hw_params(priv).max_data_size) {
-		IWL_ERR(priv, "uCode data len %Zd too large to fit in\n",
-=======
 	if (pieces.data_size > cfg->max_data_size) {
 		IWL_ERR(nic, "uCode data len %Zd too large to fit in\n",
->>>>>>> c288ec61
 			pieces.data_size);
 		goto try_again;
 	}
 
-<<<<<<< HEAD
-	if (pieces.init_size > hw_params(priv).max_inst_size) {
-		IWL_ERR(priv, "uCode init instr len %Zd too large to fit in\n",
-=======
 	if (pieces.init_size > cfg->max_inst_size) {
 		IWL_ERR(nic, "uCode init instr len %Zd too large to fit in\n",
->>>>>>> c288ec61
 			pieces.init_size);
 		goto try_again;
 	}
 
-<<<<<<< HEAD
-	if (pieces.init_data_size > hw_params(priv).max_data_size) {
-		IWL_ERR(priv, "uCode init data len %Zd too large to fit in\n",
-=======
 	if (pieces.init_data_size > cfg->max_data_size) {
 		IWL_ERR(nic, "uCode init data len %Zd too large to fit in\n",
->>>>>>> c288ec61
 			pieces.init_data_size);
 		goto try_again;
 	}
@@ -1485,52 +1173,27 @@
 	/* Runtime instructions and 2 copies of data:
 	 * 1) unmodified from disk
 	 * 2) backup cache for save/restore during power-downs */
-<<<<<<< HEAD
-	if (iwl_alloc_fw_desc(trans(priv), &trans(priv)->ucode_rt.code,
-			      pieces.inst, pieces.inst_size))
-		goto err_pci_alloc;
-	if (iwl_alloc_fw_desc(trans(priv), &trans(priv)->ucode_rt.data,
-=======
 	if (iwl_alloc_fw_desc(nic, &nic->fw.ucode_rt.code,
 			      pieces.inst, pieces.inst_size))
 		goto err_pci_alloc;
 	if (iwl_alloc_fw_desc(nic, &nic->fw.ucode_rt.data,
->>>>>>> c288ec61
 			      pieces.data, pieces.data_size))
 		goto err_pci_alloc;
 
 	/* Initialization instructions and data */
 	if (pieces.init_size && pieces.init_data_size) {
-<<<<<<< HEAD
-		if (iwl_alloc_fw_desc(trans(priv),
-				      &trans(priv)->ucode_init.code,
-				      pieces.init, pieces.init_size))
-			goto err_pci_alloc;
-		if (iwl_alloc_fw_desc(trans(priv),
-				      &trans(priv)->ucode_init.data,
-=======
 		if (iwl_alloc_fw_desc(nic,
 				      &nic->fw.ucode_init.code,
 				      pieces.init, pieces.init_size))
 			goto err_pci_alloc;
 		if (iwl_alloc_fw_desc(nic,
 				      &nic->fw.ucode_init.data,
->>>>>>> c288ec61
 				      pieces.init_data, pieces.init_data_size))
 			goto err_pci_alloc;
 	}
 
 	/* WoWLAN instructions and data */
 	if (pieces.wowlan_inst_size && pieces.wowlan_data_size) {
-<<<<<<< HEAD
-		if (iwl_alloc_fw_desc(trans(priv),
-				      &trans(priv)->ucode_wowlan.code,
-				      pieces.wowlan_inst,
-				      pieces.wowlan_inst_size))
-			goto err_pci_alloc;
-		if (iwl_alloc_fw_desc(trans(priv),
-				      &trans(priv)->ucode_wowlan.data,
-=======
 		if (iwl_alloc_fw_desc(nic,
 				      &nic->fw.ucode_wowlan.code,
 				      pieces.wowlan_inst,
@@ -1538,7 +1201,6 @@
 			goto err_pci_alloc;
 		if (iwl_alloc_fw_desc(nic,
 				      &nic->fw.ucode_wowlan.data,
->>>>>>> c288ec61
 				      pieces.wowlan_data,
 				      pieces.wowlan_data_size))
 			goto err_pci_alloc;
@@ -1551,46 +1213,6 @@
 	 * for each event, which is of mode 1 (including timestamp) for all
 	 * new microcodes that include this information.
 	 */
-<<<<<<< HEAD
-	priv->init_evtlog_ptr = pieces.init_evtlog_ptr;
-	if (pieces.init_evtlog_size)
-		priv->init_evtlog_size = (pieces.init_evtlog_size - 16)/12;
-	else
-		priv->init_evtlog_size =
-			cfg(priv)->base_params->max_event_log_size;
-	priv->init_errlog_ptr = pieces.init_errlog_ptr;
-	priv->inst_evtlog_ptr = pieces.inst_evtlog_ptr;
-	if (pieces.inst_evtlog_size)
-		priv->inst_evtlog_size = (pieces.inst_evtlog_size - 16)/12;
-	else
-		priv->inst_evtlog_size =
-			cfg(priv)->base_params->max_event_log_size;
-	priv->inst_errlog_ptr = pieces.inst_errlog_ptr;
-#ifndef CONFIG_IWLWIFI_P2P
-	ucode_capa.flags &= ~IWL_UCODE_TLV_FLAGS_PAN;
-#endif
-
-	priv->new_scan_threshold_behaviour =
-		!!(ucode_capa.flags & IWL_UCODE_TLV_FLAGS_NEWSCAN);
-
-	if (!(cfg(priv)->sku & EEPROM_SKU_CAP_IPAN_ENABLE))
-		ucode_capa.flags &= ~IWL_UCODE_TLV_FLAGS_PAN;
-
-	/*
-	 * if not PAN, then don't support P2P -- might be a uCode
-	 * packaging bug or due to the eeprom check above
-	 */
-	if (!(ucode_capa.flags & IWL_UCODE_TLV_FLAGS_PAN))
-		ucode_capa.flags &= ~IWL_UCODE_TLV_FLAGS_P2P;
-
-	if (ucode_capa.flags & IWL_UCODE_TLV_FLAGS_PAN) {
-		priv->sta_key_max_num = STA_KEY_MAX_NUM_PAN;
-		priv->shrd->cmd_queue = IWL_IPAN_CMD_QUEUE_NUM;
-	} else {
-		priv->sta_key_max_num = STA_KEY_MAX_NUM;
-		priv->shrd->cmd_queue = IWL_DEFAULT_CMD_QUEUE_NUM;
-	}
-=======
 	nic->init_evtlog_ptr = pieces.init_evtlog_ptr;
 	if (pieces.init_evtlog_size)
 		nic->init_evtlog_size = (pieces.init_evtlog_size - 16)/12;
@@ -1606,42 +1228,10 @@
 			cfg->base_params->max_event_log_size;
 	nic->inst_errlog_ptr = pieces.inst_errlog_ptr;
 
->>>>>>> c288ec61
 	/*
 	 * figure out the offset of chain noise reset and gain commands
 	 * base on the size of standard phy calibration commands table size
 	 */
-<<<<<<< HEAD
-	if (ucode_capa.standard_phy_calibration_size >
-	    IWL_MAX_PHY_CALIBRATE_TBL_SIZE)
-		ucode_capa.standard_phy_calibration_size =
-			IWL_MAX_STANDARD_PHY_CALIBRATE_TBL_SIZE;
-
-	priv->phy_calib_chain_noise_reset_cmd =
-		ucode_capa.standard_phy_calibration_size;
-	priv->phy_calib_chain_noise_gain_cmd =
-		ucode_capa.standard_phy_calibration_size + 1;
-
-	/* initialize all valid contexts */
-	iwl_init_context(priv, ucode_capa.flags);
-
-	/**************************************************
-	 * This is still part of probe() in a sense...
-	 *
-	 * 9. Setup and register with mac80211 and debugfs
-	 **************************************************/
-	err = iwlagn_mac_setup_register(priv, &ucode_capa);
-	if (err)
-		goto out_unbind;
-
-	err = iwl_dbgfs_register(priv, DRV_NAME);
-	if (err)
-		IWL_ERR(priv, "failed to create debugfs files. Ignoring error: %d\n", err);
-
-	/* We have our copies now, allow OS release its copies */
-	release_firmware(ucode_raw);
-	complete(&priv->firmware_loading_complete);
-=======
 	if (fw->ucode_capa.standard_phy_calibration_size >
 	    IWL_MAX_PHY_CALIBRATE_TBL_SIZE)
 		fw->ucode_capa.standard_phy_calibration_size =
@@ -1656,25 +1246,10 @@
 	if (!nic->op_mode)
 		goto out_unbind;
 
->>>>>>> c288ec61
 	return;
 
  try_again:
 	/* try next, if any */
-<<<<<<< HEAD
-	if (iwl_request_firmware(priv, false))
-		goto out_unbind;
-	release_firmware(ucode_raw);
-	return;
-
- err_pci_alloc:
-	IWL_ERR(priv, "failed to allocate pci memory\n");
-	iwl_dealloc_ucode(trans(priv));
- out_unbind:
-	complete(&priv->firmware_loading_complete);
-	device_release_driver(trans(priv)->dev);
-	release_firmware(ucode_raw);
-=======
 	release_firmware(ucode_raw);
 	if (iwl_request_firmware(nic, false))
 		goto out_unbind;
@@ -1687,5 +1262,4 @@
  out_unbind:
 	complete(&nic->request_firmware_complete);
 	device_release_driver(trans(nic)->dev);
->>>>>>> c288ec61
-}
+}
