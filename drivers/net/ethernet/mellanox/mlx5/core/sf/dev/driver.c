// SPDX-License-Identifier: GPL-2.0 OR Linux-OpenIB
/* Copyright (c) 2020 Mellanox Technologies Ltd */

#include <linux/mlx5/driver.h>
#include <linux/mlx5/device.h>
#include <linux/mlx5/eswitch.h>
#include "mlx5_core.h"
#include "dev.h"
#include "devlink.h"

static int mlx5_core_peer_devlink_set(struct mlx5_sf_dev *sf_dev, struct devlink *devlink)
{
	struct mlx5_sf_peer_devlink_event_ctx event_ctx = {
		.fn_id = sf_dev->fn_id,
		.devlink = devlink,
	};
	int ret;

	ret = mlx5_blocking_notifier_call_chain(sf_dev->parent_mdev,
						MLX5_DRIVER_EVENT_SF_PEER_DEVLINK,
						&event_ctx);
	return ret == NOTIFY_OK ? event_ctx.err : 0;
}

static int mlx5_sf_dev_probe(struct auxiliary_device *adev, const struct auxiliary_device_id *id)
{
	struct mlx5_sf_dev *sf_dev = container_of(adev, struct mlx5_sf_dev, adev);
	struct mlx5_core_dev *mdev;
	struct devlink *devlink;
	int err;

	devlink = mlx5_devlink_alloc(&adev->dev);
	if (!devlink)
		return -ENOMEM;

	mdev = devlink_priv(devlink);
	mdev->device = &adev->dev;
	mdev->pdev = sf_dev->parent_mdev->pdev;
	mdev->bar_addr = sf_dev->bar_base_addr;
	mdev->iseg_base = sf_dev->bar_base_addr;
	mdev->coredev_type = MLX5_COREDEV_SF;
	mdev->priv.parent_mdev = sf_dev->parent_mdev;
	mdev->priv.adev_idx = adev->id;
	sf_dev->mdev = mdev;

	/* Only local SFs do light probe */
	if (MLX5_ESWITCH_MANAGER(sf_dev->parent_mdev))
		mlx5_dev_set_lightweight(mdev);

	err = mlx5_mdev_init(mdev, MLX5_SF_PROF);
	if (err) {
		mlx5_core_warn(mdev, "mlx5_mdev_init on err=%d\n", err);
		goto mdev_err;
	}

	mdev->iseg = ioremap(mdev->iseg_base, sizeof(*mdev->iseg));
	if (!mdev->iseg) {
		mlx5_core_warn(mdev, "remap error\n");
		err = -ENOMEM;
		goto remap_err;
	}

	/* Peer devlink logic expects to work on unregistered devlink instance. */
	err = mlx5_core_peer_devlink_set(sf_dev, devlink);
	if (err) {
		mlx5_core_warn(mdev, "mlx5_core_peer_devlink_set err=%d\n", err);
		goto peer_devlink_set_err;
	}

	if (MLX5_ESWITCH_MANAGER(sf_dev->parent_mdev))
		err = mlx5_init_one_light(mdev);
	else
		err = mlx5_init_one(mdev);
	if (err) {
		mlx5_core_warn(mdev, "mlx5_init_one err=%d\n", err);
		goto init_one_err;
	}

<<<<<<< HEAD
	err = mlx5_core_peer_devlink_set(sf_dev, devlink);
	if (err) {
		mlx5_core_warn(mdev, "mlx5_core_peer_devlink_set err=%d\n", err);
		goto peer_devlink_set_err;
	}

=======
>>>>>>> 0c383648
	return 0;

peer_devlink_set_err:
	if (mlx5_dev_is_lightweight(sf_dev->mdev))
		mlx5_uninit_one_light(sf_dev->mdev);
	else
		mlx5_uninit_one(sf_dev->mdev);
init_one_err:
peer_devlink_set_err:
	iounmap(mdev->iseg);
remap_err:
	mlx5_mdev_uninit(mdev);
mdev_err:
	mlx5_devlink_free(devlink);
	return err;
}

static void mlx5_sf_dev_remove(struct auxiliary_device *adev)
{
	struct mlx5_sf_dev *sf_dev = container_of(adev, struct mlx5_sf_dev, adev);
	struct mlx5_core_dev *mdev = sf_dev->mdev;
	struct devlink *devlink;

	devlink = priv_to_devlink(mdev);
	set_bit(MLX5_BREAK_FW_WAIT, &mdev->intf_state);
	mlx5_drain_health_wq(mdev);
	if (mlx5_dev_is_lightweight(mdev))
		mlx5_uninit_one_light(mdev);
	else
		mlx5_uninit_one(mdev);
	iounmap(mdev->iseg);
	mlx5_mdev_uninit(mdev);
	mlx5_devlink_free(devlink);
}

static void mlx5_sf_dev_shutdown(struct auxiliary_device *adev)
{
	struct mlx5_sf_dev *sf_dev = container_of(adev, struct mlx5_sf_dev, adev);
	struct mlx5_core_dev *mdev = sf_dev->mdev;

	set_bit(MLX5_BREAK_FW_WAIT, &mdev->intf_state);
	mlx5_unload_one(mdev, false);
}

static const struct auxiliary_device_id mlx5_sf_dev_id_table[] = {
	{ .name = MLX5_ADEV_NAME "." MLX5_SF_DEV_ID_NAME, },
	{ },
};

MODULE_DEVICE_TABLE(auxiliary, mlx5_sf_dev_id_table);

static struct auxiliary_driver mlx5_sf_driver = {
	.name = MLX5_SF_DEV_ID_NAME,
	.probe = mlx5_sf_dev_probe,
	.remove = mlx5_sf_dev_remove,
	.shutdown = mlx5_sf_dev_shutdown,
	.id_table = mlx5_sf_dev_id_table,
};

int mlx5_sf_driver_register(void)
{
	return auxiliary_driver_register(&mlx5_sf_driver);
}

void mlx5_sf_driver_unregister(void)
{
	auxiliary_driver_unregister(&mlx5_sf_driver);
}<|MERGE_RESOLUTION|>--- conflicted
+++ resolved
@@ -76,22 +76,8 @@
 		goto init_one_err;
 	}
 
-<<<<<<< HEAD
-	err = mlx5_core_peer_devlink_set(sf_dev, devlink);
-	if (err) {
-		mlx5_core_warn(mdev, "mlx5_core_peer_devlink_set err=%d\n", err);
-		goto peer_devlink_set_err;
-	}
-
-=======
->>>>>>> 0c383648
 	return 0;
 
-peer_devlink_set_err:
-	if (mlx5_dev_is_lightweight(sf_dev->mdev))
-		mlx5_uninit_one_light(sf_dev->mdev);
-	else
-		mlx5_uninit_one(sf_dev->mdev);
 init_one_err:
 peer_devlink_set_err:
 	iounmap(mdev->iseg);
