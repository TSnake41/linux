--- conflicted
+++ resolved
@@ -439,7 +439,6 @@
 		mlx5_core_warn(mdev, "prepare underlay qp state failed, %d\n", err);
 		goto err_clear_state_opened_flag;
 	}
-<<<<<<< HEAD
 
 	err = mlx5_fs_add_rx_underlay_qpn(mdev, ipriv->qp.qpn);
 	if (err) {
@@ -453,22 +452,6 @@
 
 	mlx5e_refresh_tirs(epriv, false);
 	mlx5e_activate_priv_channels(epriv);
-	mlx5e_timestamp_set(epriv);
-=======
-
-	err = mlx5_fs_add_rx_underlay_qpn(mdev, ipriv->qp.qpn);
-	if (err) {
-		mlx5_core_warn(mdev, "attach underlay qp to ft failed, %d\n", err);
-		goto err_reset_qp;
-	}
-
-	err = mlx5e_open_channels(epriv, &epriv->channels);
-	if (err)
-		goto err_remove_fs_underlay_qp;
-
-	mlx5e_refresh_tirs(epriv, false);
-	mlx5e_activate_priv_channels(epriv);
->>>>>>> 5fa4ec9c
 
 	mutex_unlock(&epriv->state_lock);
 	return 0;
