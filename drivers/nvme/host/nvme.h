--- conflicted
+++ resolved
@@ -396,10 +396,7 @@
 void nvme_start_keep_alive(struct nvme_ctrl *ctrl);
 void nvme_stop_keep_alive(struct nvme_ctrl *ctrl);
 int nvme_reset_ctrl(struct nvme_ctrl *ctrl);
-<<<<<<< HEAD
-=======
 int nvme_reset_ctrl_sync(struct nvme_ctrl *ctrl);
->>>>>>> 5fa4ec9c
 int nvme_delete_ctrl(struct nvme_ctrl *ctrl);
 int nvme_delete_ctrl_sync(struct nvme_ctrl *ctrl);
 
@@ -408,11 +405,7 @@
 
 #ifdef CONFIG_NVME_MULTIPATH
 void nvme_failover_req(struct request *req);
-<<<<<<< HEAD
-bool nvme_req_needs_failover(struct request *req);
-=======
 bool nvme_req_needs_failover(struct request *req, blk_status_t error);
->>>>>>> 5fa4ec9c
 void nvme_kick_requeue_lists(struct nvme_ctrl *ctrl);
 int nvme_mpath_alloc_disk(struct nvme_ctrl *ctrl,struct nvme_ns_head *head);
 void nvme_mpath_add_disk(struct nvme_ns_head *head);
@@ -428,8 +421,6 @@
 		rcu_assign_pointer(head->current_path, NULL);
 }
 struct nvme_ns *nvme_find_path(struct nvme_ns_head *head);
-<<<<<<< HEAD
-=======
 
 static inline void nvme_mpath_check_last_path(struct nvme_ns *ns)
 {
@@ -439,17 +430,12 @@
 		kblockd_schedule_work(&head->requeue_work);
 }
 
->>>>>>> 5fa4ec9c
 #else
 static inline void nvme_failover_req(struct request *req)
 {
 }
-<<<<<<< HEAD
-static inline bool nvme_req_needs_failover(struct request *req)
-=======
 static inline bool nvme_req_needs_failover(struct request *req,
 					   blk_status_t error)
->>>>>>> 5fa4ec9c
 {
 	return false;
 }
@@ -476,12 +462,9 @@
 static inline void nvme_mpath_clear_current_path(struct nvme_ns *ns)
 {
 }
-<<<<<<< HEAD
-=======
 static inline void nvme_mpath_check_last_path(struct nvme_ns *ns)
 {
 }
->>>>>>> 5fa4ec9c
 #endif /* CONFIG_NVME_MULTIPATH */
 
 #ifdef CONFIG_NVM
