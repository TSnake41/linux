--- conflicted
+++ resolved
@@ -4024,15 +4024,6 @@
 	kfree(rdev);
 }
 
-<<<<<<< HEAD
-struct class regulator_class = {
-	.name = "regulator",
-	.dev_release = regulator_dev_release,
-	.dev_groups = regulator_dev_groups,
-};
-
-=======
->>>>>>> f7efad10
 static void rdev_init_debugfs(struct regulator_dev *rdev)
 {
 	struct device *parent = rdev->dev.parent;
@@ -4355,7 +4346,7 @@
 };
 #endif
 
-static struct class regulator_class = {
+struct class regulator_class = {
 	.name = "regulator",
 	.dev_release = regulator_dev_release,
 	.dev_groups = regulator_dev_groups,
