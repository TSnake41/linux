# SPDX-License-Identifier: GPL-2.0
#
# Makefile for some libs needed in the kernel.
#

ccflags-remove-$(CONFIG_FUNCTION_TRACER) += $(CC_FLAGS_FTRACE)

# These files are disabled because they produce lots of non-interesting and/or
# flaky coverage that is not a function of syscall inputs. For example,
# rbtree can be global and individual rotations don't correlate with inputs.
KCOV_INSTRUMENT_string.o := n
KCOV_INSTRUMENT_rbtree.o := n
KCOV_INSTRUMENT_list_debug.o := n
KCOV_INSTRUMENT_debugobjects.o := n
KCOV_INSTRUMENT_dynamic_debug.o := n
KCOV_INSTRUMENT_fault-inject.o := n

# string.o implements standard library functions like memset/memcpy etc.
# Use -ffreestanding to ensure that the compiler does not try to "optimize"
# them into calls to themselves.
CFLAGS_string.o := -ffreestanding

# Early boot use of cmdline, don't instrument it
ifdef CONFIG_AMD_MEM_ENCRYPT
KASAN_SANITIZE_string.o := n

CFLAGS_string.o += -fno-stack-protector
endif

lib-y := ctype.o string.o vsprintf.o cmdline.o \
	 rbtree.o radix-tree.o timerqueue.o xarray.o \
	 idr.o extable.o irq_regs.o argv_split.o \
	 flex_proportions.o ratelimit.o show_mem.o \
	 is_single_threaded.o plist.o decompress.o kobject_uevent.o \
	 earlycpio.o seq_buf.o siphash.o dec_and_lock.o \
<<<<<<< HEAD
	 nmi_backtrace.o nodemask.o win_minmax.o memcat_p.o \
	 buildid.o cpumask.o
=======
	 nmi_backtrace.o win_minmax.o memcat_p.o \
	 buildid.o
>>>>>>> 36d4b36b

lib-$(CONFIG_PRINTK) += dump_stack.o

lib-y	+= kobject.o klist.o
obj-y	+= lockref.o

obj-y += bcd.o sort.o parser.o debug_locks.o random32.o \
	 bust_spinlocks.o kasprintf.o bitmap.o scatterlist.o \
	 list_sort.o uuid.o iov_iter.o clz_ctz.o \
	 bsearch.o find_bit.o llist.o memweight.o kfifo.o \
	 percpu-refcount.o rhashtable.o base64.o \
	 once.o refcount.o usercopy.o errseq.o bucket_locks.o \
	 generic-radix-tree.o
obj-$(CONFIG_STRING_SELFTEST) += test_string.o
obj-y += string_helpers.o
obj-$(CONFIG_TEST_STRING_HELPERS) += test-string_helpers.o
obj-y += hexdump.o
obj-$(CONFIG_TEST_HEXDUMP) += test_hexdump.o
obj-y += kstrtox.o
obj-$(CONFIG_FIND_BIT_BENCHMARK) += find_bit_benchmark.o
obj-$(CONFIG_TEST_BPF) += test_bpf.o
obj-$(CONFIG_TEST_FIRMWARE) += test_firmware.o
obj-$(CONFIG_TEST_BITOPS) += test_bitops.o
CFLAGS_test_bitops.o += -Werror
obj-$(CONFIG_TEST_SYSCTL) += test_sysctl.o
obj-$(CONFIG_TEST_SIPHASH) += test_siphash.o
obj-$(CONFIG_HASH_KUNIT_TEST) += test_hash.o
obj-$(CONFIG_TEST_IDA) += test_ida.o
obj-$(CONFIG_KASAN_KUNIT_TEST) += test_kasan.o
CFLAGS_test_kasan.o += -fno-builtin
CFLAGS_test_kasan.o += $(call cc-disable-warning, vla)
obj-$(CONFIG_KASAN_MODULE_TEST) += test_kasan_module.o
CFLAGS_test_kasan_module.o += -fno-builtin
obj-$(CONFIG_TEST_UBSAN) += test_ubsan.o
CFLAGS_test_ubsan.o += $(call cc-disable-warning, vla)
UBSAN_SANITIZE_test_ubsan.o := y
obj-$(CONFIG_TEST_KSTRTOX) += test-kstrtox.o
obj-$(CONFIG_TEST_LIST_SORT) += test_list_sort.o
obj-$(CONFIG_TEST_MIN_HEAP) += test_min_heap.o
obj-$(CONFIG_TEST_LKM) += test_module.o
obj-$(CONFIG_TEST_VMALLOC) += test_vmalloc.o
obj-$(CONFIG_TEST_RHASHTABLE) += test_rhashtable.o
obj-$(CONFIG_TEST_SORT) += test_sort.o
obj-$(CONFIG_TEST_USER_COPY) += test_user_copy.o
obj-$(CONFIG_TEST_STATIC_KEYS) += test_static_keys.o
obj-$(CONFIG_TEST_STATIC_KEYS) += test_static_key_base.o
obj-$(CONFIG_TEST_PRINTF) += test_printf.o
obj-$(CONFIG_TEST_SCANF) += test_scanf.o
obj-$(CONFIG_TEST_BITMAP) += test_bitmap.o
obj-$(CONFIG_TEST_STRSCPY) += test_strscpy.o
obj-$(CONFIG_TEST_UUID) += test_uuid.o
obj-$(CONFIG_TEST_XARRAY) += test_xarray.o
obj-$(CONFIG_TEST_PARMAN) += test_parman.o
obj-$(CONFIG_TEST_KMOD) += test_kmod.o
obj-$(CONFIG_TEST_DEBUG_VIRTUAL) += test_debug_virtual.o
obj-$(CONFIG_TEST_MEMCAT_P) += test_memcat_p.o
obj-$(CONFIG_TEST_OBJAGG) += test_objagg.o
obj-$(CONFIG_TEST_BLACKHOLE_DEV) += test_blackhole_dev.o
obj-$(CONFIG_TEST_MEMINIT) += test_meminit.o
obj-$(CONFIG_TEST_LOCKUP) += test_lockup.o
obj-$(CONFIG_TEST_HMM) += test_hmm.o
obj-$(CONFIG_TEST_FREE_PAGES) += test_free_pages.o
obj-$(CONFIG_KPROBES_SANITY_TEST) += test_kprobes.o
obj-$(CONFIG_TEST_REF_TRACKER) += test_ref_tracker.o
obj-$(CONFIG_TEST_CPUMASK) += test_cpumask.o
CFLAGS_test_fprobe.o += $(CC_FLAGS_FTRACE)
obj-$(CONFIG_FPROBE_SANITY_TEST) += test_fprobe.o
#
# CFLAGS for compiling floating point code inside the kernel. x86/Makefile turns
# off the generation of FPU/SSE* instructions for kernel proper but FPU_FLAGS
# get appended last to CFLAGS and thus override those previous compiler options.
#
FPU_CFLAGS := -msse -msse2
ifdef CONFIG_CC_IS_GCC
# Stack alignment mismatch, proceed with caution.
# GCC < 7.1 cannot compile code using `double` and -mpreferred-stack-boundary=3
# (8B stack alignment).
# See https://gcc.gnu.org/bugzilla/show_bug.cgi?id=53383
#
# The "-msse" in the first argument is there so that the
# -mpreferred-stack-boundary=3 build error:
#
#  -mpreferred-stack-boundary=3 is not between 4 and 12
#
# can be triggered. Otherwise gcc doesn't complain.
FPU_CFLAGS += -mhard-float
FPU_CFLAGS += $(call cc-option,-msse -mpreferred-stack-boundary=3,-mpreferred-stack-boundary=4)
endif

obj-$(CONFIG_TEST_FPU) += test_fpu.o
CFLAGS_test_fpu.o += $(FPU_CFLAGS)

obj-$(CONFIG_TEST_LIVEPATCH) += livepatch/

obj-$(CONFIG_KUNIT) += kunit/

ifeq ($(CONFIG_DEBUG_KOBJECT),y)
CFLAGS_kobject.o += -DDEBUG
CFLAGS_kobject_uevent.o += -DDEBUG
endif

obj-$(CONFIG_DEBUG_INFO_REDUCED) += debug_info.o
CFLAGS_debug_info.o += $(call cc-option, -femit-struct-debug-detailed=any)

obj-y += math/ crypto/

obj-$(CONFIG_GENERIC_IOMAP) += iomap.o
obj-$(CONFIG_GENERIC_PCI_IOMAP) += pci_iomap.o
obj-$(CONFIG_HAS_IOMEM) += iomap_copy.o devres.o
obj-$(CONFIG_CHECK_SIGNATURE) += check_signature.o
obj-$(CONFIG_DEBUG_LOCKING_API_SELFTESTS) += locking-selftest.o

lib-y += logic_pio.o

lib-$(CONFIG_INDIRECT_IOMEM) += logic_iomem.o

obj-$(CONFIG_TRACE_MMIO_ACCESS) += trace_readwrite.o

obj-$(CONFIG_GENERIC_HWEIGHT) += hweight.o

obj-$(CONFIG_BTREE) += btree.o
obj-$(CONFIG_INTERVAL_TREE) += interval_tree.o
obj-$(CONFIG_ASSOCIATIVE_ARRAY) += assoc_array.o
obj-$(CONFIG_DEBUG_PREEMPT) += smp_processor_id.o
obj-$(CONFIG_DEBUG_LIST) += list_debug.o
obj-$(CONFIG_DEBUG_OBJECTS) += debugobjects.o

obj-$(CONFIG_BITREVERSE) += bitrev.o
obj-$(CONFIG_LINEAR_RANGES) += linear_ranges.o
obj-$(CONFIG_PACKING)	+= packing.o
obj-$(CONFIG_CRC_CCITT)	+= crc-ccitt.o
obj-$(CONFIG_CRC16)	+= crc16.o
obj-$(CONFIG_CRC_T10DIF)+= crc-t10dif.o
obj-$(CONFIG_CRC_ITU_T)	+= crc-itu-t.o
obj-$(CONFIG_CRC32)	+= crc32.o
obj-$(CONFIG_CRC64)     += crc64.o
obj-$(CONFIG_CRC32_SELFTEST)	+= crc32test.o
obj-$(CONFIG_CRC4)	+= crc4.o
obj-$(CONFIG_CRC7)	+= crc7.o
obj-$(CONFIG_LIBCRC32C)	+= libcrc32c.o
obj-$(CONFIG_CRC8)	+= crc8.o
obj-$(CONFIG_CRC64_ROCKSOFT) += crc64-rocksoft.o
obj-$(CONFIG_XXHASH)	+= xxhash.o
obj-$(CONFIG_GENERIC_ALLOCATOR) += genalloc.o

obj-$(CONFIG_842_COMPRESS) += 842/
obj-$(CONFIG_842_DECOMPRESS) += 842/
obj-$(CONFIG_ZLIB_INFLATE) += zlib_inflate/
obj-$(CONFIG_ZLIB_DEFLATE) += zlib_deflate/
obj-$(CONFIG_ZLIB_DFLTCC) += zlib_dfltcc/
obj-$(CONFIG_REED_SOLOMON) += reed_solomon/
obj-$(CONFIG_BCH) += bch.o
obj-$(CONFIG_LZO_COMPRESS) += lzo/
obj-$(CONFIG_LZO_DECOMPRESS) += lzo/
obj-$(CONFIG_LZ4_COMPRESS) += lz4/
obj-$(CONFIG_LZ4HC_COMPRESS) += lz4/
obj-$(CONFIG_LZ4_DECOMPRESS) += lz4/
obj-$(CONFIG_ZSTD_COMPRESS) += zstd/
obj-$(CONFIG_ZSTD_DECOMPRESS) += zstd/
obj-$(CONFIG_XZ_DEC) += xz/
obj-$(CONFIG_RAID6_PQ) += raid6/

lib-$(CONFIG_DECOMPRESS_GZIP) += decompress_inflate.o
lib-$(CONFIG_DECOMPRESS_BZIP2) += decompress_bunzip2.o
lib-$(CONFIG_DECOMPRESS_LZMA) += decompress_unlzma.o
lib-$(CONFIG_DECOMPRESS_XZ) += decompress_unxz.o
lib-$(CONFIG_DECOMPRESS_LZO) += decompress_unlzo.o
lib-$(CONFIG_DECOMPRESS_LZ4) += decompress_unlz4.o
lib-$(CONFIG_DECOMPRESS_ZSTD) += decompress_unzstd.o

obj-$(CONFIG_TEXTSEARCH) += textsearch.o
obj-$(CONFIG_TEXTSEARCH_KMP) += ts_kmp.o
obj-$(CONFIG_TEXTSEARCH_BM) += ts_bm.o
obj-$(CONFIG_TEXTSEARCH_FSM) += ts_fsm.o
obj-$(CONFIG_SMP) += percpu_counter.o
obj-$(CONFIG_AUDIT_GENERIC) += audit.o
obj-$(CONFIG_AUDIT_COMPAT_GENERIC) += compat_audit.o

obj-$(CONFIG_IOMMU_HELPER) += iommu-helper.o
obj-$(CONFIG_FAULT_INJECTION) += fault-inject.o
obj-$(CONFIG_FAULT_INJECTION_USERCOPY) += fault-inject-usercopy.o
obj-$(CONFIG_NOTIFIER_ERROR_INJECTION) += notifier-error-inject.o
obj-$(CONFIG_PM_NOTIFIER_ERROR_INJECT) += pm-notifier-error-inject.o
obj-$(CONFIG_NETDEV_NOTIFIER_ERROR_INJECT) += netdev-notifier-error-inject.o
obj-$(CONFIG_MEMORY_NOTIFIER_ERROR_INJECT) += memory-notifier-error-inject.o
obj-$(CONFIG_OF_RECONFIG_NOTIFIER_ERROR_INJECT) += \
	of-reconfig-notifier-error-inject.o
obj-$(CONFIG_FUNCTION_ERROR_INJECTION) += error-inject.o

lib-$(CONFIG_GENERIC_BUG) += bug.o

obj-$(CONFIG_HAVE_ARCH_TRACEHOOK) += syscall.o

obj-$(CONFIG_DYNAMIC_DEBUG_CORE) += dynamic_debug.o
obj-$(CONFIG_SYMBOLIC_ERRNAME) += errname.o

obj-$(CONFIG_NLATTR) += nlattr.o

obj-$(CONFIG_LRU_CACHE) += lru_cache.o

obj-$(CONFIG_GENERIC_CSUM) += checksum.o

obj-$(CONFIG_GENERIC_ATOMIC64) += atomic64.o

obj-$(CONFIG_ATOMIC64_SELFTEST) += atomic64_test.o

obj-$(CONFIG_CPU_RMAP) += cpu_rmap.o

obj-$(CONFIG_DQL) += dynamic_queue_limits.o

obj-$(CONFIG_GLOB) += glob.o
obj-$(CONFIG_GLOB_SELFTEST) += globtest.o

obj-$(CONFIG_MPILIB) += mpi/
obj-$(CONFIG_DIMLIB) += dim/
obj-$(CONFIG_SIGNATURE) += digsig.o

lib-$(CONFIG_CLZ_TAB) += clz_tab.o
lib-$(CONFIG_LIB_MEMNEQ) += memneq.o

obj-$(CONFIG_GENERIC_STRNCPY_FROM_USER) += strncpy_from_user.o
obj-$(CONFIG_GENERIC_STRNLEN_USER) += strnlen_user.o

obj-$(CONFIG_GENERIC_NET_UTILS) += net_utils.o

obj-$(CONFIG_SG_SPLIT) += sg_split.o
obj-$(CONFIG_SG_POOL) += sg_pool.o
obj-$(CONFIG_MEMREGION) += memregion.o
obj-$(CONFIG_STMP_DEVICE) += stmp_device.o
obj-$(CONFIG_IRQ_POLL) += irq_poll.o

obj-$(CONFIG_POLYNOMIAL) += polynomial.o

# stackdepot.c should not be instrumented or call instrumented functions.
# Prevent the compiler from calling builtins like memcmp() or bcmp() from this
# file.
CFLAGS_stackdepot.o += -fno-builtin
obj-$(CONFIG_STACKDEPOT) += stackdepot.o
KASAN_SANITIZE_stackdepot.o := n
KCOV_INSTRUMENT_stackdepot.o := n

obj-$(CONFIG_REF_TRACKER) += ref_tracker.o

libfdt_files = fdt.o fdt_ro.o fdt_wip.o fdt_rw.o fdt_sw.o fdt_strerror.o \
	       fdt_empty_tree.o fdt_addresses.o
$(foreach file, $(libfdt_files), \
	$(eval CFLAGS_$(file) = -I $(srctree)/scripts/dtc/libfdt))
lib-$(CONFIG_LIBFDT) += $(libfdt_files)

obj-$(CONFIG_BOOT_CONFIG) += bootconfig.o
obj-$(CONFIG_BOOT_CONFIG_EMBED) += bootconfig-data.o

$(obj)/bootconfig-data.o: $(obj)/default.bconf

targets += default.bconf
filechk_defbconf = cat $(or $(real-prereqs), /dev/null)
$(obj)/default.bconf: $(CONFIG_BOOT_CONFIG_EMBED_FILE) FORCE
	$(call filechk,defbconf)

obj-$(CONFIG_RBTREE_TEST) += rbtree_test.o
obj-$(CONFIG_INTERVAL_TREE_TEST) += interval_tree_test.o

obj-$(CONFIG_PERCPU_TEST) += percpu_test.o

obj-$(CONFIG_ASN1) += asn1_decoder.o
obj-$(CONFIG_ASN1_ENCODER) += asn1_encoder.o

obj-$(CONFIG_FONT_SUPPORT) += fonts/

hostprogs	:= gen_crc32table
hostprogs	+= gen_crc64table
clean-files	:= crc32table.h
clean-files	+= crc64table.h

$(obj)/crc32.o: $(obj)/crc32table.h

quiet_cmd_crc32 = GEN     $@
      cmd_crc32 = $< > $@

$(obj)/crc32table.h: $(obj)/gen_crc32table
	$(call cmd,crc32)

$(obj)/crc64.o: $(obj)/crc64table.h

quiet_cmd_crc64 = GEN     $@
      cmd_crc64 = $< > $@

$(obj)/crc64table.h: $(obj)/gen_crc64table
	$(call cmd,crc64)

#
# Build a fast OID lookip registry from include/linux/oid_registry.h
#
obj-$(CONFIG_OID_REGISTRY) += oid_registry.o

$(obj)/oid_registry.o: $(obj)/oid_registry_data.c

$(obj)/oid_registry_data.c: $(srctree)/include/linux/oid_registry.h \
			    $(src)/build_OID_registry
	$(call cmd,build_OID_registry)

quiet_cmd_build_OID_registry = GEN     $@
      cmd_build_OID_registry = perl $(srctree)/$(src)/build_OID_registry $< $@

clean-files	+= oid_registry_data.c

obj-$(CONFIG_UCS2_STRING) += ucs2_string.o
ifneq ($(CONFIG_UBSAN_TRAP),y)
obj-$(CONFIG_UBSAN) += ubsan.o
endif

UBSAN_SANITIZE_ubsan.o := n
KASAN_SANITIZE_ubsan.o := n
KCSAN_SANITIZE_ubsan.o := n
CFLAGS_ubsan.o := -fno-stack-protector $(DISABLE_STACKLEAK_PLUGIN)

obj-$(CONFIG_SBITMAP) += sbitmap.o

obj-$(CONFIG_PARMAN) += parman.o

# GCC library routines
obj-$(CONFIG_GENERIC_LIB_ASHLDI3) += ashldi3.o
obj-$(CONFIG_GENERIC_LIB_ASHRDI3) += ashrdi3.o
obj-$(CONFIG_GENERIC_LIB_LSHRDI3) += lshrdi3.o
obj-$(CONFIG_GENERIC_LIB_MULDI3) += muldi3.o
obj-$(CONFIG_GENERIC_LIB_CMPDI2) += cmpdi2.o
obj-$(CONFIG_GENERIC_LIB_UCMPDI2) += ucmpdi2.o
obj-$(CONFIG_OBJAGG) += objagg.o

# pldmfw library
obj-$(CONFIG_PLDMFW) += pldmfw/

# KUnit tests
CFLAGS_bitfield_kunit.o := $(DISABLE_STRUCTLEAK_PLUGIN)
obj-$(CONFIG_BITFIELD_KUNIT) += bitfield_kunit.o
obj-$(CONFIG_LIST_KUNIT_TEST) += list-test.o
obj-$(CONFIG_LINEAR_RANGES_TEST) += test_linear_ranges.o
obj-$(CONFIG_BITS_TEST) += test_bits.o
obj-$(CONFIG_CMDLINE_KUNIT_TEST) += cmdline_kunit.o
obj-$(CONFIG_SLUB_KUNIT_TEST) += slub_kunit.o
obj-$(CONFIG_MEMCPY_KUNIT_TEST) += memcpy_kunit.o
obj-$(CONFIG_OVERFLOW_KUNIT_TEST) += overflow_kunit.o
CFLAGS_stackinit_kunit.o += $(call cc-disable-warning, switch-unreachable)
obj-$(CONFIG_STACKINIT_KUNIT_TEST) += stackinit_kunit.o

obj-$(CONFIG_GENERIC_LIB_DEVMEM_IS_ALLOWED) += devmem_is_allowed.o

# FORTIFY_SOURCE compile-time behavior tests
TEST_FORTIFY_SRCS = $(wildcard $(srctree)/$(src)/test_fortify/*-*.c)
TEST_FORTIFY_LOGS = $(patsubst $(srctree)/$(src)/%.c, %.log, $(TEST_FORTIFY_SRCS))
TEST_FORTIFY_LOG = test_fortify.log

quiet_cmd_test_fortify = TEST    $@
      cmd_test_fortify = $(CONFIG_SHELL) $(srctree)/scripts/test_fortify.sh \
			$< $@ "$(NM)" $(CC) $(c_flags) \
			$(call cc-disable-warning,fortify-source) \
			-DKBUILD_EXTRA_WARN1

targets += $(TEST_FORTIFY_LOGS)
clean-files += $(TEST_FORTIFY_LOGS)
clean-files += $(addsuffix .o, $(TEST_FORTIFY_LOGS))
$(obj)/test_fortify/%.log: $(src)/test_fortify/%.c \
			   $(src)/test_fortify/test_fortify.h \
			   $(srctree)/include/linux/fortify-string.h \
			   $(srctree)/scripts/test_fortify.sh \
			   FORCE
	$(call if_changed,test_fortify)

quiet_cmd_gen_fortify_log = GEN     $@
      cmd_gen_fortify_log = cat </dev/null $(filter-out FORCE,$^) 2>/dev/null > $@ || true

targets += $(TEST_FORTIFY_LOG)
clean-files += $(TEST_FORTIFY_LOG)
$(obj)/$(TEST_FORTIFY_LOG): $(addprefix $(obj)/, $(TEST_FORTIFY_LOGS)) FORCE
	$(call if_changed,gen_fortify_log)

# Fake dependency to trigger the fortify tests.
ifeq ($(CONFIG_FORTIFY_SOURCE),y)
$(obj)/string.o: $(obj)/$(TEST_FORTIFY_LOG)
endif<|MERGE_RESOLUTION|>--- conflicted
+++ resolved
@@ -33,13 +33,8 @@
 	 flex_proportions.o ratelimit.o show_mem.o \
 	 is_single_threaded.o plist.o decompress.o kobject_uevent.o \
 	 earlycpio.o seq_buf.o siphash.o dec_and_lock.o \
-<<<<<<< HEAD
-	 nmi_backtrace.o nodemask.o win_minmax.o memcat_p.o \
+	 nmi_backtrace.o win_minmax.o memcat_p.o \
 	 buildid.o cpumask.o
-=======
-	 nmi_backtrace.o win_minmax.o memcat_p.o \
-	 buildid.o
->>>>>>> 36d4b36b
 
 lib-$(CONFIG_PRINTK) += dump_stack.o
 
